--- conflicted
+++ resolved
@@ -41,11 +41,7 @@
 use sp_staking::{
 	currency_to_vote::CurrencyToVote,
 	offence::{DisableStrategy, OffenceDetails, OnOffenceHandler},
-<<<<<<< HEAD
-	EraIndex, OnStakingUpdate, SessionIndex, Stake,
-=======
-	EraIndex, Page, SessionIndex, Stake,
->>>>>>> dca14239
+	EraIndex, OnStakingUpdate, Page, SessionIndex, Stake,
 	StakingAccount::{self, Controller, Stash},
 	StakingInterface,
 };
@@ -53,15 +49,10 @@
 
 use crate::{
 	election_size_tracker::StaticTracker, log, slashing, weights::WeightInfo, ActiveEraInfo,
-<<<<<<< HEAD
-	BalanceOf, EraPayout, Exposure, ExposureOf, Forcing, IndividualExposure, MaxNominationsOf,
-	MaxWinnersOf, Nominations, NominationsQuota, PositiveImbalanceOf, RewardDestination,
-	SessionInterface, StakerStatus, StakingLedger, UntrackedEvent, ValidatorPrefs,
-=======
 	BalanceOf, EraInfo, EraPayout, Exposure, ExposureOf, Forcing, IndividualExposure,
 	MaxNominationsOf, MaxWinnersOf, Nominations, NominationsQuota, PositiveImbalanceOf,
-	RewardDestination, SessionInterface, StakingLedger, ValidatorPrefs,
->>>>>>> dca14239
+	RewardDestination, SessionInterface, StakerStatus, StakingLedger, UntrackedEvent,
+	ValidatorPrefs,
 };
 
 use super::pallet::*;
@@ -221,14 +212,12 @@
 				Err(Error::<T>::NotStash.with_weight(T::WeightInfo::payout_stakers_alive_staked(0)))
 			}
 		})?;
+		let stash = ledger.stash.clone();
 
 		// clean up older claimed rewards
 		ledger
 			.legacy_claimed_rewards
 			.retain(|&x| x >= current_era.saturating_sub(history_depth));
-		ledger.clone().update()?;
-
-		let stash = ledger.stash.clone();
 
 		if EraInfo::<T>::is_rewards_claimed_with_legacy_fallback(era, &ledger, &stash, page) {
 			return Err(Error::<T>::AlreadyClaimed
@@ -243,12 +232,8 @@
 		})?;
 
 		// Input data seems good, no errors allowed after this point
-
-<<<<<<< HEAD
 		ledger.update::<T::EventListeners>()?;
 
-=======
->>>>>>> dca14239
 		// Get Era reward points. It has TOTAL and INDIVIDUAL
 		// Find the fraction of the era reward that belongs to the validator
 		// Take that fraction of the eras rewards to split to nominator and validator
@@ -274,7 +259,7 @@
 		// This is how much validator + nominators are entitled to.
 		let validator_total_payout = validator_total_reward_part * era_payout;
 
-		let validator_commission = EraInfo::<T>::get_validator_commission(era, &ledger.stash);
+		let validator_commission = EraInfo::<T>::get_validator_commission(era, &stash);
 		// total commission validator takes across all nominator pages
 		let validator_total_commission_payout = validator_commission * validator_total_payout;
 
