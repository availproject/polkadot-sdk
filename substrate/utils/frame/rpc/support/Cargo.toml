--- conflicted
+++ resolved
@@ -21,11 +21,7 @@
 
 [dev-dependencies]
 scale-info = "2.10.0"
-<<<<<<< HEAD
-jsonrpsee = { version = "0.20", features = ["ws-client", "jsonrpsee-types"] }
-=======
-jsonrpsee = { version = "0.16.2", features = ["jsonrpsee-types", "ws-client"] }
->>>>>>> 066bad63
+jsonrpsee = { version = "0.20", features = ["jsonrpsee-types", "ws-client"] }
 tokio = "1.22.0"
 sp-core = { path = "../../../../primitives/core" }
 sp-runtime = { path = "../../../../primitives/runtime" }
