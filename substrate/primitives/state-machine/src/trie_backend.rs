--- conflicted
+++ resolved
@@ -37,13 +37,8 @@
 };
 #[cfg(not(feature = "std"))]
 use sp_trie::{Error, NodeCodec};
-<<<<<<< HEAD
 use sp_trie::{MerkleValue, PrefixedMemoryDB, StorageProof, TrieRecorderProvider};
-=======
-
-use sp_trie::{MerkleValue, PrefixedMemoryDB, StorageProof, TrieRecorderProvider};
-
->>>>>>> bb5ecb10
+
 use trie_db::TrieCache as TrieCacheT;
 #[cfg(not(feature = "std"))]
 use trie_db::{node::NodeOwned, CachedValue};
@@ -158,11 +153,8 @@
 	}
 }
 
-<<<<<<< HEAD
-=======
 /// Recorder provider that allows construction of a [`TrieBackend`] and satisfies the requirements,
 /// but can never be instantiated.
->>>>>>> bb5ecb10
 #[cfg(not(feature = "std"))]
 pub struct UnimplementedRecorderProvider<H> {
 	// Not strictly necessary, but the H bound allows to use this as a drop-in
