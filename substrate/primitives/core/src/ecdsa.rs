// This file is part of Substrate.

// Copyright (C) Parity Technologies (UK) Ltd.
// SPDX-License-Identifier: Apache-2.0

// Licensed under the Apache License, Version 2.0 (the "License");
// you may not use this file except in compliance with the License.
// You may obtain a copy of the License at
//
// 	http://www.apache.org/licenses/LICENSE-2.0
//
// Unless required by applicable law or agreed to in writing, software
// distributed under the License is distributed on an "AS IS" BASIS,
// WITHOUT WARRANTIES OR CONDITIONS OF ANY KIND, either express or implied.
// See the License for the specific language governing permissions and
// limitations under the License.

//! Simple ECDSA secp256k1 API.

use codec::{Decode, Encode, MaxEncodedLen};
use scale_info::TypeInfo;
use sp_runtime_interface::pass_by::PassByInner;

#[cfg(feature = "serde")]
use crate::crypto::Ss58Codec;
<<<<<<< HEAD
use crate::{
	crypto::{
		ByteArray, CryptoType, CryptoTypeId, Derive, DeriveError, DeriveJunction,
		Pair as TraitPair, Public as TraitPublic, SecretStringError, UncheckedFrom,
	},
	hashing::blake2_256,
};
#[cfg(not(feature = "std"))]
=======
use crate::crypto::{
	ByteArray, CryptoType, CryptoTypeId, Derive, Public as TraitPublic, UncheckedFrom,
};
#[cfg(feature = "full_crypto")]
use crate::crypto::{DeriveError, DeriveJunction, Pair as TraitPair, SecretStringError};
#[cfg(all(feature = "full_crypto", not(feature = "std")))]
>>>>>>> 6ea472ad
use secp256k1::Secp256k1;
#[cfg(feature = "std")]
use secp256k1::SECP256K1;
use secp256k1::{
	ecdsa::{RecoverableSignature, RecoveryId},
	Message, PublicKey, SecretKey,
};
#[cfg(feature = "serde")]
use serde::{de, Deserialize, Deserializer, Serialize, Serializer};
#[cfg(all(not(feature = "std"), feature = "serde"))]
use sp_std::alloc::{format, string::String};
#[cfg(not(feature = "std"))]
use sp_std::vec::Vec;

/// An identifier used to match public keys against ecdsa keys
pub const CRYPTO_ID: CryptoTypeId = CryptoTypeId(*b"ecds");

/// The byte length of public key
pub const PUBLIC_KEY_SERIALIZED_SIZE: usize = 33;

/// The byte length of signature
pub const SIGNATURE_SERIALIZED_SIZE: usize = 65;

/// A secret seed (which is bytewise essentially equivalent to a SecretKey).
///
/// We need it as a different type because `Seed` is expected to be AsRef<[u8]>.
type Seed = [u8; 32];

/// The ECDSA compressed public key.
#[derive(
	Clone,
	Copy,
	Encode,
	Decode,
	PassByInner,
	MaxEncodedLen,
	TypeInfo,
	Eq,
	PartialEq,
	PartialOrd,
	Ord,
	Hash,
)]
pub struct Public(pub [u8; PUBLIC_KEY_SERIALIZED_SIZE]);

impl crate::crypto::FromEntropy for Public {
	fn from_entropy(input: &mut impl codec::Input) -> Result<Self, codec::Error> {
		let mut result = Self([0u8; PUBLIC_KEY_SERIALIZED_SIZE]);
		input.read(&mut result.0[..])?;
		Ok(result)
	}
}

impl Public {
	/// A new instance from the given 33-byte `data`.
	///
	/// NOTE: No checking goes on to ensure this is a real public key. Only use it if
	/// you are certain that the array actually is a pubkey. GIGO!
	pub fn from_raw(data: [u8; PUBLIC_KEY_SERIALIZED_SIZE]) -> Self {
		Self(data)
	}

	/// Create a new instance from the given full public key.
	///
	/// This will convert the full public key into the compressed format.
	#[cfg(feature = "std")]
	pub fn from_full(full: &[u8]) -> Result<Self, ()> {
		let pubkey = if full.len() == 64 {
			// Tag it as uncompressed public key.
			let mut tagged_full = [0u8; 65];
			tagged_full[0] = 0x04;
			tagged_full[1..].copy_from_slice(full);
			secp256k1::PublicKey::from_slice(&tagged_full)
		} else {
			secp256k1::PublicKey::from_slice(full)
		};
		pubkey.map(|k| Self(k.serialize())).map_err(|_| ())
	}
}

impl ByteArray for Public {
	const LEN: usize = PUBLIC_KEY_SERIALIZED_SIZE;
}

impl TraitPublic for Public {}

impl Derive for Public {}

impl AsRef<[u8]> for Public {
	fn as_ref(&self) -> &[u8] {
		&self.0[..]
	}
}

impl AsMut<[u8]> for Public {
	fn as_mut(&mut self) -> &mut [u8] {
		&mut self.0[..]
	}
}

impl TryFrom<&[u8]> for Public {
	type Error = ();

	fn try_from(data: &[u8]) -> Result<Self, Self::Error> {
		if data.len() != Self::LEN {
			return Err(())
		}
		let mut r = [0u8; Self::LEN];
		r.copy_from_slice(data);
		Ok(Self::unchecked_from(r))
	}
}

#[cfg(feature = "full_crypto")]
impl From<Pair> for Public {
	fn from(x: Pair) -> Self {
		x.public()
	}
}

impl UncheckedFrom<[u8; PUBLIC_KEY_SERIALIZED_SIZE]> for Public {
	fn unchecked_from(x: [u8; PUBLIC_KEY_SERIALIZED_SIZE]) -> Self {
		Public(x)
	}
}

#[cfg(feature = "std")]
impl std::fmt::Display for Public {
	fn fmt(&self, f: &mut std::fmt::Formatter) -> std::fmt::Result {
		write!(f, "{}", self.to_ss58check())
	}
}

impl sp_std::fmt::Debug for Public {
	#[cfg(feature = "std")]
	fn fmt(&self, f: &mut std::fmt::Formatter) -> std::fmt::Result {
		let s = self.to_ss58check();
		write!(f, "{} ({}...)", crate::hexdisplay::HexDisplay::from(&self.as_ref()), &s[0..8])
	}

	#[cfg(not(feature = "std"))]
	fn fmt(&self, _: &mut sp_std::fmt::Formatter) -> sp_std::fmt::Result {
		Ok(())
	}
}

#[cfg(feature = "serde")]
impl Serialize for Public {
	fn serialize<S>(&self, serializer: S) -> Result<S::Ok, S::Error>
	where
		S: Serializer,
	{
		serializer.serialize_str(&self.to_ss58check())
	}
}

#[cfg(feature = "serde")]
impl<'de> Deserialize<'de> for Public {
	fn deserialize<D>(deserializer: D) -> Result<Self, D::Error>
	where
		D: Deserializer<'de>,
	{
		Public::from_ss58check(&String::deserialize(deserializer)?)
			.map_err(|e| de::Error::custom(format!("{:?}", e)))
	}
}

/// A signature (a 512-bit value, plus 8 bits for recovery ID).
#[derive(Hash, Encode, Decode, MaxEncodedLen, PassByInner, TypeInfo, PartialEq, Eq)]
pub struct Signature(pub [u8; SIGNATURE_SERIALIZED_SIZE]);

impl ByteArray for Signature {
	const LEN: usize = SIGNATURE_SERIALIZED_SIZE;
}

impl TryFrom<&[u8]> for Signature {
	type Error = ();

	fn try_from(data: &[u8]) -> Result<Self, Self::Error> {
		if data.len() == SIGNATURE_SERIALIZED_SIZE {
			let mut inner = [0u8; SIGNATURE_SERIALIZED_SIZE];
			inner.copy_from_slice(data);
			Ok(Signature(inner))
		} else {
			Err(())
		}
	}
}

#[cfg(feature = "serde")]
impl Serialize for Signature {
	fn serialize<S>(&self, serializer: S) -> Result<S::Ok, S::Error>
	where
		S: Serializer,
	{
		serializer.serialize_str(&array_bytes::bytes2hex("", self))
	}
}

#[cfg(feature = "serde")]
impl<'de> Deserialize<'de> for Signature {
	fn deserialize<D>(deserializer: D) -> Result<Self, D::Error>
	where
		D: Deserializer<'de>,
	{
		let signature_hex = array_bytes::hex2bytes(&String::deserialize(deserializer)?)
			.map_err(|e| de::Error::custom(format!("{:?}", e)))?;
		Signature::try_from(signature_hex.as_ref())
			.map_err(|e| de::Error::custom(format!("{:?}", e)))
	}
}

impl Clone for Signature {
	fn clone(&self) -> Self {
		let mut r = [0u8; SIGNATURE_SERIALIZED_SIZE];
		r.copy_from_slice(&self.0[..]);
		Signature(r)
	}
}

impl Default for Signature {
	fn default() -> Self {
		Signature([0u8; SIGNATURE_SERIALIZED_SIZE])
	}
}

impl From<Signature> for [u8; SIGNATURE_SERIALIZED_SIZE] {
	fn from(v: Signature) -> [u8; SIGNATURE_SERIALIZED_SIZE] {
		v.0
	}
}

impl AsRef<[u8; SIGNATURE_SERIALIZED_SIZE]> for Signature {
	fn as_ref(&self) -> &[u8; SIGNATURE_SERIALIZED_SIZE] {
		&self.0
	}
}

impl AsRef<[u8]> for Signature {
	fn as_ref(&self) -> &[u8] {
		&self.0[..]
	}
}

impl AsMut<[u8]> for Signature {
	fn as_mut(&mut self) -> &mut [u8] {
		&mut self.0[..]
	}
}

impl sp_std::fmt::Debug for Signature {
	#[cfg(feature = "std")]
	fn fmt(&self, f: &mut sp_std::fmt::Formatter) -> sp_std::fmt::Result {
		write!(f, "{}", crate::hexdisplay::HexDisplay::from(&self.0))
	}

	#[cfg(not(feature = "std"))]
	fn fmt(&self, _: &mut sp_std::fmt::Formatter) -> sp_std::fmt::Result {
		Ok(())
	}
}

impl UncheckedFrom<[u8; SIGNATURE_SERIALIZED_SIZE]> for Signature {
	fn unchecked_from(data: [u8; SIGNATURE_SERIALIZED_SIZE]) -> Signature {
		Signature(data)
	}
}

impl Signature {
	/// A new instance from the given 65-byte `data`.
	///
	/// NOTE: No checking goes on to ensure this is a real signature. Only use it if
	/// you are certain that the array actually is a signature. GIGO!
	pub fn from_raw(data: [u8; SIGNATURE_SERIALIZED_SIZE]) -> Signature {
		Signature(data)
	}

	/// A new instance from the given slice that should be 65 bytes long.
	///
	/// NOTE: No checking goes on to ensure this is a real signature. Only use it if
	/// you are certain that the array actually is a signature. GIGO!
	pub fn from_slice(data: &[u8]) -> Option<Self> {
		if data.len() != SIGNATURE_SERIALIZED_SIZE {
			return None
		}
		let mut r = [0u8; SIGNATURE_SERIALIZED_SIZE];
		r.copy_from_slice(data);
		Some(Signature(r))
	}

	/// Recover the public key from this signature and a message.
	pub fn recover<M: AsRef<[u8]>>(&self, message: M) -> Option<Public> {
		self.recover_prehashed(&sp_crypto_hashing::blake2_256(message.as_ref()))
	}

	/// Recover the public key from this signature and a pre-hashed message.
	pub fn recover_prehashed(&self, message: &[u8; 32]) -> Option<Public> {
		let rid = RecoveryId::from_i32(self.0[64] as i32).ok()?;
		let sig = RecoverableSignature::from_compact(&self.0[..64], rid).ok()?;
		let message = Message::from_digest_slice(message).expect("Message is 32 bytes; qed");

		#[cfg(feature = "std")]
		let context = SECP256K1;
		#[cfg(not(feature = "std"))]
		let context = Secp256k1::verification_only();

		context
			.recover_ecdsa(&message, &sig)
			.ok()
			.map(|pubkey| Public(pubkey.serialize()))
	}
}

#[cfg(feature = "full_crypto")]
impl From<RecoverableSignature> for Signature {
	fn from(recsig: RecoverableSignature) -> Signature {
		let mut r = Self::default();
		let (recid, sig) = recsig.serialize_compact();
		r.0[..64].copy_from_slice(&sig);
		// This is safe due to the limited range of possible valid ids.
		r.0[64] = recid.to_i32() as u8;
		r
	}
}

/// Derive a single hard junction.
fn derive_hard_junction(secret_seed: &Seed, cc: &[u8; 32]) -> Seed {
	("Secp256k1HDKD", secret_seed, cc).using_encoded(sp_crypto_hashing::blake2_256)
}

/// A key pair.
#[derive(Clone)]
pub struct Pair {
	public: Public,
	secret: SecretKey,
}

impl TraitPair for Pair {
	type Public = Public;
	type Seed = Seed;
	type Signature = Signature;

	/// Make a new key pair from secret seed material. The slice must be 32 bytes long or it
	/// will return `None`.
	///
	/// You should never need to use this; generate(), generate_with_phrase
	fn from_seed_slice(seed_slice: &[u8]) -> Result<Pair, SecretStringError> {
		let secret =
			SecretKey::from_slice(seed_slice).map_err(|_| SecretStringError::InvalidSeedLength)?;

		#[cfg(feature = "std")]
		let context = SECP256K1;
		#[cfg(not(feature = "std"))]
		let context = Secp256k1::signing_only();

		let public = PublicKey::from_secret_key(&context, &secret);
		let public = Public(public.serialize());
		Ok(Pair { public, secret })
	}

	/// Derive a child key from a series of given junctions.
	fn derive<Iter: Iterator<Item = DeriveJunction>>(
		&self,
		path: Iter,
		_seed: Option<Seed>,
	) -> Result<(Pair, Option<Seed>), DeriveError> {
		let mut acc = self.seed();
		for j in path {
			match j {
				DeriveJunction::Soft(_cc) => return Err(DeriveError::SoftKeyInPath),
				DeriveJunction::Hard(cc) => acc = derive_hard_junction(&acc, &cc),
			}
		}
		Ok((Self::from_seed(&acc), Some(acc)))
	}

	/// Get the public key.
	fn public(&self) -> Public {
		self.public
	}

	/// Sign a message.
	#[cfg(feature = "full_crypto")]
	fn sign(&self, message: &[u8]) -> Signature {
		self.sign_prehashed(&sp_crypto_hashing::blake2_256(message))
	}

	/// Verify a signature on a message. Returns true if the signature is good.
	fn verify<M: AsRef<[u8]>>(sig: &Signature, message: M, public: &Public) -> bool {
		sig.recover(message).map(|actual| actual == *public).unwrap_or_default()
	}

	/// Return a vec filled with raw data.
	fn to_raw_vec(&self) -> Vec<u8> {
		self.seed().to_vec()
	}
}

impl Pair {
	/// Get the seed for this key.
	pub fn seed(&self) -> Seed {
		self.secret.secret_bytes()
	}

	/// Exactly as `from_string` except that if no matches are found then, the the first 32
	/// characters are taken (padded with spaces as necessary) and used as the MiniSecretKey.
	#[cfg(feature = "std")]
	pub fn from_legacy_string(s: &str, password_override: Option<&str>) -> Pair {
		Self::from_string(s, password_override).unwrap_or_else(|_| {
			let mut padded_seed: Seed = [b' '; 32];
			let len = s.len().min(32);
			padded_seed[..len].copy_from_slice(&s.as_bytes()[..len]);
			Self::from_seed(&padded_seed)
		})
	}

	/// Sign a pre-hashed message
	#[cfg(feature = "full_crypto")]
	pub fn sign_prehashed(&self, message: &[u8; 32]) -> Signature {
		let message = Message::from_digest_slice(message).expect("Message is 32 bytes; qed");

		#[cfg(feature = "std")]
		let context = SECP256K1;
		#[cfg(not(feature = "std"))]
		let context = Secp256k1::signing_only();

		context.sign_ecdsa_recoverable(&message, &self.secret).into()
	}

	/// Verify a signature on a pre-hashed message. Return `true` if the signature is valid
	/// and thus matches the given `public` key.
	#[cfg(feature = "full_crypto")]
	pub fn verify_prehashed(sig: &Signature, message: &[u8; 32], public: &Public) -> bool {
		match sig.recover_prehashed(message) {
			Some(actual) => actual == *public,
			None => false,
		}
	}

	/// Verify a signature on a message. Returns true if the signature is good.
	/// Parses Signature using parse_overflowing_slice.
	#[deprecated(note = "please use `verify` instead")]
	#[cfg(feature = "full_crypto")]
	pub fn verify_deprecated<M: AsRef<[u8]>>(sig: &Signature, message: M, pubkey: &Public) -> bool {
		let message =
			libsecp256k1::Message::parse(&sp_crypto_hashing::blake2_256(message.as_ref()));

		let parse_signature_overflowing = |x: [u8; SIGNATURE_SERIALIZED_SIZE]| {
			let sig = libsecp256k1::Signature::parse_overflowing_slice(&x[..64]).ok()?;
			let rid = libsecp256k1::RecoveryId::parse(x[64]).ok()?;
			Some((sig, rid))
		};

		let (sig, rid) = match parse_signature_overflowing(sig.0) {
			Some(sigri) => sigri,
			_ => return false,
		};
		match libsecp256k1::recover(&message, &sig, &rid) {
			Ok(actual) => pubkey.0 == actual.serialize_compressed(),
			_ => false,
		}
	}
}

// The `secp256k1` backend doesn't implement cleanup for their private keys.
// Currently we should take care of wiping the secret from memory.
// NOTE: this solution is not effective when `Pair` is moved around memory.
// The very same problem affects other cryptographic backends that are just using
// `zeroize`for their secrets.
#[cfg(feature = "full_crypto")]
impl Drop for Pair {
	fn drop(&mut self) {
		self.secret.non_secure_erase()
	}
}

impl CryptoType for Public {
	type Pair = Pair;
}

impl CryptoType for Signature {
	type Pair = Pair;
}

impl CryptoType for Pair {
	type Pair = Pair;
}

#[cfg(test)]
mod test {
	use super::*;
	use crate::crypto::{
		set_default_ss58_version, PublicError, Ss58AddressFormat, Ss58AddressFormatRegistry,
		DEV_PHRASE,
	};
	use serde_json;

	#[test]
	fn default_phrase_should_be_used() {
		assert_eq!(
			Pair::from_string("//Alice///password", None).unwrap().public(),
			Pair::from_string(&format!("{}//Alice", DEV_PHRASE), Some("password"))
				.unwrap()
				.public(),
		);
	}

	#[test]
	fn seed_and_derive_should_work() {
		let seed = array_bytes::hex2array_unchecked(
			"9d61b19deffd5a60ba844af492ec2cc44449c5697b326919703bac031cae7f60",
		);
		let pair = Pair::from_seed(&seed);
		assert_eq!(pair.seed(), seed);
		let path = vec![DeriveJunction::Hard([0u8; 32])];
		let derived = pair.derive(path.into_iter(), None).ok().unwrap();
		assert_eq!(
			derived.0.seed(),
			array_bytes::hex2array_unchecked::<_, 32>(
				"b8eefc4937200a8382d00050e050ced2d4ab72cc2ef1b061477afb51564fdd61"
			)
		);
	}

	#[test]
	fn test_vector_should_work() {
		let pair = Pair::from_seed(&array_bytes::hex2array_unchecked(
			"9d61b19deffd5a60ba844af492ec2cc44449c5697b326919703bac031cae7f60",
		));
		let public = pair.public();
		assert_eq!(
			public,
			Public::from_full(
				&array_bytes::hex2bytes_unchecked("8db55b05db86c0b1786ca49f095d76344c9e6056b2f02701a7e7f3c20aabfd913ebbe148dd17c56551a52952371071a6c604b3f3abe8f2c8fa742158ea6dd7d4"),
			).unwrap(),
		);
		let message = b"";
		let signature = array_bytes::hex2array_unchecked("3dde91174bd9359027be59a428b8146513df80a2a3c7eda2194f64de04a69ab97b753169e94db6ffd50921a2668a48b94ca11e3d32c1ff19cfe88890aa7e8f3c00");
		let signature = Signature::from_raw(signature);
		assert!(pair.sign(&message[..]) == signature);
		assert!(Pair::verify(&signature, &message[..], &public));
	}

	#[test]
	fn test_vector_by_string_should_work() {
		let pair = Pair::from_string(
			"0x9d61b19deffd5a60ba844af492ec2cc44449c5697b326919703bac031cae7f60",
			None,
		)
		.unwrap();
		let public = pair.public();
		assert_eq!(
			public,
			Public::from_full(
				&array_bytes::hex2bytes_unchecked("8db55b05db86c0b1786ca49f095d76344c9e6056b2f02701a7e7f3c20aabfd913ebbe148dd17c56551a52952371071a6c604b3f3abe8f2c8fa742158ea6dd7d4"),
			).unwrap(),
		);
		let message = b"";
		let signature = array_bytes::hex2array_unchecked("3dde91174bd9359027be59a428b8146513df80a2a3c7eda2194f64de04a69ab97b753169e94db6ffd50921a2668a48b94ca11e3d32c1ff19cfe88890aa7e8f3c00");
		let signature = Signature::from_raw(signature);
		assert!(pair.sign(&message[..]) == signature);
		assert!(Pair::verify(&signature, &message[..], &public));
	}

	#[test]
	fn generated_pair_should_work() {
		let (pair, _) = Pair::generate();
		let public = pair.public();
		let message = b"Something important";
		let signature = pair.sign(&message[..]);
		assert!(Pair::verify(&signature, &message[..], &public));
		assert!(!Pair::verify(&signature, b"Something else", &public));
	}

	#[test]
	fn seeded_pair_should_work() {
		let pair = Pair::from_seed(b"12345678901234567890123456789012");
		let public = pair.public();
		assert_eq!(
			public,
			Public::from_full(
				&array_bytes::hex2bytes_unchecked("5676109c54b9a16d271abeb4954316a40a32bcce023ac14c8e26e958aa68fba995840f3de562156558efbfdac3f16af0065e5f66795f4dd8262a228ef8c6d813"),
			).unwrap(),
		);
		let message = array_bytes::hex2bytes_unchecked("2f8c6129d816cf51c374bc7f08c3e63ed156cf78aefb4a6550d97b87997977ee00000000000000000200d75a980182b10ab7d54bfed3c964073a0ee172f3daa62325af021a68f707511a4500000000000000");
		let signature = pair.sign(&message[..]);
		println!("Correct signature: {:?}", signature);
		assert!(Pair::verify(&signature, &message[..], &public));
		assert!(!Pair::verify(&signature, "Other message", &public));
	}

	#[test]
	fn generate_with_phrase_recovery_possible() {
		let (pair1, phrase, _) = Pair::generate_with_phrase(None);
		let (pair2, _) = Pair::from_phrase(&phrase, None).unwrap();

		assert_eq!(pair1.public(), pair2.public());
	}

	#[test]
	fn generate_with_password_phrase_recovery_possible() {
		let (pair1, phrase, _) = Pair::generate_with_phrase(Some("password"));
		let (pair2, _) = Pair::from_phrase(&phrase, Some("password")).unwrap();

		assert_eq!(pair1.public(), pair2.public());
	}

	#[test]
	fn password_does_something() {
		let (pair1, phrase, _) = Pair::generate_with_phrase(Some("password"));
		let (pair2, _) = Pair::from_phrase(&phrase, None).unwrap();

		assert_ne!(pair1.public(), pair2.public());
	}

	#[test]
	fn ss58check_roundtrip_works() {
		let pair = Pair::from_seed(b"12345678901234567890123456789012");
		let public = pair.public();
		let s = public.to_ss58check();
		println!("Correct: {}", s);
		let cmp = Public::from_ss58check(&s).unwrap();
		assert_eq!(cmp, public);
	}

	#[test]
	fn ss58check_format_check_works() {
		let pair = Pair::from_seed(b"12345678901234567890123456789012");
		let public = pair.public();
		let format = Ss58AddressFormatRegistry::Reserved46Account.into();
		let s = public.to_ss58check_with_version(format);
		assert_eq!(Public::from_ss58check_with_version(&s), Err(PublicError::FormatNotAllowed));
	}

	#[test]
	fn ss58check_full_roundtrip_works() {
		let pair = Pair::from_seed(b"12345678901234567890123456789012");
		let public = pair.public();
		let format = Ss58AddressFormatRegistry::PolkadotAccount.into();
		let s = public.to_ss58check_with_version(format);
		let (k, f) = Public::from_ss58check_with_version(&s).unwrap();
		assert_eq!(k, public);
		assert_eq!(f, format);

		let format = Ss58AddressFormat::custom(64);
		let s = public.to_ss58check_with_version(format);
		let (k, f) = Public::from_ss58check_with_version(&s).unwrap();
		assert_eq!(k, public);
		assert_eq!(f, format);
	}

	#[test]
	fn ss58check_custom_format_works() {
		// We need to run this test in its own process to not interfere with other tests running in
		// parallel and also relying on the ss58 version.
		if std::env::var("RUN_CUSTOM_FORMAT_TEST") == Ok("1".into()) {
			use crate::crypto::Ss58AddressFormat;
			// temp save default format version
			let default_format = crate::crypto::default_ss58_version();
			// set current ss58 version is custom "200" `Ss58AddressFormat::Custom(200)`

			set_default_ss58_version(Ss58AddressFormat::custom(200));
			// custom addr encoded by version 200
			let addr = "4pbsSkWcBaYoFHrKJZp5fDVUKbqSYD9dhZZGvpp3vQ5ysVs5ybV";
			Public::from_ss58check(addr).unwrap();

			set_default_ss58_version(default_format);
			// set current ss58 version to default version
			let addr = "KWAfgC2aRG5UVD6CpbPQXCx4YZZUhvWqqAJE6qcYc9Rtr6g5C";
			Public::from_ss58check(addr).unwrap();

			println!("CUSTOM_FORMAT_SUCCESSFUL");
		} else {
			let executable = std::env::current_exe().unwrap();
			let output = std::process::Command::new(executable)
				.env("RUN_CUSTOM_FORMAT_TEST", "1")
				.args(&["--nocapture", "ss58check_custom_format_works"])
				.output()
				.unwrap();

			let output = String::from_utf8(output.stdout).unwrap();
			assert!(output.contains("CUSTOM_FORMAT_SUCCESSFUL"));
		}
	}

	#[test]
	fn signature_serialization_works() {
		let pair = Pair::from_seed(b"12345678901234567890123456789012");
		let message = b"Something important";
		let signature = pair.sign(&message[..]);
		let serialized_signature = serde_json::to_string(&signature).unwrap();
		// Signature is 65 bytes, so 130 chars + 2 quote chars
		assert_eq!(serialized_signature.len(), SIGNATURE_SERIALIZED_SIZE * 2 + 2);
		let signature = serde_json::from_str(&serialized_signature).unwrap();
		assert!(Pair::verify(&signature, &message[..], &pair.public()));
	}

	#[test]
	fn signature_serialization_doesnt_panic() {
		fn deserialize_signature(text: &str) -> Result<Signature, serde_json::error::Error> {
			serde_json::from_str(text)
		}
		assert!(deserialize_signature("Not valid json.").is_err());
		assert!(deserialize_signature("\"Not an actual signature.\"").is_err());
		// Poorly-sized
		assert!(deserialize_signature("\"abc123\"").is_err());
	}

	#[test]
	fn sign_prehashed_works() {
		let (pair, _, _) = Pair::generate_with_phrase(Some("password"));

		// `msg` shouldn't be mangled
		let msg = [0u8; 32];
		let sig1 = pair.sign_prehashed(&msg);
		let sig2: Signature = {
			let message = Message::from_digest_slice(&msg).unwrap();
			SECP256K1.sign_ecdsa_recoverable(&message, &pair.secret).into()
		};
		assert_eq!(sig1, sig2);

		// signature is actually different
		let sig2 = pair.sign(&msg);
		assert_ne!(sig1, sig2);

		// using pre-hashed `msg` works
		let msg = b"this should be hashed";
		let sig1 = pair.sign_prehashed(&sp_crypto_hashing::blake2_256(msg));
		let sig2 = pair.sign(msg);
		assert_eq!(sig1, sig2);
	}

	#[test]
	fn verify_prehashed_works() {
		let (pair, _, _) = Pair::generate_with_phrase(Some("password"));

		// `msg` and `sig` match
		let msg = sp_crypto_hashing::blake2_256(b"this should be hashed");
		let sig = pair.sign_prehashed(&msg);
		assert!(Pair::verify_prehashed(&sig, &msg, &pair.public()));

		// `msg` and `sig` don't match
		let msg = sp_crypto_hashing::blake2_256(b"this is a different message");
		assert!(!Pair::verify_prehashed(&sig, &msg, &pair.public()));
	}

	#[test]
	fn recover_prehashed_works() {
		let (pair, _, _) = Pair::generate_with_phrase(Some("password"));

		// recovered key matches signing key
		let msg = sp_crypto_hashing::blake2_256(b"this should be hashed");
		let sig = pair.sign_prehashed(&msg);
		let key = sig.recover_prehashed(&msg).unwrap();
		assert_eq!(pair.public(), key);

		// recovered key is useable
		assert!(Pair::verify_prehashed(&sig, &msg, &key));

		// recovered key and signing key don't match
		let msg = sp_crypto_hashing::blake2_256(b"this is a different message");
		let key = sig.recover_prehashed(&msg).unwrap();
		assert_ne!(pair.public(), key);
	}
}<|MERGE_RESOLUTION|>--- conflicted
+++ resolved
@@ -23,23 +23,11 @@
 
 #[cfg(feature = "serde")]
 use crate::crypto::Ss58Codec;
-<<<<<<< HEAD
-use crate::{
-	crypto::{
-		ByteArray, CryptoType, CryptoTypeId, Derive, DeriveError, DeriveJunction,
-		Pair as TraitPair, Public as TraitPublic, SecretStringError, UncheckedFrom,
-	},
-	hashing::blake2_256,
+use crate::crypto::{
+	ByteArray, CryptoType, CryptoTypeId, Derive, DeriveError, DeriveJunction, Pair as TraitPair,
+	Public as TraitPublic, SecretStringError, UncheckedFrom,
 };
 #[cfg(not(feature = "std"))]
-=======
-use crate::crypto::{
-	ByteArray, CryptoType, CryptoTypeId, Derive, Public as TraitPublic, UncheckedFrom,
-};
-#[cfg(feature = "full_crypto")]
-use crate::crypto::{DeriveError, DeriveJunction, Pair as TraitPair, SecretStringError};
-#[cfg(all(feature = "full_crypto", not(feature = "std")))]
->>>>>>> 6ea472ad
 use secp256k1::Secp256k1;
 #[cfg(feature = "std")]
 use secp256k1::SECP256K1;
