--- conflicted
+++ resolved
@@ -39,3284 +39,4 @@
 pub mod state;
 pub mod state_request_handler;
 pub mod warp;
-<<<<<<< HEAD
-pub mod warp_request_handler;
-
-/// Log target for this file.
-const LOG_TARGET: &'static str = "sync";
-
-/// Maximum blocks to store in the import queue.
-const MAX_IMPORTING_BLOCKS: usize = 2048;
-
-/// Maximum blocks to download ahead of any gap.
-const MAX_DOWNLOAD_AHEAD: u32 = 2048;
-
-/// Maximum blocks to look backwards. The gap is the difference between the highest block and the
-/// common block of a node.
-const MAX_BLOCKS_TO_LOOK_BACKWARDS: u32 = MAX_DOWNLOAD_AHEAD / 2;
-
-/// Pick the state to sync as the latest finalized number minus this.
-const STATE_SYNC_FINALITY_THRESHOLD: u32 = 8;
-
-/// We use a heuristic that with a high likelihood, by the time
-/// `MAJOR_SYNC_BLOCKS` have been imported we'll be on the same
-/// chain as (or at least closer to) the peer so we want to delay
-/// the ancestor search to not waste time doing that when we are
-/// so far behind.
-const MAJOR_SYNC_BLOCKS: u8 = 5;
-
-/// Number of peers that need to be connected before warp sync is started.
-const MIN_PEERS_TO_START_WARP_SYNC: usize = 3;
-
-/// Maximum blocks per response.
-pub(crate) const MAX_BLOCKS_IN_RESPONSE: usize = 128;
-
-mod rep {
-	use sc_network::ReputationChange as Rep;
-	/// Reputation change when a peer sent us a message that led to a
-	/// database read error.
-	pub const BLOCKCHAIN_READ_ERROR: Rep = Rep::new(-(1 << 16), "DB Error");
-
-	/// Reputation change when a peer sent us a status message with a different
-	/// genesis than us.
-	pub const GENESIS_MISMATCH: Rep = Rep::new(i32::MIN, "Genesis mismatch");
-
-	/// Reputation change for peers which send us a block with an incomplete header.
-	pub const INCOMPLETE_HEADER: Rep = Rep::new(-(1 << 20), "Incomplete header");
-
-	/// Reputation change for peers which send us a block which we fail to verify.
-	pub const VERIFICATION_FAIL: Rep = Rep::new(-(1 << 29), "Block verification failed");
-
-	/// Reputation change for peers which send us a known bad block.
-	pub const BAD_BLOCK: Rep = Rep::new(-(1 << 29), "Bad block");
-
-	/// Peer did not provide us with advertised block data.
-	pub const NO_BLOCK: Rep = Rep::new(-(1 << 29), "No requested block data");
-
-	/// Reputation change for peers which send us non-requested block data.
-	pub const NOT_REQUESTED: Rep = Rep::new(-(1 << 29), "Not requested block data");
-
-	/// Reputation change for peers which send us a block with bad justifications.
-	pub const BAD_JUSTIFICATION: Rep = Rep::new(-(1 << 16), "Bad justification");
-
-	/// Reputation change when a peer sent us invlid ancestry result.
-	pub const UNKNOWN_ANCESTOR: Rep = Rep::new(-(1 << 16), "DB Error");
-
-	/// Peer response data does not have requested bits.
-	pub const BAD_RESPONSE: Rep = Rep::new(-(1 << 12), "Incomplete response");
-}
-
-enum AllowedRequests {
-	Some(HashSet<PeerId>),
-	All,
-}
-
-impl AllowedRequests {
-	fn add(&mut self, id: &PeerId) {
-		if let Self::Some(ref mut set) = self {
-			set.insert(*id);
-		}
-	}
-
-	fn take(&mut self) -> Self {
-		std::mem::take(self)
-	}
-
-	fn set_all(&mut self) {
-		*self = Self::All;
-	}
-
-	fn contains(&self, id: &PeerId) -> bool {
-		match self {
-			Self::Some(set) => set.contains(id),
-			Self::All => true,
-		}
-	}
-
-	fn is_empty(&self) -> bool {
-		match self {
-			Self::Some(set) => set.is_empty(),
-			Self::All => false,
-		}
-	}
-
-	fn clear(&mut self) {
-		std::mem::take(self);
-	}
-}
-
-impl Default for AllowedRequests {
-	fn default() -> Self {
-		Self::Some(HashSet::default())
-	}
-}
-
-struct GapSync<B: BlockT> {
-	blocks: BlockCollection<B>,
-	best_queued_number: NumberFor<B>,
-	target: NumberFor<B>,
-}
-
-/// Action that [`engine::SyncingEngine`] should perform after reporting imported blocks with
-/// [`ChainSync::on_blocks_processed`].
-enum BlockRequestAction<B: BlockT> {
-	/// Send block request to peer. Always implies dropping a stale block request to the same peer.
-	SendRequest { peer_id: PeerId, request: BlockRequest<B> },
-	/// Drop stale block request.
-	RemoveStale { peer_id: PeerId },
-}
-
-/// Action that [`engine::SyncingEngine`] should perform if we want to import justifications.
-struct ImportJustificationsAction<B: BlockT> {
-	peer_id: PeerId,
-	hash: B::Hash,
-	number: NumberFor<B>,
-	justifications: Justifications,
-}
-
-/// Action that [`engine::SyncingEngine`] should perform on behalf of [`ChainSync`]
-/// after reporting block response with [`ChainSync::on_block_response`].
-enum OnBlockResponse<B: BlockT> {
-	/// Nothing to do
-	Nothing,
-	/// Perform block request.
-	SendBlockRequest { peer_id: PeerId, request: BlockRequest<B> },
-	/// Import blocks.
-	ImportBlocks(ImportBlocksAction<B>),
-	/// Import justifications.
-	ImportJustifications(ImportJustificationsAction<B>),
-}
-
-/// The main data structure which contains all the state for a chains
-/// active syncing strategy.
-pub struct ChainSync<B: BlockT, Client> {
-	/// Chain client.
-	client: Arc<Client>,
-	/// The active peers that we are using to sync and their PeerSync status
-	peers: HashMap<PeerId, PeerSync<B>>,
-	/// A `BlockCollection` of blocks that are being downloaded from peers
-	blocks: BlockCollection<B>,
-	/// The best block number in our queue of blocks to import
-	best_queued_number: NumberFor<B>,
-	/// The best block hash in our queue of blocks to import
-	best_queued_hash: B::Hash,
-	/// Current mode (full/light)
-	mode: SyncMode,
-	/// Any extra justification requests.
-	extra_justifications: ExtraRequests<B>,
-	/// A set of hashes of blocks that are being downloaded or have been
-	/// downloaded and are queued for import.
-	queue_blocks: HashSet<B::Hash>,
-	/// Fork sync targets.
-	fork_targets: HashMap<B::Hash, ForkTarget<B>>,
-	/// A set of peers for which there might be potential block requests
-	allowed_requests: AllowedRequests,
-	/// Maximum number of peers to ask the same blocks in parallel.
-	max_parallel_downloads: u32,
-	/// Maximum blocks per request.
-	max_blocks_per_request: u32,
-	/// Total number of downloaded blocks.
-	downloaded_blocks: usize,
-	/// State sync in progress, if any.
-	state_sync: Option<StateSync<B, Client>>,
-	/// Warp sync in progress, if any.
-	warp_sync: Option<WarpSync<B, Client>>,
-	/// Warp sync configuration.
-	///
-	/// Will be `None` after `self.warp_sync` is `Some(_)`.
-	warp_sync_config: Option<WarpSyncConfig<B>>,
-	/// A temporary storage for warp sync target block until warp sync is initialized.
-	warp_sync_target_block_header: Option<B::Header>,
-	/// Enable importing existing blocks. This is used used after the state download to
-	/// catch up to the latest state while re-importing blocks.
-	import_existing: bool,
-	/// Gap download process.
-	gap_sync: Option<GapSync<B>>,
-	/// Handle for communicating with `NetworkService`
-	network_service: service::network::NetworkServiceHandle,
-	/// Protocol name used for block announcements
-	block_announce_protocol_name: ProtocolName,
-}
-
-/// All the data we have about a Peer that we are trying to sync with
-#[derive(Debug, Clone)]
-pub struct PeerSync<B: BlockT> {
-	/// Peer id of this peer.
-	pub peer_id: PeerId,
-	/// The common number is the block number that is a common point of
-	/// ancestry for both our chains (as far as we know).
-	pub common_number: NumberFor<B>,
-	/// The hash of the best block that we've seen for this peer.
-	pub best_hash: B::Hash,
-	/// The number of the best block that we've seen for this peer.
-	pub best_number: NumberFor<B>,
-	/// The state of syncing this peer is in for us, generally categories
-	/// into `Available` or "busy" with something as defined by `PeerSyncState`.
-	pub state: PeerSyncState<B>,
-}
-
-impl<B: BlockT> PeerSync<B> {
-	/// Update the `common_number` iff `new_common > common_number`.
-	fn update_common_number(&mut self, new_common: NumberFor<B>) {
-		if self.common_number < new_common {
-			trace!(
-				target: LOG_TARGET,
-				"Updating peer {} common number from={} => to={}.",
-				self.peer_id,
-				self.common_number,
-				new_common,
-			);
-			self.common_number = new_common;
-		}
-	}
-}
-
-struct ForkTarget<B: BlockT> {
-	number: NumberFor<B>,
-	parent_hash: Option<B::Hash>,
-	peers: HashSet<PeerId>,
-}
-
-/// The state of syncing between a Peer and ourselves.
-///
-/// Generally two categories, "busy" or `Available`. If busy, the enum
-/// defines what we are busy with.
-#[derive(Copy, Clone, Eq, PartialEq, Debug)]
-pub enum PeerSyncState<B: BlockT> {
-	/// Available for sync requests.
-	Available,
-	/// Searching for ancestors the Peer has in common with us.
-	AncestorSearch { start: NumberFor<B>, current: NumberFor<B>, state: AncestorSearchState<B> },
-	/// Actively downloading new blocks, starting from the given Number.
-	DownloadingNew(NumberFor<B>),
-	/// Downloading a stale block with given Hash. Stale means that it is a
-	/// block with a number that is lower than our best number. It might be
-	/// from a fork and not necessarily already imported.
-	DownloadingStale(B::Hash),
-	/// Downloading justification for given block hash.
-	DownloadingJustification(B::Hash),
-	/// Downloading state.
-	DownloadingState,
-	/// Downloading warp proof.
-	DownloadingWarpProof,
-	/// Downloading warp sync target block.
-	DownloadingWarpTargetBlock,
-	/// Actively downloading block history after warp sync.
-	DownloadingGap(NumberFor<B>),
-}
-
-impl<B: BlockT> PeerSyncState<B> {
-	pub fn is_available(&self) -> bool {
-		matches!(self, Self::Available)
-	}
-}
-
-impl<B, Client> ChainSyncT<B> for ChainSync<B, Client>
-where
-	B: BlockT,
-	Client: HeaderBackend<B>
-		+ BlockBackend<B>
-		+ HeaderMetadata<B, Error = sp_blockchain::Error>
-		+ ProofProvider<B>
-		+ Send
-		+ Sync
-		+ 'static,
-{
-	fn peer_info(&self, who: &PeerId) -> Option<PeerInfo<B>> {
-		self.peers
-			.get(who)
-			.map(|p| PeerInfo { best_hash: p.best_hash, best_number: p.best_number })
-	}
-
-	/// Returns the current sync status.
-	fn status(&self) -> SyncStatus<B> {
-		let median_seen = self.median_seen();
-		let best_seen_block =
-			median_seen.and_then(|median| (median > self.best_queued_number).then_some(median));
-		let sync_state = if let Some(target) = median_seen {
-			// A chain is classified as downloading if the provided best block is
-			// more than `MAJOR_SYNC_BLOCKS` behind the best block or as importing
-			// if the same can be said about queued blocks.
-			let best_block = self.client.info().best_number;
-			if target > best_block && target - best_block > MAJOR_SYNC_BLOCKS.into() {
-				// If target is not queued, we're downloading, otherwise importing.
-				if target > self.best_queued_number {
-					SyncState::Downloading { target }
-				} else {
-					SyncState::Importing { target }
-				}
-			} else {
-				SyncState::Idle
-			}
-		} else {
-			SyncState::Idle
-		};
-
-		let warp_sync_progress = match (&self.warp_sync, &self.mode, &self.gap_sync) {
-			(_, _, Some(gap_sync)) => Some(WarpSyncProgress {
-				phase: WarpSyncPhase::DownloadingBlocks(gap_sync.best_queued_number),
-				total_bytes: 0,
-			}),
-			(None, SyncMode::Warp, _) => Some(WarpSyncProgress {
-				phase: WarpSyncPhase::AwaitingPeers {
-					required_peers: MIN_PEERS_TO_START_WARP_SYNC,
-				},
-				total_bytes: 0,
-			}),
-			(Some(sync), _, _) => Some(sync.progress()),
-			_ => None,
-		};
-
-		SyncStatus {
-			state: sync_state,
-			best_seen_block,
-			num_peers: self.peers.len() as u32,
-			num_connected_peers: 0u32,
-			queued_blocks: self.queue_blocks.len() as u32,
-			state_sync: self.state_sync.as_ref().map(|s| s.progress()),
-			warp_sync: warp_sync_progress,
-		}
-	}
-
-	fn num_sync_requests(&self) -> usize {
-		self.fork_targets
-			.values()
-			.filter(|f| f.number <= self.best_queued_number)
-			.count()
-	}
-
-	fn num_downloaded_blocks(&self) -> usize {
-		self.downloaded_blocks
-	}
-
-	fn num_peers(&self) -> usize {
-		self.peers.len()
-	}
-
-	#[must_use]
-	fn new_peer(
-		&mut self,
-		who: PeerId,
-		best_hash: B::Hash,
-		best_number: NumberFor<B>,
-	) -> Result<Option<BlockRequest<B>>, BadPeer> {
-		// There is nothing sync can get from the node that has no blockchain data.
-		match self.block_status(&best_hash) {
-			Err(e) => {
-				debug!(target:LOG_TARGET, "Error reading blockchain: {e}");
-				Err(BadPeer(who, rep::BLOCKCHAIN_READ_ERROR))
-			},
-			Ok(BlockStatus::KnownBad) => {
-				info!("💔 New peer with known bad best block {} ({}).", best_hash, best_number);
-				Err(BadPeer(who, rep::BAD_BLOCK))
-			},
-			Ok(BlockStatus::Unknown) => {
-				if best_number.is_zero() {
-					info!("💔 New peer with unknown genesis hash {} ({}).", best_hash, best_number);
-					return Err(BadPeer(who, rep::GENESIS_MISMATCH))
-				}
-
-				// If there are more than `MAJOR_SYNC_BLOCKS` in the import queue then we have
-				// enough to do in the import queue that it's not worth kicking off
-				// an ancestor search, which is what we do in the next match case below.
-				if self.queue_blocks.len() > MAJOR_SYNC_BLOCKS.into() {
-					debug!(
-						target:LOG_TARGET,
-						"New peer with unknown best hash {} ({}), assuming common block.",
-						self.best_queued_hash,
-						self.best_queued_number
-					);
-					self.peers.insert(
-						who,
-						PeerSync {
-							peer_id: who,
-							common_number: self.best_queued_number,
-							best_hash,
-							best_number,
-							state: PeerSyncState::Available,
-						},
-					);
-					return Ok(None)
-				}
-
-				// If we are at genesis, just start downloading.
-				let (state, req) = if self.best_queued_number.is_zero() {
-					debug!(
-						target:LOG_TARGET,
-						"New peer with best hash {best_hash} ({best_number}).",
-					);
-
-					(PeerSyncState::Available, None)
-				} else {
-					let common_best = std::cmp::min(self.best_queued_number, best_number);
-
-					debug!(
-						target:LOG_TARGET,
-						"New peer with unknown best hash {} ({}), searching for common ancestor.",
-						best_hash,
-						best_number
-					);
-
-					(
-						PeerSyncState::AncestorSearch {
-							current: common_best,
-							start: self.best_queued_number,
-							state: AncestorSearchState::ExponentialBackoff(One::one()),
-						},
-						Some(ancestry_request::<B>(common_best)),
-					)
-				};
-
-				self.allowed_requests.add(&who);
-				self.peers.insert(
-					who,
-					PeerSync {
-						peer_id: who,
-						common_number: Zero::zero(),
-						best_hash,
-						best_number,
-						state,
-					},
-				);
-
-				if let SyncMode::Warp = self.mode {
-					if self.peers.len() >= MIN_PEERS_TO_START_WARP_SYNC && self.warp_sync.is_none()
-					{
-						log::debug!(target: LOG_TARGET, "Starting warp state sync.");
-
-						if let Some(config) = self.warp_sync_config.take() {
-							let mut warp_sync = WarpSync::new(self.client.clone(), config);
-							if let Some(header) = self.warp_sync_target_block_header.take() {
-								warp_sync.set_target_block(header);
-							}
-							self.warp_sync = Some(warp_sync);
-						}
-					}
-				}
-				Ok(req)
-			},
-			Ok(BlockStatus::Queued) |
-			Ok(BlockStatus::InChainWithState) |
-			Ok(BlockStatus::InChainPruned) => {
-				debug!(
-					target: LOG_TARGET,
-					"New peer with known best hash {best_hash} ({best_number}).",
-				);
-				self.peers.insert(
-					who,
-					PeerSync {
-						peer_id: who,
-						common_number: std::cmp::min(self.best_queued_number, best_number),
-						best_hash,
-						best_number,
-						state: PeerSyncState::Available,
-					},
-				);
-				self.allowed_requests.add(&who);
-				Ok(None)
-			},
-		}
-	}
-
-	fn update_chain_info(&mut self, best_hash: &B::Hash, best_number: NumberFor<B>) {
-		self.on_block_queued(best_hash, best_number);
-	}
-
-	fn request_justification(&mut self, hash: &B::Hash, number: NumberFor<B>) {
-		let client = &self.client;
-		self.extra_justifications
-			.schedule((*hash, number), |base, block| is_descendent_of(&**client, base, block))
-	}
-
-	fn clear_justification_requests(&mut self) {
-		self.extra_justifications.reset();
-	}
-
-	// The implementation is similar to `on_validated_block_announce` with unknown parent hash.
-	fn set_sync_fork_request(
-		&mut self,
-		mut peers: Vec<PeerId>,
-		hash: &B::Hash,
-		number: NumberFor<B>,
-	) {
-		if peers.is_empty() {
-			peers = self
-				.peers
-				.iter()
-				// Only request blocks from peers who are ahead or on a par.
-				.filter(|(_, peer)| peer.best_number >= number)
-				.map(|(id, _)| *id)
-				.collect();
-
-			debug!(
-				target: LOG_TARGET,
-				"Explicit sync request for block {hash:?} with no peers specified. \
-				Syncing from these peers {peers:?} instead.",
-			);
-		} else {
-			debug!(
-				target: LOG_TARGET,
-				"Explicit sync request for block {hash:?} with {peers:?}",
-			);
-		}
-
-		if self.is_known(hash) {
-			debug!(target: LOG_TARGET, "Refusing to sync known hash {hash:?}");
-			return
-		}
-
-		trace!(target: LOG_TARGET, "Downloading requested old fork {hash:?}");
-		for peer_id in &peers {
-			if let Some(peer) = self.peers.get_mut(peer_id) {
-				if let PeerSyncState::AncestorSearch { .. } = peer.state {
-					continue
-				}
-
-				if number > peer.best_number {
-					peer.best_number = number;
-					peer.best_hash = *hash;
-				}
-				self.allowed_requests.add(peer_id);
-			}
-		}
-
-		self.fork_targets
-			.entry(*hash)
-			.or_insert_with(|| ForkTarget { number, peers: Default::default(), parent_hash: None })
-			.peers
-			.extend(peers);
-	}
-
-	#[must_use]
-	fn on_block_data(
-		&mut self,
-		who: &PeerId,
-		request: Option<BlockRequest<B>>,
-		response: BlockResponse<B>,
-	) -> Result<OnBlockData<B>, BadPeer> {
-		self.downloaded_blocks += response.blocks.len();
-		let mut gap = false;
-		let new_blocks: Vec<IncomingBlock<B>> = if let Some(peer) = self.peers.get_mut(who) {
-			let mut blocks = response.blocks;
-			if request.as_ref().map_or(false, |r| r.direction == Direction::Descending) {
-				trace!(target: LOG_TARGET, "Reversing incoming block list");
-				blocks.reverse()
-			}
-			self.allowed_requests.add(who);
-			if let Some(request) = request {
-				match &mut peer.state {
-					PeerSyncState::DownloadingNew(_) => {
-						self.blocks.clear_peer_download(who);
-						peer.state = PeerSyncState::Available;
-						if let Some(start_block) =
-							validate_blocks::<B>(&blocks, who, Some(request))?
-						{
-							self.blocks.insert(start_block, blocks, *who);
-						}
-						self.ready_blocks()
-					},
-					PeerSyncState::DownloadingGap(_) => {
-						peer.state = PeerSyncState::Available;
-						if let Some(gap_sync) = &mut self.gap_sync {
-							gap_sync.blocks.clear_peer_download(who);
-							if let Some(start_block) =
-								validate_blocks::<B>(&blocks, who, Some(request))?
-							{
-								gap_sync.blocks.insert(start_block, blocks, *who);
-							}
-							gap = true;
-							let blocks: Vec<_> = gap_sync
-								.blocks
-								.ready_blocks(gap_sync.best_queued_number + One::one())
-								.into_iter()
-								.map(|block_data| {
-									let justifications =
-										block_data.block.justifications.or_else(|| {
-											legacy_justification_mapping(
-												block_data.block.justification,
-											)
-										});
-									IncomingBlock {
-										hash: block_data.block.hash,
-										header: block_data.block.header,
-										body: block_data.block.body,
-										indexed_body: block_data.block.indexed_body,
-										justifications,
-										origin: block_data.origin,
-										allow_missing_state: true,
-										import_existing: self.import_existing,
-										skip_execution: true,
-										state: None,
-									}
-								})
-								.collect();
-							debug!(
-								target: LOG_TARGET,
-								"Drained {} gap blocks from {}",
-								blocks.len(),
-								gap_sync.best_queued_number,
-							);
-							blocks
-						} else {
-							debug!(target: LOG_TARGET, "Unexpected gap block response from {who}");
-							return Err(BadPeer(*who, rep::NO_BLOCK))
-						}
-					},
-					PeerSyncState::DownloadingStale(_) => {
-						peer.state = PeerSyncState::Available;
-						if blocks.is_empty() {
-							debug!(target: LOG_TARGET, "Empty block response from {who}");
-							return Err(BadPeer(*who, rep::NO_BLOCK))
-						}
-						validate_blocks::<B>(&blocks, who, Some(request))?;
-						blocks
-							.into_iter()
-							.map(|b| {
-								let justifications = b
-									.justifications
-									.or_else(|| legacy_justification_mapping(b.justification));
-								IncomingBlock {
-									hash: b.hash,
-									header: b.header,
-									body: b.body,
-									indexed_body: None,
-									justifications,
-									origin: Some(*who),
-									allow_missing_state: true,
-									import_existing: self.import_existing,
-									skip_execution: self.skip_execution(),
-									state: None,
-								}
-							})
-							.collect()
-					},
-					PeerSyncState::AncestorSearch { current, start, state } => {
-						let matching_hash = match (blocks.get(0), self.client.hash(*current)) {
-							(Some(block), Ok(maybe_our_block_hash)) => {
-								trace!(
-									target: LOG_TARGET,
-									"Got ancestry block #{} ({}) from peer {}",
-									current,
-									block.hash,
-									who,
-								);
-								maybe_our_block_hash.filter(|x| x == &block.hash)
-							},
-							(None, _) => {
-								debug!(
-									target: LOG_TARGET,
-									"Invalid response when searching for ancestor from {who}",
-								);
-								return Err(BadPeer(*who, rep::UNKNOWN_ANCESTOR))
-							},
-							(_, Err(e)) => {
-								info!(
-									target: LOG_TARGET,
-									"❌ Error answering legitimate blockchain query: {e}",
-								);
-								return Err(BadPeer(*who, rep::BLOCKCHAIN_READ_ERROR))
-							},
-						};
-						if matching_hash.is_some() {
-							if *start < self.best_queued_number &&
-								self.best_queued_number <= peer.best_number
-							{
-								// We've made progress on this chain since the search was started.
-								// Opportunistically set common number to updated number
-								// instead of the one that started the search.
-								peer.common_number = self.best_queued_number;
-							} else if peer.common_number < *current {
-								peer.common_number = *current;
-							}
-						}
-						if matching_hash.is_none() && current.is_zero() {
-							trace!(
-								target:LOG_TARGET,
-								"Ancestry search: genesis mismatch for peer {who}",
-							);
-							return Err(BadPeer(*who, rep::GENESIS_MISMATCH))
-						}
-						if let Some((next_state, next_num)) =
-							handle_ancestor_search_state(state, *current, matching_hash.is_some())
-						{
-							peer.state = PeerSyncState::AncestorSearch {
-								current: next_num,
-								start: *start,
-								state: next_state,
-							};
-							return Ok(OnBlockData::Request(*who, ancestry_request::<B>(next_num)))
-						} else {
-							// Ancestry search is complete. Check if peer is on a stale fork unknown
-							// to us and add it to sync targets if necessary.
-							trace!(
-								target: LOG_TARGET,
-								"Ancestry search complete. Ours={} ({}), Theirs={} ({}), Common={:?} ({})",
-								self.best_queued_hash,
-								self.best_queued_number,
-								peer.best_hash,
-								peer.best_number,
-								matching_hash,
-								peer.common_number,
-							);
-							if peer.common_number < peer.best_number &&
-								peer.best_number < self.best_queued_number
-							{
-								trace!(
-									target: LOG_TARGET,
-									"Added fork target {} for {}",
-									peer.best_hash,
-									who,
-								);
-								self.fork_targets
-									.entry(peer.best_hash)
-									.or_insert_with(|| ForkTarget {
-										number: peer.best_number,
-										parent_hash: None,
-										peers: Default::default(),
-									})
-									.peers
-									.insert(*who);
-							}
-							peer.state = PeerSyncState::Available;
-							Vec::new()
-						}
-					},
-					PeerSyncState::DownloadingWarpTargetBlock => {
-						peer.state = PeerSyncState::Available;
-						if let Some(warp_sync) = &mut self.warp_sync {
-							if blocks.len() == 1 {
-								validate_blocks::<B>(&blocks, who, Some(request))?;
-								match warp_sync.import_target_block(
-									blocks.pop().expect("`blocks` len checked above."),
-								) {
-									warp::TargetBlockImportResult::Success =>
-										return Ok(OnBlockData::Continue),
-									warp::TargetBlockImportResult::BadResponse =>
-										return Err(BadPeer(*who, rep::VERIFICATION_FAIL)),
-								}
-							} else if blocks.is_empty() {
-								debug!(target: LOG_TARGET, "Empty block response from {who}");
-								return Err(BadPeer(*who, rep::NO_BLOCK))
-							} else {
-								debug!(
-									target: LOG_TARGET,
-									"Too many blocks ({}) in warp target block response from {}",
-									blocks.len(),
-									who,
-								);
-								return Err(BadPeer(*who, rep::NOT_REQUESTED))
-							}
-						} else {
-							debug!(
-								target: LOG_TARGET,
-								"Logic error: we think we are downloading warp target block from {}, but no warp sync is happening.",
-								who,
-							);
-							return Ok(OnBlockData::Continue)
-						}
-					},
-					PeerSyncState::Available |
-					PeerSyncState::DownloadingJustification(..) |
-					PeerSyncState::DownloadingState |
-					PeerSyncState::DownloadingWarpProof => Vec::new(),
-				}
-			} else {
-				// When request.is_none() this is a block announcement. Just accept blocks.
-				validate_blocks::<B>(&blocks, who, None)?;
-				blocks
-					.into_iter()
-					.map(|b| {
-						let justifications = b
-							.justifications
-							.or_else(|| legacy_justification_mapping(b.justification));
-						IncomingBlock {
-							hash: b.hash,
-							header: b.header,
-							body: b.body,
-							indexed_body: None,
-							justifications,
-							origin: Some(*who),
-							allow_missing_state: true,
-							import_existing: false,
-							skip_execution: true,
-							state: None,
-						}
-					})
-					.collect()
-			}
-		} else {
-			// We don't know of this peer, so we also did not request anything from it.
-			return Err(BadPeer(*who, rep::NOT_REQUESTED))
-		};
-
-		Ok(OnBlockData::Import(self.validate_and_queue_blocks(new_blocks, gap)))
-	}
-
-	#[must_use]
-	fn on_block_justification(
-		&mut self,
-		who: PeerId,
-		response: BlockResponse<B>,
-	) -> Result<OnBlockJustification<B>, BadPeer> {
-		let peer = if let Some(peer) = self.peers.get_mut(&who) {
-			peer
-		} else {
-			error!(
-				target: LOG_TARGET,
-				"💔 Called on_block_justification with a peer ID of an unknown peer",
-			);
-			return Ok(OnBlockJustification::Nothing)
-		};
-
-		self.allowed_requests.add(&who);
-		if let PeerSyncState::DownloadingJustification(hash) = peer.state {
-			peer.state = PeerSyncState::Available;
-
-			// We only request one justification at a time
-			let justification = if let Some(block) = response.blocks.into_iter().next() {
-				if hash != block.hash {
-					warn!(
-						target: LOG_TARGET,
-						"💔 Invalid block justification provided by {}: requested: {:?} got: {:?}",
-						who,
-						hash,
-						block.hash,
-					);
-					return Err(BadPeer(who, rep::BAD_JUSTIFICATION))
-				}
-
-				block
-					.justifications
-					.or_else(|| legacy_justification_mapping(block.justification))
-			} else {
-				// we might have asked the peer for a justification on a block that we assumed it
-				// had but didn't (regardless of whether it had a justification for it or not).
-				trace!(
-					target: LOG_TARGET,
-					"Peer {who:?} provided empty response for justification request {hash:?}",
-				);
-
-				None
-			};
-
-			if let Some((peer_id, hash, number, justifications)) =
-				self.extra_justifications.on_response(who, justification)
-			{
-				return Ok(OnBlockJustification::Import { peer_id, hash, number, justifications })
-			}
-		}
-
-		Ok(OnBlockJustification::Nothing)
-	}
-
-	fn on_justification_import(&mut self, hash: B::Hash, number: NumberFor<B>, success: bool) {
-		let finalization_result = if success { Ok((hash, number)) } else { Err(()) };
-		self.extra_justifications
-			.try_finalize_root((hash, number), finalization_result, true);
-		self.allowed_requests.set_all();
-	}
-
-	fn on_block_finalized(&mut self, hash: &B::Hash, number: NumberFor<B>) {
-		let client = &self.client;
-		let r = self.extra_justifications.on_block_finalized(hash, number, |base, block| {
-			is_descendent_of(&**client, base, block)
-		});
-
-		if let SyncMode::LightState { skip_proofs, .. } = &self.mode {
-			if self.state_sync.is_none() && !self.peers.is_empty() && self.queue_blocks.is_empty() {
-				// Finalized a recent block.
-				let mut heads: Vec<_> = self.peers.values().map(|peer| peer.best_number).collect();
-				heads.sort();
-				let median = heads[heads.len() / 2];
-				if number + STATE_SYNC_FINALITY_THRESHOLD.saturated_into() >= median {
-					if let Ok(Some(header)) = self.client.header(*hash) {
-						log::debug!(
-							target: LOG_TARGET,
-							"Starting state sync for #{number} ({hash})",
-						);
-						self.state_sync = Some(StateSync::new(
-							self.client.clone(),
-							header,
-							None,
-							None,
-							*skip_proofs,
-						));
-						self.allowed_requests.set_all();
-					}
-				}
-			}
-		}
-
-		if let Err(err) = r {
-			warn!(
-				target: LOG_TARGET,
-				"💔 Error cleaning up pending extra justification data requests: {err}",
-			);
-		}
-	}
-
-	fn on_validated_block_announce(
-		&mut self,
-		is_best: bool,
-		who: PeerId,
-		announce: &BlockAnnounce<B::Header>,
-	) {
-		let number = *announce.header.number();
-		let hash = announce.header.hash();
-		let parent_status =
-			self.block_status(announce.header.parent_hash()).unwrap_or(BlockStatus::Unknown);
-		let known_parent = parent_status != BlockStatus::Unknown;
-		let ancient_parent = parent_status == BlockStatus::InChainPruned;
-
-		let known = self.is_known(&hash);
-		let peer = if let Some(peer) = self.peers.get_mut(&who) {
-			peer
-		} else {
-			error!(target: LOG_TARGET, "💔 Called `on_validated_block_announce` with a bad peer ID");
-			return
-		};
-
-		if let PeerSyncState::AncestorSearch { .. } = peer.state {
-			trace!(target: LOG_TARGET, "Peer {} is in the ancestor search state.", who);
-			return
-		}
-
-		if is_best {
-			// update their best block
-			peer.best_number = number;
-			peer.best_hash = hash;
-		}
-
-		// If the announced block is the best they have and is not ahead of us, our common number
-		// is either one further ahead or it's the one they just announced, if we know about it.
-		if is_best {
-			if known && self.best_queued_number >= number {
-				self.update_peer_common_number(&who, number);
-			} else if announce.header.parent_hash() == &self.best_queued_hash ||
-				known_parent && self.best_queued_number >= number
-			{
-				self.update_peer_common_number(&who, number.saturating_sub(One::one()));
-			}
-		}
-		self.allowed_requests.add(&who);
-
-		// known block case
-		if known || self.is_already_downloading(&hash) {
-			trace!(target: "sync", "Known block announce from {}: {}", who, hash);
-			if let Some(target) = self.fork_targets.get_mut(&hash) {
-				target.peers.insert(who);
-			}
-			return
-		}
-
-		if ancient_parent {
-			trace!(
-				target: "sync",
-				"Ignored ancient block announced from {}: {} {:?}",
-				who,
-				hash,
-				announce.header,
-			);
-			return
-		}
-
-		if self.status().state == SyncState::Idle {
-			trace!(
-				target: "sync",
-				"Added sync target for block announced from {}: {} {:?}",
-				who,
-				hash,
-				announce.summary(),
-			);
-			self.fork_targets
-				.entry(hash)
-				.or_insert_with(|| ForkTarget {
-					number,
-					parent_hash: Some(*announce.header.parent_hash()),
-					peers: Default::default(),
-				})
-				.peers
-				.insert(who);
-		}
-	}
-
-	#[must_use]
-	fn peer_disconnected(&mut self, who: &PeerId) -> Option<ImportBlocksAction<B>> {
-		self.blocks.clear_peer_download(who);
-		if let Some(gap_sync) = &mut self.gap_sync {
-			gap_sync.blocks.clear_peer_download(who)
-		}
-		self.peers.remove(who);
-		self.extra_justifications.peer_disconnected(who);
-		self.allowed_requests.set_all();
-		self.fork_targets.retain(|_, target| {
-			target.peers.remove(who);
-			!target.peers.is_empty()
-		});
-
-		let blocks = self.ready_blocks();
-
-		(!blocks.is_empty()).then(|| self.validate_and_queue_blocks(blocks, false))
-	}
-
-	fn metrics(&self) -> Metrics {
-		Metrics {
-			queued_blocks: self.queue_blocks.len().try_into().unwrap_or(std::u32::MAX),
-			fork_targets: self.fork_targets.len().try_into().unwrap_or(std::u32::MAX),
-			justifications: self.extra_justifications.metrics(),
-		}
-	}
-}
-
-impl<B, Client> ChainSync<B, Client>
-where
-	Self: ChainSyncT<B>,
-	B: BlockT,
-	Client: HeaderBackend<B>
-		+ BlockBackend<B>
-		+ HeaderMetadata<B, Error = sp_blockchain::Error>
-		+ ProofProvider<B>
-		+ Send
-		+ Sync
-		+ 'static,
-{
-	/// Create a new instance.
-	pub fn new(
-		mode: SyncMode,
-		client: Arc<Client>,
-		block_announce_protocol_name: ProtocolName,
-		max_parallel_downloads: u32,
-		max_blocks_per_request: u32,
-		warp_sync_config: Option<WarpSyncConfig<B>>,
-		network_service: service::network::NetworkServiceHandle,
-	) -> Result<Self, ClientError> {
-		let mut sync = Self {
-			client,
-			peers: HashMap::new(),
-			blocks: BlockCollection::new(),
-			best_queued_hash: Default::default(),
-			best_queued_number: Zero::zero(),
-			extra_justifications: ExtraRequests::new("justification"),
-			mode,
-			queue_blocks: Default::default(),
-			fork_targets: Default::default(),
-			allowed_requests: Default::default(),
-			max_parallel_downloads,
-			max_blocks_per_request,
-			downloaded_blocks: 0,
-			state_sync: None,
-			warp_sync: None,
-			import_existing: false,
-			gap_sync: None,
-			network_service,
-			warp_sync_config,
-			warp_sync_target_block_header: None,
-			block_announce_protocol_name,
-		};
-
-		sync.reset_sync_start_point()?;
-		Ok(sync)
-	}
-
-	/// Returns the median seen block number.
-	fn median_seen(&self) -> Option<NumberFor<B>> {
-		let mut best_seens = self.peers.values().map(|p| p.best_number).collect::<Vec<_>>();
-
-		if best_seens.is_empty() {
-			None
-		} else {
-			let middle = best_seens.len() / 2;
-
-			// Not the "perfect median" when we have an even number of peers.
-			Some(*best_seens.select_nth_unstable(middle).1)
-		}
-	}
-
-	fn required_block_attributes(&self) -> BlockAttributes {
-		match self.mode {
-			SyncMode::Full =>
-				BlockAttributes::HEADER | BlockAttributes::JUSTIFICATION | BlockAttributes::BODY,
-			SyncMode::LightState { storage_chain_mode: false, .. } | SyncMode::Warp =>
-				BlockAttributes::HEADER | BlockAttributes::JUSTIFICATION | BlockAttributes::BODY,
-			SyncMode::LightState { storage_chain_mode: true, .. } =>
-				BlockAttributes::HEADER |
-					BlockAttributes::JUSTIFICATION |
-					BlockAttributes::INDEXED_BODY,
-		}
-	}
-
-	fn skip_execution(&self) -> bool {
-		match self.mode {
-			SyncMode::Full => false,
-			SyncMode::LightState { .. } => true,
-			SyncMode::Warp => true,
-		}
-	}
-
-	fn validate_and_queue_blocks(
-		&mut self,
-		mut new_blocks: Vec<IncomingBlock<B>>,
-		gap: bool,
-	) -> ImportBlocksAction<B> {
-		let orig_len = new_blocks.len();
-		new_blocks.retain(|b| !self.queue_blocks.contains(&b.hash));
-		if new_blocks.len() != orig_len {
-			debug!(
-				target: LOG_TARGET,
-				"Ignoring {} blocks that are already queued",
-				orig_len - new_blocks.len(),
-			);
-		}
-
-		let origin = if !gap && !self.status().state.is_major_syncing() {
-			BlockOrigin::NetworkBroadcast
-		} else {
-			BlockOrigin::NetworkInitialSync
-		};
-
-		if let Some((h, n)) = new_blocks
-			.last()
-			.and_then(|b| b.header.as_ref().map(|h| (&b.hash, *h.number())))
-		{
-			trace!(
-				target:LOG_TARGET,
-				"Accepted {} blocks ({:?}) with origin {:?}",
-				new_blocks.len(),
-				h,
-				origin,
-			);
-			self.on_block_queued(h, n)
-		}
-		self.queue_blocks.extend(new_blocks.iter().map(|b| b.hash));
-
-		ImportBlocksAction { origin, blocks: new_blocks }
-	}
-
-	fn update_peer_common_number(&mut self, peer_id: &PeerId, new_common: NumberFor<B>) {
-		if let Some(peer) = self.peers.get_mut(peer_id) {
-			peer.update_common_number(new_common);
-		}
-	}
-
-	/// Called when a block has been queued for import.
-	///
-	/// Updates our internal state for best queued block and then goes
-	/// through all peers to update our view of their state as well.
-	fn on_block_queued(&mut self, hash: &B::Hash, number: NumberFor<B>) {
-		if self.fork_targets.remove(hash).is_some() {
-			trace!(target: LOG_TARGET, "Completed fork sync {hash:?}");
-		}
-		if let Some(gap_sync) = &mut self.gap_sync {
-			if number > gap_sync.best_queued_number && number <= gap_sync.target {
-				gap_sync.best_queued_number = number;
-			}
-		}
-		if number > self.best_queued_number {
-			self.best_queued_number = number;
-			self.best_queued_hash = *hash;
-			// Update common blocks
-			for (n, peer) in self.peers.iter_mut() {
-				if let PeerSyncState::AncestorSearch { .. } = peer.state {
-					// Wait for ancestry search to complete first.
-					continue
-				}
-				let new_common_number =
-					if peer.best_number >= number { number } else { peer.best_number };
-				trace!(
-					target: LOG_TARGET,
-					"Updating peer {} info, ours={}, common={}->{}, their best={}",
-					n,
-					number,
-					peer.common_number,
-					new_common_number,
-					peer.best_number,
-				);
-				peer.common_number = new_common_number;
-			}
-		}
-		self.allowed_requests.set_all();
-	}
-
-	/// Restart the sync process. This will reset all pending block requests and return an iterator
-	/// of new block requests to make to peers. Peers that were downloading finality data (i.e.
-	/// their state was `DownloadingJustification`) are unaffected and will stay in the same state.
-	fn restart(&mut self) -> impl Iterator<Item = Result<BlockRequestAction<B>, BadPeer>> + '_ {
-		self.blocks.clear();
-		if let Err(e) = self.reset_sync_start_point() {
-			warn!(target: LOG_TARGET, "💔  Unable to restart sync: {e}");
-		}
-		self.allowed_requests.set_all();
-		debug!(
-			target: LOG_TARGET,
-			"Restarted with {} ({})",
-			self.best_queued_number,
-			self.best_queued_hash,
-		);
-		let old_peers = std::mem::take(&mut self.peers);
-
-		old_peers.into_iter().filter_map(move |(peer_id, mut p)| {
-			// peers that were downloading justifications
-			// should be kept in that state.
-			if let PeerSyncState::DownloadingJustification(_) = p.state {
-				// We make sure our commmon number is at least something we have.
-				p.common_number = self.best_queued_number;
-				self.peers.insert(peer_id, p);
-				return None
-			}
-
-			// handle peers that were in other states.
-			match self.new_peer(peer_id, p.best_hash, p.best_number) {
-				// since the request is not a justification, remove it from pending responses
-				Ok(None) => Some(Ok(BlockRequestAction::RemoveStale { peer_id })),
-				// update the request if the new one is available
-				Ok(Some(request)) => Some(Ok(BlockRequestAction::SendRequest { peer_id, request })),
-				// this implies that we need to drop pending response from the peer
-				Err(e) => Some(Err(e)),
-			}
-		})
-	}
-
-	/// Find a block to start sync from. If we sync with state, that's the latest block we have
-	/// state for.
-	fn reset_sync_start_point(&mut self) -> Result<(), ClientError> {
-		let info = self.client.info();
-		if matches!(self.mode, SyncMode::LightState { .. }) && info.finalized_state.is_some() {
-			warn!(
-				target: LOG_TARGET,
-				"Can't use fast sync mode with a partially synced database. Reverting to full sync mode."
-			);
-			self.mode = SyncMode::Full;
-		}
-		if matches!(self.mode, SyncMode::Warp) && info.finalized_state.is_some() {
-			warn!(
-				target: LOG_TARGET,
-				"Can't use warp sync mode with a partially synced database. Reverting to full sync mode."
-			);
-			self.mode = SyncMode::Full;
-		}
-		self.import_existing = false;
-		self.best_queued_hash = info.best_hash;
-		self.best_queued_number = info.best_number;
-
-		if self.mode == SyncMode::Full &&
-			self.client.block_status(info.best_hash)? != BlockStatus::InChainWithState
-		{
-			self.import_existing = true;
-			// Latest state is missing, start with the last finalized state or genesis instead.
-			if let Some((hash, number)) = info.finalized_state {
-				debug!(target: LOG_TARGET, "Starting from finalized state #{number}");
-				self.best_queued_hash = hash;
-				self.best_queued_number = number;
-			} else {
-				debug!(target: LOG_TARGET, "Restarting from genesis");
-				self.best_queued_hash = Default::default();
-				self.best_queued_number = Zero::zero();
-			}
-		}
-
-		if let Some((start, end)) = info.block_gap {
-			debug!(target: LOG_TARGET, "Starting gap sync #{start} - #{end}");
-			self.gap_sync = Some(GapSync {
-				best_queued_number: start - One::one(),
-				target: end,
-				blocks: BlockCollection::new(),
-			});
-		}
-		trace!(
-			target: LOG_TARGET,
-			"Restarted sync at #{} ({:?})",
-			self.best_queued_number,
-			self.best_queued_hash,
-		);
-		Ok(())
-	}
-
-	/// What is the status of the block corresponding to the given hash?
-	fn block_status(&self, hash: &B::Hash) -> Result<BlockStatus, ClientError> {
-		if self.queue_blocks.contains(hash) {
-			return Ok(BlockStatus::Queued)
-		}
-		self.client.block_status(*hash)
-	}
-
-	/// Is the block corresponding to the given hash known?
-	fn is_known(&self, hash: &B::Hash) -> bool {
-		self.block_status(hash).ok().map_or(false, |s| s != BlockStatus::Unknown)
-	}
-
-	/// Is any peer downloading the given hash?
-	fn is_already_downloading(&self, hash: &B::Hash) -> bool {
-		self.peers
-			.iter()
-			.any(|(_, p)| p.state == PeerSyncState::DownloadingStale(*hash))
-	}
-
-	/// Is the peer know to the sync state machine?
-	pub fn is_peer_known(&self, peer_id: &PeerId) -> bool {
-		self.peers.contains_key(peer_id)
-	}
-
-	/// Get the set of downloaded blocks that are ready to be queued for import.
-	fn ready_blocks(&mut self) -> Vec<IncomingBlock<B>> {
-		self.blocks
-			.ready_blocks(self.best_queued_number + One::one())
-			.into_iter()
-			.map(|block_data| {
-				let justifications = block_data
-					.block
-					.justifications
-					.or_else(|| legacy_justification_mapping(block_data.block.justification));
-				IncomingBlock {
-					hash: block_data.block.hash,
-					header: block_data.block.header,
-					body: block_data.block.body,
-					indexed_body: block_data.block.indexed_body,
-					justifications,
-					origin: block_data.origin,
-					allow_missing_state: true,
-					import_existing: self.import_existing,
-					skip_execution: self.skip_execution(),
-					state: None,
-				}
-			})
-			.collect()
-	}
-
-	/// Set warp sync target block externally in case we skip warp proof downloading.
-	pub fn set_warp_sync_target_block(&mut self, header: B::Header) {
-		if let Some(ref mut warp_sync) = self.warp_sync {
-			warp_sync.set_target_block(header);
-		} else {
-			self.warp_sync_target_block_header = Some(header);
-		}
-	}
-
-	/// Generate block request for downloading of the target block body during warp sync.
-	fn warp_target_block_request(&mut self) -> Option<(PeerId, BlockRequest<B>)> {
-		let sync = &self.warp_sync.as_ref()?;
-
-		if self.allowed_requests.is_empty() ||
-			sync.is_complete() ||
-			self.peers
-				.iter()
-				.any(|(_, peer)| peer.state == PeerSyncState::DownloadingWarpTargetBlock)
-		{
-			// Only one pending warp target block request is allowed.
-			return None
-		}
-
-		if let Some((target_number, request)) = sync.next_target_block_request() {
-			// Find a random peer that has a block with the target number.
-			for (id, peer) in self.peers.iter_mut() {
-				if peer.state.is_available() && peer.best_number >= target_number {
-					trace!(target: LOG_TARGET, "New warp target block request for {id}");
-					peer.state = PeerSyncState::DownloadingWarpTargetBlock;
-					self.allowed_requests.clear();
-					return Some((*id, request))
-				}
-			}
-		}
-
-		None
-	}
-
-	/// Process blocks received in a response.
-	#[must_use]
-	pub(crate) fn on_block_response(
-		&mut self,
-		peer_id: PeerId,
-		request: BlockRequest<B>,
-		blocks: Vec<BlockData<B>>,
-	) -> OnBlockResponse<B> {
-		let block_response = BlockResponse::<B> { id: request.id, blocks };
-
-		let blocks_range = || match (
-			block_response
-				.blocks
-				.first()
-				.and_then(|b| b.header.as_ref().map(|h| h.number())),
-			block_response.blocks.last().and_then(|b| b.header.as_ref().map(|h| h.number())),
-		) {
-			(Some(first), Some(last)) if first != last => format!(" ({}..{})", first, last),
-			(Some(first), Some(_)) => format!(" ({})", first),
-			_ => Default::default(),
-		};
-		trace!(
-			target: LOG_TARGET,
-			"BlockResponse {} from {} with {} blocks {}",
-			block_response.id,
-			peer_id,
-			block_response.blocks.len(),
-			blocks_range(),
-		);
-
-		if request.fields == BlockAttributes::JUSTIFICATION {
-			match self.on_block_justification(peer_id, block_response) {
-				Ok(OnBlockJustification::Nothing) => OnBlockResponse::Nothing,
-				Ok(OnBlockJustification::Import { peer_id, hash, number, justifications }) =>
-					OnBlockResponse::ImportJustifications(ImportJustificationsAction {
-						peer_id,
-						hash,
-						number,
-						justifications,
-					}),
-				Err(BadPeer(id, repu)) => {
-					self.network_service
-						.disconnect_peer(id, self.block_announce_protocol_name.clone());
-					self.network_service.report_peer(id, repu);
-					OnBlockResponse::Nothing
-				},
-			}
-		} else {
-			match self.on_block_data(&peer_id, Some(request), block_response) {
-				Ok(OnBlockData::Import(action)) => OnBlockResponse::ImportBlocks(action),
-				Ok(OnBlockData::Request(peer_id, request)) =>
-					OnBlockResponse::SendBlockRequest { peer_id, request },
-				Ok(OnBlockData::Continue) => OnBlockResponse::Nothing,
-				Err(BadPeer(id, repu)) => {
-					self.network_service
-						.disconnect_peer(id, self.block_announce_protocol_name.clone());
-					self.network_service.report_peer(id, repu);
-					OnBlockResponse::Nothing
-				},
-			}
-		}
-	}
-
-	/// Process state received in a response.
-	#[must_use]
-	pub fn on_state_response(
-		&mut self,
-		peer_id: PeerId,
-		response: OpaqueStateResponse,
-	) -> Option<ImportBlocksAction<B>> {
-		match self.on_state_data(&peer_id, response) {
-			Ok(OnStateData::Import(origin, block)) =>
-				Some(ImportBlocksAction { origin, blocks: vec![block] }),
-			Ok(OnStateData::Continue) => None,
-			Err(BadPeer(id, repu)) => {
-				self.network_service
-					.disconnect_peer(id, self.block_announce_protocol_name.clone());
-				self.network_service.report_peer(id, repu);
-				None
-			},
-		}
-	}
-
-	pub fn on_warp_sync_response(&mut self, peer_id: PeerId, response: EncodedProof) {
-		if let Err(BadPeer(id, repu)) = self.on_warp_sync_data(&peer_id, response) {
-			self.network_service
-				.disconnect_peer(id, self.block_announce_protocol_name.clone());
-			self.network_service.report_peer(id, repu);
-		}
-	}
-
-	fn justification_requests(&mut self) -> Vec<(PeerId, BlockRequest<B>)> {
-		let peers = &mut self.peers;
-		let mut matcher = self.extra_justifications.matcher();
-		std::iter::from_fn(move || {
-			if let Some((peer, request)) = matcher.next(peers) {
-				peers
-					.get_mut(&peer)
-					.expect(
-						"`Matcher::next` guarantees the `PeerId` comes from the given peers; qed",
-					)
-					.state = PeerSyncState::DownloadingJustification(request.0);
-				let req = BlockRequest::<B> {
-					id: 0,
-					fields: BlockAttributes::JUSTIFICATION,
-					from: FromBlock::Hash(request.0),
-					direction: Direction::Ascending,
-					max: Some(1),
-				};
-				Some((peer, req))
-			} else {
-				None
-			}
-		})
-		.collect()
-	}
-
-	fn block_requests(&mut self) -> Vec<(PeerId, BlockRequest<B>)> {
-		if self.mode == SyncMode::Warp {
-			return self
-				.warp_target_block_request()
-				.map_or_else(|| Vec::new(), |req| Vec::from([req]))
-		}
-
-		if self.allowed_requests.is_empty() || self.state_sync.is_some() {
-			return Vec::new()
-		}
-
-		if self.queue_blocks.len() > MAX_IMPORTING_BLOCKS {
-			trace!(target: LOG_TARGET, "Too many blocks in the queue.");
-			return Vec::new()
-		}
-		let is_major_syncing = self.status().state.is_major_syncing();
-		let attrs = self.required_block_attributes();
-		let blocks = &mut self.blocks;
-		let fork_targets = &mut self.fork_targets;
-		let last_finalized =
-			std::cmp::min(self.best_queued_number, self.client.info().finalized_number);
-		let best_queued = self.best_queued_number;
-		let client = &self.client;
-		let queue = &self.queue_blocks;
-		let allowed_requests = self.allowed_requests.take();
-		let max_parallel = if is_major_syncing { 1 } else { self.max_parallel_downloads };
-		let max_blocks_per_request = self.max_blocks_per_request;
-		let gap_sync = &mut self.gap_sync;
-		self.peers
-			.iter_mut()
-			.filter_map(move |(&id, peer)| {
-				if !peer.state.is_available() || !allowed_requests.contains(&id) {
-					return None
-				}
-
-				// If our best queued is more than `MAX_BLOCKS_TO_LOOK_BACKWARDS` blocks away from
-				// the common number, the peer best number is higher than our best queued and the
-				// common number is smaller than the last finalized block number, we should do an
-				// ancestor search to find a better common block. If the queue is full we wait till
-				// all blocks are imported though.
-				if best_queued.saturating_sub(peer.common_number) >
-					MAX_BLOCKS_TO_LOOK_BACKWARDS.into() &&
-					best_queued < peer.best_number &&
-					peer.common_number < last_finalized &&
-					queue.len() <= MAJOR_SYNC_BLOCKS.into()
-				{
-					trace!(
-						target: LOG_TARGET,
-						"Peer {:?} common block {} too far behind of our best {}. Starting ancestry search.",
-						id,
-						peer.common_number,
-						best_queued,
-					);
-					let current = std::cmp::min(peer.best_number, best_queued);
-					peer.state = PeerSyncState::AncestorSearch {
-						current,
-						start: best_queued,
-						state: AncestorSearchState::ExponentialBackoff(One::one()),
-					};
-					Some((id, ancestry_request::<B>(current)))
-				} else if let Some((range, req)) = peer_block_request(
-					&id,
-					peer,
-					blocks,
-					attrs,
-					max_parallel,
-					max_blocks_per_request,
-					last_finalized,
-					best_queued,
-				) {
-					peer.state = PeerSyncState::DownloadingNew(range.start);
-					trace!(
-						target: LOG_TARGET,
-						"New block request for {}, (best:{}, common:{}) {:?}",
-						id,
-						peer.best_number,
-						peer.common_number,
-						req,
-					);
-					Some((id, req))
-				} else if let Some((hash, req)) = fork_sync_request(
-					&id,
-					fork_targets,
-					best_queued,
-					last_finalized,
-					attrs,
-					|hash| {
-						if queue.contains(hash) {
-							BlockStatus::Queued
-						} else {
-							client.block_status(*hash).unwrap_or(BlockStatus::Unknown)
-						}
-					},
-					max_blocks_per_request,
-				) {
-					trace!(target: LOG_TARGET, "Downloading fork {hash:?} from {id}");
-					peer.state = PeerSyncState::DownloadingStale(hash);
-					Some((id, req))
-				} else if let Some((range, req)) = gap_sync.as_mut().and_then(|sync| {
-					peer_gap_block_request(
-						&id,
-						peer,
-						&mut sync.blocks,
-						attrs,
-						sync.target,
-						sync.best_queued_number,
-						max_blocks_per_request,
-					)
-				}) {
-					peer.state = PeerSyncState::DownloadingGap(range.start);
-					trace!(
-						target: LOG_TARGET,
-						"New gap block request for {}, (best:{}, common:{}) {:?}",
-						id,
-						peer.best_number,
-						peer.common_number,
-						req,
-					);
-					Some((id, req))
-				} else {
-					None
-				}
-			})
-			.collect()
-	}
-
-	fn state_request(&mut self) -> Option<(PeerId, OpaqueStateRequest)> {
-		if self.allowed_requests.is_empty() {
-			return None
-		}
-		if (self.state_sync.is_some() || self.warp_sync.is_some()) &&
-			self.peers.iter().any(|(_, peer)| peer.state == PeerSyncState::DownloadingState)
-		{
-			// Only one pending state request is allowed.
-			return None
-		}
-		if let Some(sync) = &self.state_sync {
-			if sync.is_complete() {
-				return None
-			}
-
-			for (id, peer) in self.peers.iter_mut() {
-				if peer.state.is_available() && peer.common_number >= sync.target_block_num() {
-					peer.state = PeerSyncState::DownloadingState;
-					let request = sync.next_request();
-					trace!(target: LOG_TARGET, "New StateRequest for {}: {:?}", id, request);
-					self.allowed_requests.clear();
-					return Some((*id, OpaqueStateRequest(Box::new(request))))
-				}
-			}
-		}
-		if let Some(sync) = &self.warp_sync {
-			if sync.is_complete() {
-				return None
-			}
-			if let (Some(request), Some(target)) =
-				(sync.next_state_request(), sync.target_block_number())
-			{
-				for (id, peer) in self.peers.iter_mut() {
-					if peer.state.is_available() && peer.best_number >= target {
-						trace!(target: LOG_TARGET, "New StateRequest for {id}: {request:?}");
-						peer.state = PeerSyncState::DownloadingState;
-						self.allowed_requests.clear();
-						return Some((*id, OpaqueStateRequest(Box::new(request))))
-					}
-				}
-			}
-		}
-		None
-	}
-
-	fn warp_sync_request(&mut self) -> Option<(PeerId, WarpProofRequest<B>)> {
-		if let Some(sync) = &self.warp_sync {
-			if self.allowed_requests.is_empty() ||
-				sync.is_complete() ||
-				self.peers
-					.iter()
-					.any(|(_, peer)| peer.state == PeerSyncState::DownloadingWarpProof)
-			{
-				// Only one pending state request is allowed.
-				return None
-			}
-			if let Some(request) = sync.next_warp_proof_request() {
-				let mut targets: Vec<_> = self.peers.values().map(|p| p.best_number).collect();
-				if !targets.is_empty() {
-					targets.sort();
-					let median = targets[targets.len() / 2];
-					// Find a random peer that is synced as much as peer majority.
-					for (id, peer) in self.peers.iter_mut() {
-						if peer.state.is_available() && peer.best_number >= median {
-							trace!(target: LOG_TARGET, "New WarpProofRequest for {id}");
-							peer.state = PeerSyncState::DownloadingWarpProof;
-							self.allowed_requests.clear();
-							return Some((*id, request))
-						}
-					}
-				}
-			}
-		}
-		None
-	}
-
-	fn on_state_data(
-		&mut self,
-		who: &PeerId,
-		response: OpaqueStateResponse,
-	) -> Result<OnStateData<B>, BadPeer> {
-		let response: Box<StateResponse> = response.0.downcast().map_err(|_error| {
-			error!(
-				target: LOG_TARGET,
-				"Failed to downcast opaque state response, this is an implementation bug."
-			);
-
-			BadPeer(*who, rep::BAD_RESPONSE)
-		})?;
-
-		if let Some(peer) = self.peers.get_mut(who) {
-			if let PeerSyncState::DownloadingState = peer.state {
-				peer.state = PeerSyncState::Available;
-				self.allowed_requests.set_all();
-			}
-		}
-		let import_result = if let Some(sync) = &mut self.state_sync {
-			debug!(
-				target: LOG_TARGET,
-				"Importing state data from {} with {} keys, {} proof nodes.",
-				who,
-				response.entries.len(),
-				response.proof.len(),
-			);
-			sync.import(*response)
-		} else if let Some(sync) = &mut self.warp_sync {
-			debug!(
-				target: LOG_TARGET,
-				"Importing state data from {} with {} keys, {} proof nodes.",
-				who,
-				response.entries.len(),
-				response.proof.len(),
-			);
-			sync.import_state(*response)
-		} else {
-			debug!(target: LOG_TARGET, "Ignored obsolete state response from {who}");
-			return Err(BadPeer(*who, rep::NOT_REQUESTED))
-		};
-
-		match import_result {
-			state::ImportResult::Import(hash, header, state, body, justifications) => {
-				let origin = BlockOrigin::NetworkInitialSync;
-				let block = IncomingBlock {
-					hash,
-					header: Some(header),
-					body,
-					indexed_body: None,
-					justifications,
-					origin: None,
-					allow_missing_state: true,
-					import_existing: true,
-					skip_execution: self.skip_execution(),
-					state: Some(state),
-				};
-				debug!(target: LOG_TARGET, "State download is complete. Import is queued");
-				Ok(OnStateData::Import(origin, block))
-			},
-			state::ImportResult::Continue => Ok(OnStateData::Continue),
-			state::ImportResult::BadResponse => {
-				debug!(target: LOG_TARGET, "Bad state data received from {who}");
-				Err(BadPeer(*who, rep::BAD_BLOCK))
-			},
-		}
-	}
-
-	fn on_warp_sync_data(&mut self, who: &PeerId, response: EncodedProof) -> Result<(), BadPeer> {
-		if let Some(peer) = self.peers.get_mut(who) {
-			if let PeerSyncState::DownloadingWarpProof = peer.state {
-				peer.state = PeerSyncState::Available;
-				self.allowed_requests.set_all();
-			}
-		}
-		let import_result = if let Some(sync) = &mut self.warp_sync {
-			debug!(
-				target: LOG_TARGET,
-				"Importing warp proof data from {}, {} bytes.",
-				who,
-				response.0.len(),
-			);
-			sync.import_warp_proof(response)
-		} else {
-			debug!(target: LOG_TARGET, "Ignored obsolete warp sync response from {who}");
-			return Err(BadPeer(*who, rep::NOT_REQUESTED))
-		};
-
-		match import_result {
-			WarpProofImportResult::Success => Ok(()),
-			WarpProofImportResult::BadResponse => {
-				debug!(target: LOG_TARGET, "Bad proof data received from {who}");
-				Err(BadPeer(*who, rep::BAD_BLOCK))
-			},
-		}
-	}
-
-	/// A batch of blocks have been processed, with or without errors.
-	///
-	/// Call this when a batch of blocks have been processed by the import
-	/// queue, with or without errors. If an error is returned, the pending response
-	/// from the peer must be dropped.
-	#[must_use]
-	fn on_blocks_processed(
-		&mut self,
-		imported: usize,
-		count: usize,
-		results: Vec<(Result<BlockImportStatus<NumberFor<B>>, BlockImportError>, B::Hash)>,
-	) -> Box<dyn Iterator<Item = Result<BlockRequestAction<B>, BadPeer>>> {
-		trace!(target: LOG_TARGET, "Imported {imported} of {count}");
-
-		let mut output = Vec::new();
-
-		let mut has_error = false;
-		for (_, hash) in &results {
-			self.queue_blocks.remove(hash);
-			self.blocks.clear_queued(hash);
-			if let Some(gap_sync) = &mut self.gap_sync {
-				gap_sync.blocks.clear_queued(hash);
-			}
-		}
-		for (result, hash) in results {
-			if has_error {
-				break
-			}
-
-			has_error |= result.is_err();
-
-			match result {
-				Ok(BlockImportStatus::ImportedKnown(number, who)) =>
-					if let Some(peer) = who {
-						self.update_peer_common_number(&peer, number);
-					},
-				Ok(BlockImportStatus::ImportedUnknown(number, aux, who)) => {
-					if aux.clear_justification_requests {
-						trace!(
-							target: LOG_TARGET,
-							"Block imported clears all pending justification requests {number}: {hash:?}",
-						);
-						self.clear_justification_requests();
-					}
-
-					if aux.needs_justification {
-						trace!(
-							target: LOG_TARGET,
-							"Block imported but requires justification {number}: {hash:?}",
-						);
-						self.request_justification(&hash, number);
-					}
-
-					if aux.bad_justification {
-						if let Some(ref peer) = who {
-							warn!("💔 Sent block with bad justification to import");
-							output.push(Err(BadPeer(*peer, rep::BAD_JUSTIFICATION)));
-						}
-					}
-
-					if let Some(peer) = who {
-						self.update_peer_common_number(&peer, number);
-					}
-					let state_sync_complete =
-						self.state_sync.as_ref().map_or(false, |s| s.target() == hash);
-					if state_sync_complete {
-						info!(
-							target: LOG_TARGET,
-							"State sync is complete ({} MiB), restarting block sync.",
-							self.state_sync.as_ref().map_or(0, |s| s.progress().size / (1024 * 1024)),
-						);
-						self.state_sync = None;
-						self.mode = SyncMode::Full;
-						output.extend(self.restart());
-					}
-					let warp_sync_complete = self
-						.warp_sync
-						.as_ref()
-						.map_or(false, |s| s.target_block_hash() == Some(hash));
-					if warp_sync_complete {
-						info!(
-							target: LOG_TARGET,
-							"Warp sync is complete ({} MiB), restarting block sync.",
-							self.warp_sync.as_ref().map_or(0, |s| s.progress().total_bytes / (1024 * 1024)),
-						);
-						self.warp_sync = None;
-						self.mode = SyncMode::Full;
-						output.extend(self.restart());
-					}
-					let gap_sync_complete =
-						self.gap_sync.as_ref().map_or(false, |s| s.target == number);
-					if gap_sync_complete {
-						info!(
-							target: LOG_TARGET,
-							"Block history download is complete."
-						);
-						self.gap_sync = None;
-					}
-				},
-				Err(BlockImportError::IncompleteHeader(who)) =>
-					if let Some(peer) = who {
-						warn!(
-							target: LOG_TARGET,
-							"💔 Peer sent block with incomplete header to import",
-						);
-						output.push(Err(BadPeer(peer, rep::INCOMPLETE_HEADER)));
-						output.extend(self.restart());
-					},
-				Err(BlockImportError::VerificationFailed(who, e)) => {
-					let extra_message =
-						who.map_or_else(|| "".into(), |peer| format!(" received from ({peer})"));
-
-					warn!(
-						target: LOG_TARGET,
-						"💔 Verification failed for block {hash:?}{extra_message}: {e:?}",
-					);
-
-					if let Some(peer) = who {
-						output.push(Err(BadPeer(peer, rep::VERIFICATION_FAIL)));
-					}
-
-					output.extend(self.restart());
-				},
-				Err(BlockImportError::BadBlock(who)) =>
-					if let Some(peer) = who {
-						warn!(
-							target: LOG_TARGET,
-							"💔 Block {hash:?} received from peer {peer} has been blacklisted",
-						);
-						output.push(Err(BadPeer(peer, rep::BAD_BLOCK)));
-					},
-				Err(BlockImportError::MissingState) => {
-					// This may happen if the chain we were requesting upon has been discarded
-					// in the meantime because other chain has been finalized.
-					// Don't mark it as bad as it still may be synced if explicitly requested.
-					trace!(target: LOG_TARGET, "Obsolete block {hash:?}");
-				},
-				e @ Err(BlockImportError::UnknownParent) | e @ Err(BlockImportError::Other(_)) => {
-					warn!(target: LOG_TARGET, "💔 Error importing block {hash:?}: {}", e.unwrap_err());
-					self.state_sync = None;
-					self.warp_sync = None;
-					output.extend(self.restart());
-				},
-				Err(BlockImportError::Cancelled) => {},
-			};
-		}
-
-		self.allowed_requests.set_all();
-		Box::new(output.into_iter())
-	}
-}
-
-// This is purely during a backwards compatible transitionary period and should be removed
-// once we can assume all nodes can send and receive multiple Justifications
-// The ID tag is hardcoded here to avoid depending on the GRANDPA crate.
-// See: https://github.com/paritytech/substrate/issues/8172
-fn legacy_justification_mapping(
-	justification: Option<EncodedJustification>,
-) -> Option<Justifications> {
-	justification.map(|just| (*b"FRNK", just).into())
-}
-
-/// Request the ancestry for a block. Sends a request for header and justification for the given
-/// block number. Used during ancestry search.
-fn ancestry_request<B: BlockT>(block: NumberFor<B>) -> BlockRequest<B> {
-	BlockRequest::<B> {
-		id: 0,
-		fields: BlockAttributes::HEADER | BlockAttributes::JUSTIFICATION,
-		from: FromBlock::Number(block),
-		direction: Direction::Ascending,
-		max: Some(1),
-	}
-}
-
-/// The ancestor search state expresses which algorithm, and its stateful parameters, we are using
-/// to try to find an ancestor block
-#[derive(Copy, Clone, Eq, PartialEq, Debug)]
-pub enum AncestorSearchState<B: BlockT> {
-	/// Use exponential backoff to find an ancestor, then switch to binary search.
-	/// We keep track of the exponent.
-	ExponentialBackoff(NumberFor<B>),
-	/// Using binary search to find the best ancestor.
-	/// We keep track of left and right bounds.
-	BinarySearch(NumberFor<B>, NumberFor<B>),
-}
-
-/// This function handles the ancestor search strategy used. The goal is to find a common point
-/// that both our chains agree on that is as close to the tip as possible.
-/// The way this works is we first have an exponential backoff strategy, where we try to step
-/// forward until we find a block hash mismatch. The size of the step doubles each step we take.
-///
-/// When we've found a block hash mismatch we then fall back to a binary search between the two
-/// last known points to find the common block closest to the tip.
-fn handle_ancestor_search_state<B: BlockT>(
-	state: &AncestorSearchState<B>,
-	curr_block_num: NumberFor<B>,
-	block_hash_match: bool,
-) -> Option<(AncestorSearchState<B>, NumberFor<B>)> {
-	let two = <NumberFor<B>>::one() + <NumberFor<B>>::one();
-	match state {
-		AncestorSearchState::ExponentialBackoff(next_distance_to_tip) => {
-			let next_distance_to_tip = *next_distance_to_tip;
-			if block_hash_match && next_distance_to_tip == One::one() {
-				// We found the ancestor in the first step so there is no need to execute binary
-				// search.
-				return None
-			}
-			if block_hash_match {
-				let left = curr_block_num;
-				let right = left + next_distance_to_tip / two;
-				let middle = left + (right - left) / two;
-				Some((AncestorSearchState::BinarySearch(left, right), middle))
-			} else {
-				let next_block_num =
-					curr_block_num.checked_sub(&next_distance_to_tip).unwrap_or_else(Zero::zero);
-				let next_distance_to_tip = next_distance_to_tip * two;
-				Some((
-					AncestorSearchState::ExponentialBackoff(next_distance_to_tip),
-					next_block_num,
-				))
-			}
-		},
-		AncestorSearchState::BinarySearch(mut left, mut right) => {
-			if left >= curr_block_num {
-				return None
-			}
-			if block_hash_match {
-				left = curr_block_num;
-			} else {
-				right = curr_block_num;
-			}
-			assert!(right >= left);
-			let middle = left + (right - left) / two;
-			if middle == curr_block_num {
-				None
-			} else {
-				Some((AncestorSearchState::BinarySearch(left, right), middle))
-			}
-		},
-	}
-}
-
-/// Get a new block request for the peer if any.
-fn peer_block_request<B: BlockT>(
-	id: &PeerId,
-	peer: &PeerSync<B>,
-	blocks: &mut BlockCollection<B>,
-	attrs: BlockAttributes,
-	max_parallel_downloads: u32,
-	max_blocks_per_request: u32,
-	finalized: NumberFor<B>,
-	best_num: NumberFor<B>,
-) -> Option<(Range<NumberFor<B>>, BlockRequest<B>)> {
-	if best_num >= peer.best_number {
-		// Will be downloaded as alternative fork instead.
-		return None
-	} else if peer.common_number < finalized {
-		trace!(
-			target: LOG_TARGET,
-			"Requesting pre-finalized chain from {:?}, common={}, finalized={}, peer best={}, our best={}",
-			id, peer.common_number, finalized, peer.best_number, best_num,
-		);
-	}
-	let range = blocks.needed_blocks(
-		*id,
-		max_blocks_per_request,
-		peer.best_number,
-		peer.common_number,
-		max_parallel_downloads,
-		MAX_DOWNLOAD_AHEAD,
-	)?;
-
-	// The end is not part of the range.
-	let last = range.end.saturating_sub(One::one());
-
-	let from = if peer.best_number == last {
-		FromBlock::Hash(peer.best_hash)
-	} else {
-		FromBlock::Number(last)
-	};
-
-	let request = BlockRequest::<B> {
-		id: 0,
-		fields: attrs,
-		from,
-		direction: Direction::Descending,
-		max: Some((range.end - range.start).saturated_into::<u32>()),
-	};
-
-	Some((range, request))
-}
-
-/// Get a new block request for the peer if any.
-fn peer_gap_block_request<B: BlockT>(
-	id: &PeerId,
-	peer: &PeerSync<B>,
-	blocks: &mut BlockCollection<B>,
-	attrs: BlockAttributes,
-	target: NumberFor<B>,
-	common_number: NumberFor<B>,
-	max_blocks_per_request: u32,
-) -> Option<(Range<NumberFor<B>>, BlockRequest<B>)> {
-	let range = blocks.needed_blocks(
-		*id,
-		max_blocks_per_request,
-		std::cmp::min(peer.best_number, target),
-		common_number,
-		1,
-		MAX_DOWNLOAD_AHEAD,
-	)?;
-
-	// The end is not part of the range.
-	let last = range.end.saturating_sub(One::one());
-	let from = FromBlock::Number(last);
-
-	let request = BlockRequest::<B> {
-		id: 0,
-		fields: attrs,
-		from,
-		direction: Direction::Descending,
-		max: Some((range.end - range.start).saturated_into::<u32>()),
-	};
-	Some((range, request))
-}
-
-/// Get pending fork sync targets for a peer.
-fn fork_sync_request<B: BlockT>(
-	id: &PeerId,
-	targets: &mut HashMap<B::Hash, ForkTarget<B>>,
-	best_num: NumberFor<B>,
-	finalized: NumberFor<B>,
-	attributes: BlockAttributes,
-	check_block: impl Fn(&B::Hash) -> BlockStatus,
-	max_blocks_per_request: u32,
-) -> Option<(B::Hash, BlockRequest<B>)> {
-	targets.retain(|hash, r| {
-		if r.number <= finalized {
-			trace!(
-				target: LOG_TARGET,
-				"Removed expired fork sync request {:?} (#{})",
-				hash,
-				r.number,
-			);
-			return false
-		}
-		if check_block(hash) != BlockStatus::Unknown {
-			trace!(
-				target: LOG_TARGET,
-				"Removed obsolete fork sync request {:?} (#{})",
-				hash,
-				r.number,
-			);
-			return false
-		}
-		true
-	});
-	for (hash, r) in targets {
-		if !r.peers.contains(&id) {
-			continue
-		}
-		// Download the fork only if it is behind or not too far ahead our tip of the chain
-		// Otherwise it should be downloaded in full sync mode.
-		if r.number <= best_num ||
-			(r.number - best_num).saturated_into::<u32>() < max_blocks_per_request as u32
-		{
-			let parent_status = r.parent_hash.as_ref().map_or(BlockStatus::Unknown, check_block);
-			let count = if parent_status == BlockStatus::Unknown {
-				(r.number - finalized).saturated_into::<u32>() // up to the last finalized block
-			} else {
-				// request only single block
-				1
-			};
-			trace!(
-				target: LOG_TARGET,
-				"Downloading requested fork {hash:?} from {id}, {count} blocks",
-			);
-			return Some((
-				*hash,
-				BlockRequest::<B> {
-					id: 0,
-					fields: attributes,
-					from: FromBlock::Hash(*hash),
-					direction: Direction::Descending,
-					max: Some(count),
-				},
-			))
-		} else {
-			trace!(target: LOG_TARGET, "Fork too far in the future: {:?} (#{})", hash, r.number);
-		}
-	}
-	None
-}
-
-/// Returns `true` if the given `block` is a descendent of `base`.
-fn is_descendent_of<Block, T>(
-	client: &T,
-	base: &Block::Hash,
-	block: &Block::Hash,
-) -> sp_blockchain::Result<bool>
-where
-	Block: BlockT,
-	T: HeaderMetadata<Block, Error = sp_blockchain::Error> + ?Sized,
-{
-	if base == block {
-		return Ok(false)
-	}
-
-	let ancestor = sp_blockchain::lowest_common_ancestor(client, *block, *base)?;
-
-	Ok(ancestor.hash == *base)
-}
-
-/// Validate that the given `blocks` are correct.
-/// Returns the number of the first block in the sequence.
-///
-/// It is expected that `blocks` are in ascending order.
-fn validate_blocks<Block: BlockT>(
-	blocks: &Vec<BlockData<Block>>,
-	who: &PeerId,
-	request: Option<BlockRequest<Block>>,
-) -> Result<Option<NumberFor<Block>>, BadPeer> {
-	if let Some(request) = request {
-		if Some(blocks.len() as _) > request.max {
-			debug!(
-				target: LOG_TARGET,
-				"Received more blocks than requested from {}. Expected in maximum {:?}, got {}.",
-				who,
-				request.max,
-				blocks.len(),
-			);
-
-			return Err(BadPeer(*who, rep::NOT_REQUESTED))
-		}
-
-		let block_header =
-			if request.direction == Direction::Descending { blocks.last() } else { blocks.first() }
-				.and_then(|b| b.header.as_ref());
-
-		let expected_block = block_header.as_ref().map_or(false, |h| match request.from {
-			FromBlock::Hash(hash) => h.hash() == hash,
-			FromBlock::Number(n) => h.number() == &n,
-		});
-
-		if !expected_block {
-			debug!(
-				target: LOG_TARGET,
-				"Received block that was not requested. Requested {:?}, got {:?}.",
-				request.from,
-				block_header,
-			);
-
-			return Err(BadPeer(*who, rep::NOT_REQUESTED))
-		}
-
-		if request.fields.contains(BlockAttributes::HEADER) &&
-			blocks.iter().any(|b| b.header.is_none())
-		{
-			trace!(
-				target: LOG_TARGET,
-				"Missing requested header for a block in response from {who}.",
-			);
-
-			return Err(BadPeer(*who, rep::BAD_RESPONSE))
-		}
-
-		if request.fields.contains(BlockAttributes::BODY) && blocks.iter().any(|b| b.body.is_none())
-		{
-			trace!(
-				target: LOG_TARGET,
-				"Missing requested body for a block in response from {who}.",
-			);
-
-			return Err(BadPeer(*who, rep::BAD_RESPONSE))
-		}
-	}
-
-	for b in blocks {
-		if let Some(header) = &b.header {
-			let hash = header.hash();
-			if hash != b.hash {
-				debug!(
-					target:LOG_TARGET,
-					"Bad header received from {}. Expected hash {:?}, got {:?}",
-					who,
-					b.hash,
-					hash,
-				);
-				return Err(BadPeer(*who, rep::BAD_BLOCK))
-			}
-		}
-		if let (Some(header), Some(body)) = (&b.header, &b.body) {
-			let expected = *header.extrinsics_root();
-			let got = HashingFor::<Block>::ordered_trie_root(
-				body.iter().map(Encode::encode).collect(),
-				sp_runtime::StateVersion::V0,
-			);
-			if expected != got {
-				debug!(
-					target:LOG_TARGET,
-					"Bad extrinsic root for a block {} received from {}. Expected {:?}, got {:?}",
-					b.hash,
-					who,
-					expected,
-					got,
-				);
-				return Err(BadPeer(*who, rep::BAD_BLOCK))
-			}
-		}
-	}
-
-	Ok(blocks.first().and_then(|b| b.header.as_ref()).map(|h| *h.number()))
-}
-
-#[cfg(test)]
-mod test {
-	use super::*;
-	use crate::service::network::NetworkServiceProvider;
-	use futures::executor::block_on;
-	use sc_network_common::sync::message::{BlockAnnounce, BlockData, BlockState, FromBlock};
-	use sp_blockchain::HeaderBackend;
-	use substrate_test_runtime_client::{
-		runtime::{Block, Hash, Header},
-		BlockBuilderExt, ClientBlockImportExt, ClientExt, DefaultTestClientBuilderExt, TestClient,
-		TestClientBuilder, TestClientBuilderExt,
-	};
-
-	#[test]
-	fn processes_empty_response_on_justification_request_for_unknown_block() {
-		// if we ask for a justification for a given block to a peer that doesn't know that block
-		// (different from not having a justification), the peer will reply with an empty response.
-		// internally we should process the response as the justification not being available.
-
-		let client = Arc::new(TestClientBuilder::new().build());
-		let peer_id = PeerId::random();
-
-		let (_chain_sync_network_provider, chain_sync_network_handle) =
-			NetworkServiceProvider::new();
-		let mut sync = ChainSync::new(
-			SyncMode::Full,
-			client.clone(),
-			ProtocolName::from("test-block-announce-protocol"),
-			1,
-			64,
-			None,
-			chain_sync_network_handle,
-		)
-		.unwrap();
-
-		let (a1_hash, a1_number) = {
-			let a1 = client.new_block(Default::default()).unwrap().build().unwrap().block;
-			(a1.hash(), *a1.header.number())
-		};
-
-		// add a new peer with the same best block
-		sync.new_peer(peer_id, a1_hash, a1_number).unwrap();
-
-		// and request a justification for the block
-		sync.request_justification(&a1_hash, a1_number);
-
-		// the justification request should be scheduled to that peer
-		assert!(sync
-			.justification_requests()
-			.iter()
-			.any(|(who, request)| { *who == peer_id && request.from == FromBlock::Hash(a1_hash) }));
-
-		// there are no extra pending requests
-		assert_eq!(sync.extra_justifications.pending_requests().count(), 0);
-
-		// there's one in-flight extra request to the expected peer
-		assert!(sync.extra_justifications.active_requests().any(|(who, (hash, number))| {
-			*who == peer_id && *hash == a1_hash && *number == a1_number
-		}));
-
-		// if the peer replies with an empty response (i.e. it doesn't know the block),
-		// the active request should be cleared.
-		assert_eq!(
-			sync.on_block_justification(peer_id, BlockResponse::<Block> { id: 0, blocks: vec![] }),
-			Ok(OnBlockJustification::Nothing),
-		);
-
-		// there should be no in-flight requests
-		assert_eq!(sync.extra_justifications.active_requests().count(), 0);
-
-		// and the request should now be pending again, waiting for reschedule
-		assert!(sync
-			.extra_justifications
-			.pending_requests()
-			.any(|(hash, number)| { *hash == a1_hash && *number == a1_number }));
-	}
-
-	#[test]
-	fn restart_doesnt_affect_peers_downloading_finality_data() {
-		let mut client = Arc::new(TestClientBuilder::new().build());
-		let (_chain_sync_network_provider, chain_sync_network_handle) =
-			NetworkServiceProvider::new();
-
-		let mut sync = ChainSync::new(
-			SyncMode::Full,
-			client.clone(),
-			ProtocolName::from("test-block-announce-protocol"),
-			1,
-			64,
-			None,
-			chain_sync_network_handle,
-		)
-		.unwrap();
-
-		let peer_id1 = PeerId::random();
-		let peer_id2 = PeerId::random();
-		let peer_id3 = PeerId::random();
-
-		let mut new_blocks = |n| {
-			for _ in 0..n {
-				let block = client.new_block(Default::default()).unwrap().build().unwrap().block;
-				block_on(client.import(BlockOrigin::Own, block.clone())).unwrap();
-			}
-
-			let info = client.info();
-			(info.best_hash, info.best_number)
-		};
-
-		let (b1_hash, b1_number) = new_blocks(50);
-
-		// add 2 peers at blocks that we don't have locally
-		sync.new_peer(peer_id1, Hash::random(), 42).unwrap();
-		sync.new_peer(peer_id2, Hash::random(), 10).unwrap();
-
-		// we wil send block requests to these peers
-		// for these blocks we don't know about
-		assert!(sync
-			.block_requests()
-			.into_iter()
-			.all(|(p, _)| { p == peer_id1 || p == peer_id2 }));
-
-		// add a new peer at a known block
-		sync.new_peer(peer_id3, b1_hash, b1_number).unwrap();
-
-		// we request a justification for a block we have locally
-		sync.request_justification(&b1_hash, b1_number);
-
-		// the justification request should be scheduled to the
-		// new peer which is at the given block
-		assert!(sync.justification_requests().iter().any(|(p, r)| {
-			*p == peer_id3 &&
-				r.fields == BlockAttributes::JUSTIFICATION &&
-				r.from == FromBlock::Hash(b1_hash)
-		}));
-
-		assert_eq!(
-			sync.peers.get(&peer_id3).unwrap().state,
-			PeerSyncState::DownloadingJustification(b1_hash),
-		);
-
-		// we restart the sync state
-		let block_requests = sync.restart();
-
-		// which should make us send out block requests to the first two peers
-		assert!(block_requests.map(|r| r.unwrap()).all(|event| match event {
-			BlockRequestAction::SendRequest { peer_id, .. } =>
-				peer_id == peer_id1 || peer_id == peer_id2,
-			BlockRequestAction::RemoveStale { .. } => false,
-		}));
-
-		// peer 3 should be unaffected it was downloading finality data
-		assert_eq!(
-			sync.peers.get(&peer_id3).unwrap().state,
-			PeerSyncState::DownloadingJustification(b1_hash),
-		);
-
-		// Set common block to something that we don't have (e.g. failed import)
-		sync.peers.get_mut(&peer_id3).unwrap().common_number = 100;
-		let _ = sync.restart().count();
-		assert_eq!(sync.peers.get(&peer_id3).unwrap().common_number, 50);
-	}
-
-	/// Send a block annoucnement for the given `header`.
-	fn send_block_announce(
-		header: Header,
-		peer_id: PeerId,
-		sync: &mut ChainSync<Block, TestClient>,
-	) {
-		let announce = BlockAnnounce {
-			header: header.clone(),
-			state: Some(BlockState::Best),
-			data: Some(Vec::new()),
-		};
-
-		sync.on_validated_block_announce(true, peer_id, &announce);
-	}
-
-	/// Create a block response from the given `blocks`.
-	fn create_block_response(blocks: Vec<Block>) -> BlockResponse<Block> {
-		BlockResponse::<Block> {
-			id: 0,
-			blocks: blocks
-				.into_iter()
-				.map(|b| BlockData::<Block> {
-					hash: b.hash(),
-					header: Some(b.header().clone()),
-					body: Some(b.deconstruct().1),
-					indexed_body: None,
-					receipt: None,
-					message_queue: None,
-					justification: None,
-					justifications: None,
-				})
-				.collect(),
-		}
-	}
-
-	/// Get a block request from `sync` and check that is matches the expected request.
-	fn get_block_request(
-		sync: &mut ChainSync<Block, TestClient>,
-		from: FromBlock<Hash, u64>,
-		max: u32,
-		peer: &PeerId,
-	) -> BlockRequest<Block> {
-		let requests = sync.block_requests();
-
-		log::trace!(target: LOG_TARGET, "Requests: {requests:?}");
-
-		assert_eq!(1, requests.len());
-		assert_eq!(*peer, requests[0].0);
-
-		let request = requests[0].1.clone();
-
-		assert_eq!(from, request.from);
-		assert_eq!(Some(max), request.max);
-		request
-	}
-
-	/// Build and import a new best block.
-	fn build_block(client: &mut Arc<TestClient>, at: Option<Hash>, fork: bool) -> Block {
-		let at = at.unwrap_or_else(|| client.info().best_hash);
-
-		let mut block_builder = client.new_block_at(at, Default::default(), false).unwrap();
-
-		if fork {
-			block_builder.push_storage_change(vec![1, 2, 3], Some(vec![4, 5, 6])).unwrap();
-		}
-
-		let block = block_builder.build().unwrap().block;
-
-		block_on(client.import(BlockOrigin::Own, block.clone())).unwrap();
-		block
-	}
-
-	/// This test is a regression test as observed on a real network.
-	///
-	/// The node is connected to multiple peers. Both of these peers are having a best block (1)
-	/// that is below our best block (3). Now peer 2 announces a fork of block 3 that we will
-	/// request from peer 2. After importing the fork, peer 2 and then peer 1 will announce block 4.
-	/// But as peer 1 in our view is still at block 1, we will request block 2 (which we already
-	/// have) from it. In the meanwhile peer 2 sends us block 4 and 3 and we send another request
-	/// for block 2 to peer 2. Peer 1 answers with block 2 and then peer 2. This will need to
-	/// succeed, as we have requested block 2 from both peers.
-	#[test]
-	fn do_not_report_peer_on_block_response_for_block_request() {
-		sp_tracing::try_init_simple();
-
-		let mut client = Arc::new(TestClientBuilder::new().build());
-		let (_chain_sync_network_provider, chain_sync_network_handle) =
-			NetworkServiceProvider::new();
-
-		let mut sync = ChainSync::new(
-			SyncMode::Full,
-			client.clone(),
-			ProtocolName::from("test-block-announce-protocol"),
-			5,
-			64,
-			None,
-			chain_sync_network_handle,
-		)
-		.unwrap();
-
-		let peer_id1 = PeerId::random();
-		let peer_id2 = PeerId::random();
-
-		let mut client2 = client.clone();
-		let mut build_block_at = |at, import| {
-			let mut block_builder = client2.new_block_at(at, Default::default(), false).unwrap();
-			// Make sure we generate a different block as fork
-			block_builder.push_storage_change(vec![1, 2, 3], Some(vec![4, 5, 6])).unwrap();
-
-			let block = block_builder.build().unwrap().block;
-
-			if import {
-				block_on(client2.import(BlockOrigin::Own, block.clone())).unwrap();
-			}
-
-			block
-		};
-
-		let block1 = build_block(&mut client, None, false);
-		let block2 = build_block(&mut client, None, false);
-		let block3 = build_block(&mut client, None, false);
-		let block3_fork = build_block_at(block2.hash(), false);
-
-		// Add two peers which are on block 1.
-		sync.new_peer(peer_id1, block1.hash(), 1).unwrap();
-		sync.new_peer(peer_id2, block1.hash(), 1).unwrap();
-
-		// Tell sync that our best block is 3.
-		sync.update_chain_info(&block3.hash(), 3);
-
-		// There should be no requests.
-		assert!(sync.block_requests().is_empty());
-
-		// Let peer2 announce a fork of block 3
-		send_block_announce(block3_fork.header().clone(), peer_id2, &mut sync);
-
-		// Import and tell sync that we now have the fork.
-		block_on(client.import(BlockOrigin::Own, block3_fork.clone())).unwrap();
-		sync.update_chain_info(&block3_fork.hash(), 3);
-
-		let block4 = build_block_at(block3_fork.hash(), false);
-
-		// Let peer2 announce block 4 and check that sync wants to get the block.
-		send_block_announce(block4.header().clone(), peer_id2, &mut sync);
-
-		let request = get_block_request(&mut sync, FromBlock::Hash(block4.hash()), 2, &peer_id2);
-
-		// Peer1 announces the same block, but as the common block is still `1`, sync will request
-		// block 2 again.
-		send_block_announce(block4.header().clone(), peer_id1, &mut sync);
-
-		let request2 = get_block_request(&mut sync, FromBlock::Number(2), 1, &peer_id1);
-
-		let response = create_block_response(vec![block4.clone(), block3_fork.clone()]);
-		let res = sync.on_block_data(&peer_id2, Some(request), response).unwrap();
-
-		// We should not yet import the blocks, because there is still an open request for fetching
-		// block `2` which blocks the import.
-		assert!(
-			matches!(res, OnBlockData::Import(ImportBlocksAction{ origin: _, blocks }) if blocks.is_empty())
-		);
-
-		let request3 = get_block_request(&mut sync, FromBlock::Number(2), 1, &peer_id2);
-
-		let response = create_block_response(vec![block2.clone()]);
-		let res = sync.on_block_data(&peer_id1, Some(request2), response).unwrap();
-		assert!(matches!(
-			res,
-			OnBlockData::Import(ImportBlocksAction{ origin: _, blocks })
-				if blocks.iter().all(|b| [2, 3, 4].contains(b.header.as_ref().unwrap().number()))
-		));
-
-		let response = create_block_response(vec![block2.clone()]);
-		let res = sync.on_block_data(&peer_id2, Some(request3), response).unwrap();
-		// Nothing to import
-		assert!(
-			matches!(res, OnBlockData::Import(ImportBlocksAction{ origin: _, blocks }) if blocks.is_empty())
-		);
-	}
-
-	fn unwrap_from_block_number(from: FromBlock<Hash, u64>) -> u64 {
-		if let FromBlock::Number(from) = from {
-			from
-		} else {
-			panic!("Expected a number!");
-		}
-	}
-
-	/// A regression test for a behavior we have seen on a live network.
-	///
-	/// The scenario is that the node is doing a full resync and is connected to some node that is
-	/// doing a major sync as well. This other node that is doing a major sync will finish before
-	/// our node and send a block announcement message, but we don't have seen any block
-	/// announcement from this node in its sync process. Meaning our common number didn't change. It
-	/// is now expected that we start an ancestor search to find the common number.
-	#[test]
-	fn do_ancestor_search_when_common_block_to_best_qeued_gap_is_to_big() {
-		sp_tracing::try_init_simple();
-
-		let blocks = {
-			let mut client = Arc::new(TestClientBuilder::new().build());
-			(0..MAX_DOWNLOAD_AHEAD * 2)
-				.map(|_| build_block(&mut client, None, false))
-				.collect::<Vec<_>>()
-		};
-
-		let mut client = Arc::new(TestClientBuilder::new().build());
-		let (_chain_sync_network_provider, chain_sync_network_handle) =
-			NetworkServiceProvider::new();
-		let info = client.info();
-
-		let mut sync = ChainSync::new(
-			SyncMode::Full,
-			client.clone(),
-			ProtocolName::from("test-block-announce-protocol"),
-			5,
-			64,
-			None,
-			chain_sync_network_handle,
-		)
-		.unwrap();
-
-		let peer_id1 = PeerId::random();
-		let peer_id2 = PeerId::random();
-
-		let best_block = blocks.last().unwrap().clone();
-		let max_blocks_to_request = sync.max_blocks_per_request;
-		// Connect the node we will sync from
-		sync.new_peer(peer_id1, best_block.hash(), *best_block.header().number())
-			.unwrap();
-		sync.new_peer(peer_id2, info.best_hash, 0).unwrap();
-
-		let mut best_block_num = 0;
-		while best_block_num < MAX_DOWNLOAD_AHEAD {
-			let request = get_block_request(
-				&mut sync,
-				FromBlock::Number(max_blocks_to_request as u64 + best_block_num as u64),
-				max_blocks_to_request as u32,
-				&peer_id1,
-			);
-
-			let from = unwrap_from_block_number(request.from.clone());
-
-			let mut resp_blocks = blocks[best_block_num as usize..from as usize].to_vec();
-			resp_blocks.reverse();
-
-			let response = create_block_response(resp_blocks.clone());
-
-			let res = sync.on_block_data(&peer_id1, Some(request), response).unwrap();
-			assert!(matches!(
-				res,
-				OnBlockData::Import(ImportBlocksAction{ origin: _, blocks }) if blocks.len() == max_blocks_to_request as usize
-			),);
-
-			best_block_num += max_blocks_to_request as u32;
-
-			let _ = sync.on_blocks_processed(
-				max_blocks_to_request as usize,
-				max_blocks_to_request as usize,
-				resp_blocks
-					.iter()
-					.rev()
-					.map(|b| {
-						(
-							Ok(BlockImportStatus::ImportedUnknown(
-								*b.header().number(),
-								Default::default(),
-								Some(peer_id1),
-							)),
-							b.hash(),
-						)
-					})
-					.collect(),
-			);
-
-			resp_blocks
-				.into_iter()
-				.rev()
-				.for_each(|b| block_on(client.import_as_final(BlockOrigin::Own, b)).unwrap());
-		}
-
-		// "Wait" for the queue to clear
-		sync.queue_blocks.clear();
-
-		// Let peer2 announce that it finished syncing
-		send_block_announce(best_block.header().clone(), peer_id2, &mut sync);
-
-		let (peer1_req, peer2_req) =
-			sync.block_requests().into_iter().fold((None, None), |res, req| {
-				if req.0 == peer_id1 {
-					(Some(req.1), res.1)
-				} else if req.0 == peer_id2 {
-					(res.0, Some(req.1))
-				} else {
-					panic!("Unexpected req: {:?}", req)
-				}
-			});
-
-		// We should now do an ancestor search to find the correct common block.
-		let peer2_req = peer2_req.unwrap();
-		assert_eq!(Some(1), peer2_req.max);
-		assert_eq!(FromBlock::Number(best_block_num as u64), peer2_req.from);
-
-		let response = create_block_response(vec![blocks[(best_block_num - 1) as usize].clone()]);
-		let res = sync.on_block_data(&peer_id2, Some(peer2_req), response).unwrap();
-		assert!(matches!(
-			res,
-			OnBlockData::Import(ImportBlocksAction{ origin: _, blocks }) if blocks.is_empty()
-		),);
-
-		let peer1_from = unwrap_from_block_number(peer1_req.unwrap().from);
-
-		// As we are on the same chain, we should directly continue with requesting blocks from
-		// peer 2 as well.
-		get_block_request(
-			&mut sync,
-			FromBlock::Number(peer1_from + max_blocks_to_request as u64),
-			max_blocks_to_request as u32,
-			&peer_id2,
-		);
-	}
-
-	/// A test that ensures that we can sync a huge fork.
-	///
-	/// The following scenario:
-	/// A peer connects to us and we both have the common block 512. The last finalized is 2048.
-	/// Our best block is 4096. The peer send us a block announcement with 4097 from a fork.
-	///
-	/// We will first do an ancestor search to find the common block. After that we start to sync
-	/// the fork and finish it ;)
-	#[test]
-	fn can_sync_huge_fork() {
-		sp_tracing::try_init_simple();
-
-		let (_chain_sync_network_provider, chain_sync_network_handle) =
-			NetworkServiceProvider::new();
-		let mut client = Arc::new(TestClientBuilder::new().build());
-		let blocks = (0..MAX_BLOCKS_TO_LOOK_BACKWARDS * 4)
-			.map(|_| build_block(&mut client, None, false))
-			.collect::<Vec<_>>();
-
-		let fork_blocks = {
-			let mut client = Arc::new(TestClientBuilder::new().build());
-			let fork_blocks = blocks[..MAX_BLOCKS_TO_LOOK_BACKWARDS as usize * 2]
-				.into_iter()
-				.inspect(|b| block_on(client.import(BlockOrigin::Own, (*b).clone())).unwrap())
-				.cloned()
-				.collect::<Vec<_>>();
-
-			fork_blocks
-				.into_iter()
-				.chain(
-					(0..MAX_BLOCKS_TO_LOOK_BACKWARDS * 2 + 1)
-						.map(|_| build_block(&mut client, None, true)),
-				)
-				.collect::<Vec<_>>()
-		};
-
-		let info = client.info();
-
-		let mut sync = ChainSync::new(
-			SyncMode::Full,
-			client.clone(),
-			ProtocolName::from("test-block-announce-protocol"),
-			5,
-			64,
-			None,
-			chain_sync_network_handle,
-		)
-		.unwrap();
-
-		let finalized_block = blocks[MAX_BLOCKS_TO_LOOK_BACKWARDS as usize * 2 - 1].clone();
-		let just = (*b"TEST", Vec::new());
-		client.finalize_block(finalized_block.hash(), Some(just)).unwrap();
-		sync.update_chain_info(&info.best_hash, info.best_number);
-
-		let peer_id1 = PeerId::random();
-
-		let common_block = blocks[MAX_BLOCKS_TO_LOOK_BACKWARDS as usize / 2].clone();
-		// Connect the node we will sync from
-		sync.new_peer(peer_id1, common_block.hash(), *common_block.header().number())
-			.unwrap();
-
-		send_block_announce(fork_blocks.last().unwrap().header().clone(), peer_id1, &mut sync);
-
-		let mut request =
-			get_block_request(&mut sync, FromBlock::Number(info.best_number), 1, &peer_id1);
-
-		// Do the ancestor search
-		loop {
-			let block = &fork_blocks[unwrap_from_block_number(request.from.clone()) as usize - 1];
-			let response = create_block_response(vec![block.clone()]);
-
-			let on_block_data = sync.on_block_data(&peer_id1, Some(request), response).unwrap();
-			request = if let OnBlockData::Request(_peer, request) = on_block_data {
-				request
-			} else {
-				// We found the ancenstor
-				break
-			};
-
-			log::trace!(target: LOG_TARGET, "Request: {request:?}");
-		}
-
-		// Now request and import the fork.
-		let mut best_block_num = *finalized_block.header().number() as u32;
-		let max_blocks_to_request = sync.max_blocks_per_request;
-		while best_block_num < *fork_blocks.last().unwrap().header().number() as u32 - 1 {
-			let request = get_block_request(
-				&mut sync,
-				FromBlock::Number(max_blocks_to_request as u64 + best_block_num as u64),
-				max_blocks_to_request as u32,
-				&peer_id1,
-			);
-
-			let from = unwrap_from_block_number(request.from.clone());
-
-			let mut resp_blocks = fork_blocks[best_block_num as usize..from as usize].to_vec();
-			resp_blocks.reverse();
-
-			let response = create_block_response(resp_blocks.clone());
-
-			let res = sync.on_block_data(&peer_id1, Some(request), response).unwrap();
-			assert!(matches!(
-				res,
-				OnBlockData::Import(ImportBlocksAction{ origin: _, blocks }) if blocks.len() == sync.max_blocks_per_request as usize
-			),);
-
-			best_block_num += sync.max_blocks_per_request as u32;
-
-			let _ = sync.on_blocks_processed(
-				max_blocks_to_request as usize,
-				max_blocks_to_request as usize,
-				resp_blocks
-					.iter()
-					.rev()
-					.map(|b| {
-						(
-							Ok(BlockImportStatus::ImportedUnknown(
-								*b.header().number(),
-								Default::default(),
-								Some(peer_id1),
-							)),
-							b.hash(),
-						)
-					})
-					.collect(),
-			);
-
-			resp_blocks
-				.into_iter()
-				.rev()
-				.for_each(|b| block_on(client.import(BlockOrigin::Own, b)).unwrap());
-		}
-
-		// Request the tip
-		get_block_request(
-			&mut sync,
-			FromBlock::Hash(fork_blocks.last().unwrap().hash()),
-			1,
-			&peer_id1,
-		);
-	}
-
-	#[test]
-	fn syncs_fork_without_duplicate_requests() {
-		sp_tracing::try_init_simple();
-
-		let (_chain_sync_network_provider, chain_sync_network_handle) =
-			NetworkServiceProvider::new();
-		let mut client = Arc::new(TestClientBuilder::new().build());
-		let blocks = (0..MAX_BLOCKS_TO_LOOK_BACKWARDS * 4)
-			.map(|_| build_block(&mut client, None, false))
-			.collect::<Vec<_>>();
-
-		let fork_blocks = {
-			let mut client = Arc::new(TestClientBuilder::new().build());
-			let fork_blocks = blocks[..MAX_BLOCKS_TO_LOOK_BACKWARDS as usize * 2]
-				.into_iter()
-				.inspect(|b| block_on(client.import(BlockOrigin::Own, (*b).clone())).unwrap())
-				.cloned()
-				.collect::<Vec<_>>();
-
-			fork_blocks
-				.into_iter()
-				.chain(
-					(0..MAX_BLOCKS_TO_LOOK_BACKWARDS * 2 + 1)
-						.map(|_| build_block(&mut client, None, true)),
-				)
-				.collect::<Vec<_>>()
-		};
-
-		let info = client.info();
-
-		let mut sync = ChainSync::new(
-			SyncMode::Full,
-			client.clone(),
-			ProtocolName::from("test-block-announce-protocol"),
-			5,
-			64,
-			None,
-			chain_sync_network_handle,
-		)
-		.unwrap();
-
-		let finalized_block = blocks[MAX_BLOCKS_TO_LOOK_BACKWARDS as usize * 2 - 1].clone();
-		let just = (*b"TEST", Vec::new());
-		client.finalize_block(finalized_block.hash(), Some(just)).unwrap();
-		sync.update_chain_info(&info.best_hash, info.best_number);
-
-		let peer_id1 = PeerId::random();
-
-		let common_block = blocks[MAX_BLOCKS_TO_LOOK_BACKWARDS as usize / 2].clone();
-		// Connect the node we will sync from
-		sync.new_peer(peer_id1, common_block.hash(), *common_block.header().number())
-			.unwrap();
-
-		send_block_announce(fork_blocks.last().unwrap().header().clone(), peer_id1, &mut sync);
-
-		let mut request =
-			get_block_request(&mut sync, FromBlock::Number(info.best_number), 1, &peer_id1);
-
-		// Do the ancestor search
-		loop {
-			let block = &fork_blocks[unwrap_from_block_number(request.from.clone()) as usize - 1];
-			let response = create_block_response(vec![block.clone()]);
-
-			let on_block_data = sync.on_block_data(&peer_id1, Some(request), response).unwrap();
-			request = if let OnBlockData::Request(_peer, request) = on_block_data {
-				request
-			} else {
-				// We found the ancenstor
-				break
-			};
-
-			log::trace!(target: LOG_TARGET, "Request: {request:?}");
-		}
-
-		// Now request and import the fork.
-		let mut best_block_num = *finalized_block.header().number() as u32;
-		let max_blocks_to_request = sync.max_blocks_per_request;
-
-		let mut request = get_block_request(
-			&mut sync,
-			FromBlock::Number(max_blocks_to_request as u64 + best_block_num as u64),
-			max_blocks_to_request as u32,
-			&peer_id1,
-		);
-		let last_block_num = *fork_blocks.last().unwrap().header().number() as u32 - 1;
-		while best_block_num < last_block_num {
-			let from = unwrap_from_block_number(request.from.clone());
-
-			let mut resp_blocks = fork_blocks[best_block_num as usize..from as usize].to_vec();
-			resp_blocks.reverse();
-
-			let response = create_block_response(resp_blocks.clone());
-
-			let res = sync.on_block_data(&peer_id1, Some(request.clone()), response).unwrap();
-			assert!(matches!(
-				res,
-				OnBlockData::Import(ImportBlocksAction{ origin: _, blocks }) if blocks.len() == max_blocks_to_request as usize
-			),);
-
-			best_block_num += max_blocks_to_request as u32;
-
-			if best_block_num < last_block_num {
-				// make sure we're not getting a duplicate request in the time before the blocks are
-				// processed
-				request = get_block_request(
-					&mut sync,
-					FromBlock::Number(max_blocks_to_request as u64 + best_block_num as u64),
-					max_blocks_to_request as u32,
-					&peer_id1,
-				);
-			}
-
-			let mut notify_imported: Vec<_> = resp_blocks
-				.iter()
-				.rev()
-				.map(|b| {
-					(
-						Ok(BlockImportStatus::ImportedUnknown(
-							*b.header().number(),
-							Default::default(),
-							Some(peer_id1),
-						)),
-						b.hash(),
-					)
-				})
-				.collect();
-
-			// The import queue may send notifications in batches of varying size. So we simulate
-			// this here by splitting the batch into 2 notifications.
-			let max_blocks_to_request = sync.max_blocks_per_request;
-			let second_batch = notify_imported.split_off(notify_imported.len() / 2);
-			let _ = sync.on_blocks_processed(
-				max_blocks_to_request as usize,
-				max_blocks_to_request as usize,
-				notify_imported,
-			);
-
-			let _ = sync.on_blocks_processed(
-				max_blocks_to_request as usize,
-				max_blocks_to_request as usize,
-				second_batch,
-			);
-
-			resp_blocks
-				.into_iter()
-				.rev()
-				.for_each(|b| block_on(client.import(BlockOrigin::Own, b)).unwrap());
-		}
-
-		// Request the tip
-		get_block_request(
-			&mut sync,
-			FromBlock::Hash(fork_blocks.last().unwrap().hash()),
-			1,
-			&peer_id1,
-		);
-	}
-
-	#[test]
-	fn removes_target_fork_on_disconnect() {
-		sp_tracing::try_init_simple();
-		let (_chain_sync_network_provider, chain_sync_network_handle) =
-			NetworkServiceProvider::new();
-		let mut client = Arc::new(TestClientBuilder::new().build());
-		let blocks = (0..3).map(|_| build_block(&mut client, None, false)).collect::<Vec<_>>();
-
-		let mut sync = ChainSync::new(
-			SyncMode::Full,
-			client.clone(),
-			ProtocolName::from("test-block-announce-protocol"),
-			1,
-			64,
-			None,
-			chain_sync_network_handle,
-		)
-		.unwrap();
-
-		let peer_id1 = PeerId::random();
-		let common_block = blocks[1].clone();
-		// Connect the node we will sync from
-		sync.new_peer(peer_id1, common_block.hash(), *common_block.header().number())
-			.unwrap();
-
-		// Create a "new" header and announce it
-		let mut header = blocks[0].header().clone();
-		header.number = 4;
-		send_block_announce(header, peer_id1, &mut sync);
-		assert!(sync.fork_targets.len() == 1);
-
-		let _ = sync.peer_disconnected(&peer_id1);
-		assert!(sync.fork_targets.len() == 0);
-	}
-
-	#[test]
-	fn can_import_response_with_missing_blocks() {
-		sp_tracing::try_init_simple();
-		let (_chain_sync_network_provider, chain_sync_network_handle) =
-			NetworkServiceProvider::new();
-		let mut client2 = Arc::new(TestClientBuilder::new().build());
-		let blocks = (0..4).map(|_| build_block(&mut client2, None, false)).collect::<Vec<_>>();
-
-		let empty_client = Arc::new(TestClientBuilder::new().build());
-
-		let mut sync = ChainSync::new(
-			SyncMode::Full,
-			empty_client.clone(),
-			ProtocolName::from("test-block-announce-protocol"),
-			1,
-			64,
-			None,
-			chain_sync_network_handle,
-		)
-		.unwrap();
-
-		let peer_id1 = PeerId::random();
-		let best_block = blocks[3].clone();
-		sync.new_peer(peer_id1, best_block.hash(), *best_block.header().number())
-			.unwrap();
-
-		sync.peers.get_mut(&peer_id1).unwrap().state = PeerSyncState::Available;
-		sync.peers.get_mut(&peer_id1).unwrap().common_number = 0;
-
-		// Request all missing blocks and respond only with some.
-		let request =
-			get_block_request(&mut sync, FromBlock::Hash(best_block.hash()), 4, &peer_id1);
-		let response =
-			create_block_response(vec![blocks[3].clone(), blocks[2].clone(), blocks[1].clone()]);
-		sync.on_block_data(&peer_id1, Some(request.clone()), response).unwrap();
-		assert_eq!(sync.best_queued_number, 0);
-
-		// Request should only contain the missing block.
-		let request = get_block_request(&mut sync, FromBlock::Number(1), 1, &peer_id1);
-		let response = create_block_response(vec![blocks[0].clone()]);
-		sync.on_block_data(&peer_id1, Some(request), response).unwrap();
-		assert_eq!(sync.best_queued_number, 4);
-	}
-	#[test]
-	fn ancestor_search_repeat() {
-		let state = AncestorSearchState::<Block>::BinarySearch(1, 3);
-		assert!(handle_ancestor_search_state(&state, 2, true).is_none());
-	}
-
-	#[test]
-	fn sync_restart_removes_block_but_not_justification_requests() {
-		let mut client = Arc::new(TestClientBuilder::new().build());
-		let (_chain_sync_network_provider, chain_sync_network_handle) =
-			NetworkServiceProvider::new();
-		let mut sync = ChainSync::new(
-			SyncMode::Full,
-			client.clone(),
-			ProtocolName::from("test-block-announce-protocol"),
-			1,
-			64,
-			None,
-			chain_sync_network_handle,
-		)
-		.unwrap();
-
-		let peers = vec![PeerId::random(), PeerId::random()];
-
-		let mut new_blocks = |n| {
-			for _ in 0..n {
-				let block = client.new_block(Default::default()).unwrap().build().unwrap().block;
-				block_on(client.import(BlockOrigin::Own, block.clone())).unwrap();
-			}
-
-			let info = client.info();
-			(info.best_hash, info.best_number)
-		};
-
-		let (b1_hash, b1_number) = new_blocks(50);
-
-		// add new peer and request blocks from them
-		sync.new_peer(peers[0], Hash::random(), 42).unwrap();
-
-		// we don't actually perform any requests, just keep track of peers waiting for a response
-		let mut pending_responses = HashSet::new();
-
-		// we wil send block requests to these peers
-		// for these blocks we don't know about
-		for (peer, _request) in sync.block_requests() {
-			// "send" request
-			pending_responses.insert(peer);
-		}
-
-		// add a new peer at a known block
-		sync.new_peer(peers[1], b1_hash, b1_number).unwrap();
-
-		// we request a justification for a block we have locally
-		sync.request_justification(&b1_hash, b1_number);
-
-		// the justification request should be scheduled to the
-		// new peer which is at the given block
-		let mut requests = sync.justification_requests();
-		assert_eq!(requests.len(), 1);
-		let (peer, _request) = requests.remove(0);
-		// "send" request
-		assert!(pending_responses.insert(peer));
-
-		assert!(!std::matches!(
-			sync.peers.get(&peers[0]).unwrap().state,
-			PeerSyncState::DownloadingJustification(_),
-		));
-		assert_eq!(
-			sync.peers.get(&peers[1]).unwrap().state,
-			PeerSyncState::DownloadingJustification(b1_hash),
-		);
-		assert_eq!(pending_responses.len(), 2);
-
-		// restart sync
-		let request_events = sync.restart().collect::<Vec<_>>();
-		for event in request_events.iter() {
-			match event.as_ref().unwrap() {
-				BlockRequestAction::RemoveStale { peer_id } => {
-					pending_responses.remove(&peer_id);
-				},
-				BlockRequestAction::SendRequest { peer_id, .. } => {
-					// we drop obsolete response, but don't register a new request, it's checked in
-					// the `assert!` below
-					pending_responses.remove(&peer_id);
-				},
-			}
-		}
-		assert!(request_events.iter().any(|event| {
-			match event.as_ref().unwrap() {
-				BlockRequestAction::RemoveStale { .. } => false,
-				BlockRequestAction::SendRequest { peer_id, .. } => peer_id == &peers[0],
-			}
-		}));
-
-		assert_eq!(pending_responses.len(), 1);
-		assert!(pending_responses.contains(&peers[1]));
-		assert_eq!(
-			sync.peers.get(&peers[1]).unwrap().state,
-			PeerSyncState::DownloadingJustification(b1_hash),
-		);
-		let _ = sync.peer_disconnected(&peers[1]);
-		pending_responses.remove(&peers[1]);
-		assert_eq!(pending_responses.len(), 0);
-	}
-}
-=======
-pub mod warp_request_handler;
->>>>>>> 5e98803f
+pub mod warp_request_handler;