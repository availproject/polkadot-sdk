// This file is part of Substrate.

// Copyright (C) Parity Technologies (UK) Ltd.
// SPDX-License-Identifier: GPL-3.0-or-later WITH Classpath-exception-2.0

// This program is free software: you can redistribute it and/or modify
// it under the terms of the GNU General Public License as published by
// the Free Software Foundation, either version 3 of the License, or
// (at your option) any later version.

// This program is distributed in the hope that it will be useful,
// but WITHOUT ANY WARRANTY; without even the implied warranty of
// MERCHANTABILITY or FITNESS FOR A PARTICULAR PURPOSE. See the
// GNU General Public License for more details.

// You should have received a copy of the GNU General Public License
// along with this program. If not, see <https://www.gnu.org/licenses/>.

//! Contains the state of the chain synchronization process
//!
//! At any given point in time, a running node tries as much as possible to be at the head of the
//! chain. This module handles the logic of which blocks to request from remotes, and processing
//! responses. It yields blocks to check and potentially move to the database.
//!
//! # Usage
//!
//! The `ChainSync` struct maintains the state of the block requests. Whenever something happens on
//! the network, or whenever a block has been successfully verified, call the appropriate method in
//! order to update it.

use crate::{
	blocks::BlockCollection,
	schema::v1::{StateRequest, StateResponse},
	state::StateSync,
	warp::{WarpProofImportResult, WarpSync},
};

use codec::{Decode, DecodeAll, Encode};
use extra_requests::ExtraRequests;
use futures::{channel::oneshot, task::Poll, Future, FutureExt};
use libp2p::{request_response::OutboundFailure, PeerId};
use log::{debug, error, info, trace, warn};
use prost::Message;

use prometheus_endpoint::{register, Counter, PrometheusError, Registry, U64};
use sc_client_api::{BlockBackend, ProofProvider};
use sc_consensus::{
	import_queue::ImportQueueService, BlockImportError, BlockImportStatus, IncomingBlock,
};
use sc_network::{
	config::{
		NonDefaultSetConfig, NonReservedPeerMode, NotificationHandshake, ProtocolId, SetConfig,
	},
	request_responses::{IfDisconnected, RequestFailure},
	types::ProtocolName,
};
use sc_network_common::{
	role::Roles,
	sync::{
		message::{
			BlockAnnounce, BlockAnnouncesHandshake, BlockAttributes, BlockData, BlockRequest,
			BlockResponse, Direction, FromBlock,
		},
		warp::{EncodedProof, WarpProofRequest, WarpSyncParams, WarpSyncPhase, WarpSyncProgress},
		BadPeer, ChainSync as ChainSyncT, ImportResult, Metrics, OnBlockData, OnBlockJustification,
		OnStateData, OpaqueBlockRequest, OpaqueBlockResponse, OpaqueStateRequest,
		OpaqueStateResponse, PeerInfo, PeerRequest, SyncMode, SyncState, SyncStatus,
	},
};
use sp_arithmetic::traits::Saturating;
use sp_blockchain::{Error as ClientError, HeaderBackend, HeaderMetadata};
use sp_consensus::{BlockOrigin, BlockStatus};
use sp_runtime::{
	traits::{
		Block as BlockT, CheckedSub, Hash, HashingFor, Header as HeaderT, NumberFor, One,
		SaturatedConversion, Zero,
	},
	EncodedJustification, Justifications,
};

use std::{
<<<<<<< HEAD
	collections::{hash_map::Entry, BTreeMap, HashMap, HashSet},
=======
	collections::{HashMap, HashSet},
>>>>>>> 01cdae87
	iter,
	ops::Range,
	pin::Pin,
	sync::Arc,
};

pub use service::chain_sync::SyncingService;

mod block_announce_validator;
mod extra_requests;
mod futures_stream;
mod schema;

pub mod block_request_handler;
pub mod blocks;
pub mod engine;
pub mod mock;
pub mod service;
pub mod state;
pub mod state_request_handler;
pub mod warp;
pub mod warp_request_handler;

/// Maximum blocks to store in the import queue.
const MAX_IMPORTING_BLOCKS: usize = 2048;

/// Maximum blocks to download ahead of any gap.
const MAX_DOWNLOAD_AHEAD: u32 = 2048;

/// Maximum blocks to look backwards. The gap is the difference between the highest block and the
/// common block of a node.
const MAX_BLOCKS_TO_LOOK_BACKWARDS: u32 = MAX_DOWNLOAD_AHEAD / 2;

/// Pick the state to sync as the latest finalized number minus this.
const STATE_SYNC_FINALITY_THRESHOLD: u32 = 8;

/// We use a heuristic that with a high likelihood, by the time
/// `MAJOR_SYNC_BLOCKS` have been imported we'll be on the same
/// chain as (or at least closer to) the peer so we want to delay
/// the ancestor search to not waste time doing that when we are
/// so far behind.
const MAJOR_SYNC_BLOCKS: u8 = 5;

/// Number of peers that need to be connected before warp sync is started.
const MIN_PEERS_TO_START_WARP_SYNC: usize = 3;

/// Maximum allowed size for a block announce.
const MAX_BLOCK_ANNOUNCE_SIZE: u64 = 1024 * 1024;

/// Maximum blocks per response.
pub(crate) const MAX_BLOCKS_IN_RESPONSE: usize = 128;

mod rep {
	use sc_network::ReputationChange as Rep;
	/// Reputation change when a peer sent us a message that led to a
	/// database read error.
	pub const BLOCKCHAIN_READ_ERROR: Rep = Rep::new(-(1 << 16), "DB Error");

	/// Reputation change when a peer sent us a status message with a different
	/// genesis than us.
	pub const GENESIS_MISMATCH: Rep = Rep::new(i32::MIN, "Genesis mismatch");

	/// Reputation change for peers which send us a block with an incomplete header.
	pub const INCOMPLETE_HEADER: Rep = Rep::new(-(1 << 20), "Incomplete header");

	/// Reputation change for peers which send us a block which we fail to verify.
	pub const VERIFICATION_FAIL: Rep = Rep::new(-(1 << 29), "Block verification failed");

	/// Reputation change for peers which send us a known bad block.
	pub const BAD_BLOCK: Rep = Rep::new(-(1 << 29), "Bad block");

	/// Peer did not provide us with advertised block data.
	pub const NO_BLOCK: Rep = Rep::new(-(1 << 29), "No requested block data");

	/// Reputation change for peers which send us non-requested block data.
	pub const NOT_REQUESTED: Rep = Rep::new(-(1 << 29), "Not requested block data");

	/// Reputation change for peers which send us a block with bad justifications.
	pub const BAD_JUSTIFICATION: Rep = Rep::new(-(1 << 16), "Bad justification");

	/// Reputation change when a peer sent us invlid ancestry result.
	pub const UNKNOWN_ANCESTOR: Rep = Rep::new(-(1 << 16), "DB Error");

	/// Peer response data does not have requested bits.
	pub const BAD_RESPONSE: Rep = Rep::new(-(1 << 12), "Incomplete response");

	/// Reputation change when a peer doesn't respond in time to our messages.
	pub const TIMEOUT: Rep = Rep::new(-(1 << 10), "Request timeout");

	/// Peer is on unsupported protocol version.
	pub const BAD_PROTOCOL: Rep = Rep::new_fatal("Unsupported protocol");

	/// Reputation change when a peer refuses a request.
	pub const REFUSED: Rep = Rep::new(-(1 << 10), "Request refused");

	/// We received a message that failed to decode.
	pub const BAD_MESSAGE: Rep = Rep::new(-(1 << 12), "Bad message");
}

enum AllowedRequests {
	Some(HashSet<PeerId>),
	All,
}

impl AllowedRequests {
	fn add(&mut self, id: &PeerId) {
		if let Self::Some(ref mut set) = self {
			set.insert(*id);
		}
	}

	fn take(&mut self) -> Self {
		std::mem::take(self)
	}

	fn set_all(&mut self) {
		*self = Self::All;
	}

	fn contains(&self, id: &PeerId) -> bool {
		match self {
			Self::Some(set) => set.contains(id),
			Self::All => true,
		}
	}

	fn is_empty(&self) -> bool {
		match self {
			Self::Some(set) => set.is_empty(),
			Self::All => false,
		}
	}

	fn clear(&mut self) {
		std::mem::take(self);
	}
}

impl Default for AllowedRequests {
	fn default() -> Self {
		Self::Some(HashSet::default())
	}
}

struct SyncingMetrics {
	pub import_queue_blocks_submitted: Counter<U64>,
	pub import_queue_justifications_submitted: Counter<U64>,
}

impl SyncingMetrics {
	fn register(registry: &Registry) -> Result<Self, PrometheusError> {
		Ok(Self {
			import_queue_blocks_submitted: register(
				Counter::new(
					"substrate_sync_import_queue_blocks_submitted",
					"Number of blocks submitted to the import queue.",
				)?,
				registry,
			)?,
			import_queue_justifications_submitted: register(
				Counter::new(
					"substrate_sync_import_queue_justifications_submitted",
					"Number of justifications submitted to the import queue.",
				)?,
				registry,
			)?,
		})
	}
}

struct GapSync<B: BlockT> {
	blocks: BlockCollection<B>,
	best_queued_number: NumberFor<B>,
	target: NumberFor<B>,
}

type PendingResponse<B> = Pin<
	Box<
		dyn Future<
				Output = (
					PeerId,
					PeerRequest<B>,
					Result<Result<Vec<u8>, RequestFailure>, oneshot::Canceled>,
				),
			> + Send,
	>,
>;

/// The main data structure which contains all the state for a chains
/// active syncing strategy.
pub struct ChainSync<B: BlockT, Client> {
	/// Chain client.
	client: Arc<Client>,
	/// The active peers that we are using to sync and their PeerSync status
	peers: HashMap<PeerId, PeerSync<B>>,
	/// A `BlockCollection` of blocks that are being downloaded from peers
	blocks: BlockCollection<B>,
	/// The best block number in our queue of blocks to import
	best_queued_number: NumberFor<B>,
	/// The best block hash in our queue of blocks to import
	best_queued_hash: B::Hash,
	/// Current mode (full/light)
	mode: SyncMode,
	/// Any extra justification requests.
	extra_justifications: ExtraRequests<B>,
	/// A set of hashes of blocks that are being downloaded or have been
	/// downloaded and are queued for import.
	queue_blocks: HashSet<B::Hash>,
	/// Fork sync targets.
	fork_targets: BTreeMap<(NumberFor<B>, B::Hash), ForkTarget<B>>,
	/// A set of peers for which there might be potential block requests
	allowed_requests: AllowedRequests,
	/// Maximum number of peers to ask the same blocks in parallel.
	max_parallel_downloads: u32,
	/// Maximum blocks per request.
	max_blocks_per_request: u32,
	/// Total number of downloaded blocks.
	downloaded_blocks: usize,
	/// State sync in progress, if any.
	state_sync: Option<StateSync<B, Client>>,
	/// Warp sync in progress, if any.
	warp_sync: Option<WarpSync<B, Client>>,
	/// Warp sync params.
	///
	/// Will be `None` after `self.warp_sync` is `Some(_)`.
	warp_sync_params: Option<WarpSyncParams<B>>,
	/// Enable importing existing blocks. This is used used after the state download to
	/// catch up to the latest state while re-importing blocks.
	import_existing: bool,
	/// Gap download process.
	gap_sync: Option<GapSync<B>>,
	/// Handle for communicating with `NetworkService`
	network_service: service::network::NetworkServiceHandle,
	/// Protocol name used for block announcements
	block_announce_protocol_name: ProtocolName,
	/// Protocol name used to send out block requests
	block_request_protocol_name: ProtocolName,
	/// Protocol name used to send out state requests
	state_request_protocol_name: ProtocolName,
	/// Protocol name used to send out warp sync requests
	warp_sync_protocol_name: Option<ProtocolName>,
	/// Pending responses
	pending_responses: HashMap<PeerId, PendingResponse<B>>,
	/// Handle to import queue.
	import_queue: Box<dyn ImportQueueService<B>>,
	/// Metrics.
	metrics: Option<SyncingMetrics>,
}

/// All the data we have about a Peer that we are trying to sync with
#[derive(Debug, Clone)]
pub struct PeerSync<B: BlockT> {
	/// Peer id of this peer.
	pub peer_id: PeerId,
	/// The common number is the block number that is a common point of
	/// ancestry for both our chains (as far as we know).
	pub common_number: NumberFor<B>,
	/// The hash of the best block that we've seen for this peer.
	pub best_hash: B::Hash,
	/// The number of the best block that we've seen for this peer.
	pub best_number: NumberFor<B>,
	/// The state of syncing this peer is in for us, generally categories
	/// into `Available` or "busy" with something as defined by `PeerSyncState`.
	pub state: PeerSyncState<B>,
}

impl<B: BlockT> PeerSync<B> {
	/// Update the `common_number` iff `new_common > common_number`.
	fn update_common_number(&mut self, new_common: NumberFor<B>) {
		if self.common_number < new_common {
			trace!(
				target: "sync",
				"Updating peer {} common number from={} => to={}.",
				self.peer_id,
				self.common_number,
				new_common,
			);
			self.common_number = new_common;
		}
	}
}

struct ForkTarget<B: BlockT> {
	parent_hash: Option<B::Hash>,
	peers: HashSet<PeerId>,
}

/// The state of syncing between a Peer and ourselves.
///
/// Generally two categories, "busy" or `Available`. If busy, the enum
/// defines what we are busy with.
#[derive(Copy, Clone, Eq, PartialEq, Debug)]
pub enum PeerSyncState<B: BlockT> {
	/// Available for sync requests.
	Available,
	/// Searching for ancestors the Peer has in common with us.
	AncestorSearch { start: NumberFor<B>, current: NumberFor<B>, state: AncestorSearchState<B> },
	/// Actively downloading new blocks, starting from the given Number.
	DownloadingNew(NumberFor<B>),
	/// Downloading a stale block with given Hash. Stale means that it is a
	/// block with a number that is lower than our best number. It might be
	/// from a fork and not necessarily already imported.
	DownloadingStale(B::Hash),
	/// Downloading justification for given block hash.
	DownloadingJustification(B::Hash),
	/// Downloading state.
	DownloadingState,
	/// Downloading warp proof.
	DownloadingWarpProof,
	/// Downloading warp sync target block.
	DownloadingWarpTargetBlock,
	/// Actively downloading block history after warp sync.
	DownloadingGap(NumberFor<B>),
}

impl<B: BlockT> PeerSyncState<B> {
	pub fn is_available(&self) -> bool {
		matches!(self, Self::Available)
	}
}

impl<B, Client> ChainSyncT<B> for ChainSync<B, Client>
where
	B: BlockT,
	Client: HeaderBackend<B>
		+ BlockBackend<B>
		+ HeaderMetadata<B, Error = sp_blockchain::Error>
		+ ProofProvider<B>
		+ Send
		+ Sync
		+ 'static,
{
	fn peer_info(&self, who: &PeerId) -> Option<PeerInfo<B>> {
		self.peers
			.get(who)
			.map(|p| PeerInfo { best_hash: p.best_hash, best_number: p.best_number })
	}

	/// Returns the current sync status.
	fn status(&self) -> SyncStatus<B> {
		let median_seen = self.median_seen();
		let best_seen_block =
			median_seen.and_then(|median| (median > self.best_queued_number).then_some(median));
		let sync_state = if let Some(target) = median_seen {
			// A chain is classified as downloading if the provided best block is
			// more than `MAJOR_SYNC_BLOCKS` behind the best block or as importing
			// if the same can be said about queued blocks.
			let best_block = self.client.info().best_number;
			if target > best_block && target - best_block > MAJOR_SYNC_BLOCKS.into() {
				// If target is not queued, we're downloading, otherwise importing.
				if target > self.best_queued_number {
					SyncState::Downloading { target }
				} else {
					SyncState::Importing { target }
				}
			} else {
				SyncState::Idle
			}
		} else {
			SyncState::Idle
		};

		let warp_sync_progress = match (&self.warp_sync, &self.mode, &self.gap_sync) {
			(_, _, Some(gap_sync)) => Some(WarpSyncProgress {
				phase: WarpSyncPhase::DownloadingBlocks(gap_sync.best_queued_number),
				total_bytes: 0,
			}),
			(None, SyncMode::Warp, _) => Some(WarpSyncProgress {
				phase: WarpSyncPhase::AwaitingPeers {
					required_peers: MIN_PEERS_TO_START_WARP_SYNC,
				},
				total_bytes: 0,
			}),
			(Some(sync), _, _) => Some(sync.progress()),
			_ => None,
		};

		SyncStatus {
			state: sync_state,
			best_seen_block,
			num_peers: self.peers.len() as u32,
			num_connected_peers: 0u32,
			queued_blocks: self.queue_blocks.len() as u32,
			state_sync: self.state_sync.as_ref().map(|s| s.progress()),
			warp_sync: warp_sync_progress,
		}
	}

	fn num_sync_requests(&self) -> usize {
		self.fork_targets
			.range(..(self.best_queued_number.saturating_add(One::one()), Default::default()))
			.count()
	}

	fn num_downloaded_blocks(&self) -> usize {
		self.downloaded_blocks
	}

	fn num_peers(&self) -> usize {
		self.peers.len()
	}

	fn num_active_peers(&self) -> usize {
		self.pending_responses.len()
	}

	fn new_peer(
		&mut self,
		who: PeerId,
		best_hash: B::Hash,
		best_number: NumberFor<B>,
	) -> Result<Option<BlockRequest<B>>, BadPeer> {
		// There is nothing sync can get from the node that has no blockchain data.
		match self.block_status(&best_hash) {
			Err(e) => {
				debug!(target:"sync", "Error reading blockchain: {}", e);
				Err(BadPeer(who, rep::BLOCKCHAIN_READ_ERROR))
			},
			Ok(BlockStatus::KnownBad) => {
				info!("💔 New peer with known bad best block {} ({}).", best_hash, best_number);
				Err(BadPeer(who, rep::BAD_BLOCK))
			},
			Ok(BlockStatus::Unknown) => {
				if best_number.is_zero() {
					info!("💔 New peer with unknown genesis hash {} ({}).", best_hash, best_number);
					return Err(BadPeer(who, rep::GENESIS_MISMATCH))
				}

				// If there are more than `MAJOR_SYNC_BLOCKS` in the import queue then we have
				// enough to do in the import queue that it's not worth kicking off
				// an ancestor search, which is what we do in the next match case below.
				if self.queue_blocks.len() > MAJOR_SYNC_BLOCKS.into() {
					debug!(
						target:"sync",
						"New peer with unknown best hash {} ({}), assuming common block.",
						self.best_queued_hash,
						self.best_queued_number
					);
					self.peers.insert(
						who,
						PeerSync {
							peer_id: who,
							common_number: self.best_queued_number,
							best_hash,
							best_number,
							state: PeerSyncState::Available,
						},
					);
					return Ok(None)
				}

				// If we are at genesis, just start downloading.
				let (state, req) = if self.best_queued_number.is_zero() {
					debug!(
						target:"sync",
						"New peer with best hash {} ({}).",
						best_hash,
						best_number,
					);

					(PeerSyncState::Available, None)
				} else {
					let common_best = std::cmp::min(self.best_queued_number, best_number);

					debug!(
						target:"sync",
						"New peer with unknown best hash {} ({}), searching for common ancestor.",
						best_hash,
						best_number
					);

					(
						PeerSyncState::AncestorSearch {
							current: common_best,
							start: self.best_queued_number,
							state: AncestorSearchState::ExponentialBackoff(One::one()),
						},
						Some(ancestry_request::<B>(common_best)),
					)
				};

				self.allowed_requests.add(&who);
				self.peers.insert(
					who,
					PeerSync {
						peer_id: who,
						common_number: Zero::zero(),
						best_hash,
						best_number,
						state,
					},
				);

				if let SyncMode::Warp = self.mode {
					if self.peers.len() >= MIN_PEERS_TO_START_WARP_SYNC && self.warp_sync.is_none()
					{
						log::debug!(target: "sync", "Starting warp state sync.");
						if let Some(params) = self.warp_sync_params.take() {
							self.warp_sync = Some(WarpSync::new(self.client.clone(), params));
						}
					}
				}
				Ok(req)
			},
			Ok(BlockStatus::Queued) |
			Ok(BlockStatus::InChainWithState) |
			Ok(BlockStatus::InChainPruned) => {
				debug!(
					target: "sync",
					"New peer with known best hash {} ({}).",
					best_hash,
					best_number,
				);
				self.peers.insert(
					who,
					PeerSync {
						peer_id: who,
						common_number: std::cmp::min(self.best_queued_number, best_number),
						best_hash,
						best_number,
						state: PeerSyncState::Available,
					},
				);
				self.allowed_requests.add(&who);
				Ok(None)
			},
		}
	}

	fn update_chain_info(&mut self, best_hash: &B::Hash, best_number: NumberFor<B>) {
		self.on_block_queued(best_hash, best_number);
	}

	fn request_justification(&mut self, hash: &B::Hash, number: NumberFor<B>) {
		let client = &self.client;
		self.extra_justifications
			.schedule((*hash, number), |base, block| is_descendent_of(&**client, base, block))
	}

	fn clear_justification_requests(&mut self) {
		self.extra_justifications.reset();
	}

	// The implementation is similar to `on_validated_block_announce` with unknown parent hash.
	fn set_sync_fork_request(
		&mut self,
		mut peers: Vec<PeerId>,
		hash: &B::Hash,
		number: NumberFor<B>,
	) {
		if peers.is_empty() {
			peers = self
				.peers
				.iter()
				// Only request blocks from peers who are ahead or on a par.
				.filter(|(_, peer)| peer.best_number >= number)
				.map(|(id, _)| *id)
				.collect();

			debug!(
				target: "sync",
				"Explicit sync request for block {:?} with no peers specified. \
				Syncing from these peers {:?} instead.",
				hash, peers,
			);
		} else {
			debug!(target: "sync", "Explicit sync request for block {:?} with {:?}", hash, peers);
		}

		if self.is_known(hash) {
			debug!(target: "sync", "Refusing to sync known hash {:?}", hash);
			return
		}

		trace!(target: "sync", "Downloading requested old fork {:?}", hash);
		for peer_id in &peers {
			if let Some(peer) = self.peers.get_mut(peer_id) {
				if let PeerSyncState::AncestorSearch { .. } = peer.state {
					continue
				}

				if number > peer.best_number {
					peer.best_number = number;
					peer.best_hash = *hash;
				}
				self.allowed_requests.add(peer_id);
			}
		}

		self.fork_targets
			.entry((number, *hash))
			.or_insert_with(|| ForkTarget { peers: Default::default(), parent_hash: None })
			.peers
			.extend(peers);
	}

	fn on_block_data(
		&mut self,
		who: &PeerId,
		request: Option<BlockRequest<B>>,
		response: BlockResponse<B>,
	) -> Result<OnBlockData<B>, BadPeer> {
		self.downloaded_blocks += response.blocks.len();
		let mut gap = false;
		let new_blocks: Vec<IncomingBlock<B>> = if let Some(peer) = self.peers.get_mut(who) {
			let mut blocks = response.blocks;
			if request.as_ref().map_or(false, |r| r.direction == Direction::Descending) {
				trace!(target: "sync", "Reversing incoming block list");
				blocks.reverse()
			}
			self.allowed_requests.add(who);
			if let Some(request) = request {
				match &mut peer.state {
					PeerSyncState::DownloadingNew(_) => {
						self.blocks.clear_peer_download(who);
						peer.state = PeerSyncState::Available;
						if let Some(start_block) =
							validate_blocks::<B>(&blocks, who, Some(request))?
						{
							self.blocks.insert(start_block, blocks, *who);
						}
						self.ready_blocks()
					},
					PeerSyncState::DownloadingGap(_) => {
						peer.state = PeerSyncState::Available;
						if let Some(gap_sync) = &mut self.gap_sync {
							gap_sync.blocks.clear_peer_download(who);
							if let Some(start_block) =
								validate_blocks::<B>(&blocks, who, Some(request))?
							{
								gap_sync.blocks.insert(start_block, blocks, *who);
							}
							gap = true;
							let blocks: Vec<_> = gap_sync
								.blocks
								.ready_blocks(gap_sync.best_queued_number + One::one())
								.into_iter()
								.map(|block_data| {
									let justifications =
										block_data.block.justifications.or_else(|| {
											legacy_justification_mapping(
												block_data.block.justification,
											)
										});
									IncomingBlock {
										hash: block_data.block.hash,
										header: block_data.block.header,
										body: block_data.block.body,
										indexed_body: block_data.block.indexed_body,
										justifications,
										origin: block_data.origin,
										allow_missing_state: true,
										import_existing: self.import_existing,
										skip_execution: true,
										state: None,
									}
								})
								.collect();
							debug!(target: "sync", "Drained {} gap blocks from {}", blocks.len(), gap_sync.best_queued_number);
							blocks
						} else {
							debug!(target: "sync", "Unexpected gap block response from {}", who);
							return Err(BadPeer(*who, rep::NO_BLOCK))
						}
					},
					PeerSyncState::DownloadingStale(_) => {
						peer.state = PeerSyncState::Available;
						if blocks.is_empty() {
							debug!(target: "sync", "Empty block response from {}", who);
							return Err(BadPeer(*who, rep::NO_BLOCK))
						}
						validate_blocks::<B>(&blocks, who, Some(request))?;
						blocks
							.into_iter()
							.map(|b| {
								let justifications = b
									.justifications
									.or_else(|| legacy_justification_mapping(b.justification));
								IncomingBlock {
									hash: b.hash,
									header: b.header,
									body: b.body,
									indexed_body: None,
									justifications,
									origin: Some(*who),
									allow_missing_state: true,
									import_existing: self.import_existing,
									skip_execution: self.skip_execution(),
									state: None,
								}
							})
							.collect()
					},
					PeerSyncState::AncestorSearch { current, start, state } => {
						let matching_hash = match (blocks.get(0), self.client.hash(*current)) {
							(Some(block), Ok(maybe_our_block_hash)) => {
								trace!(
									target: "sync",
									"Got ancestry block #{} ({}) from peer {}",
									current,
									block.hash,
									who,
								);
								maybe_our_block_hash.filter(|x| x == &block.hash)
							},
							(None, _) => {
								debug!(
									target: "sync",
									"Invalid response when searching for ancestor from {}",
									who,
								);
								return Err(BadPeer(*who, rep::UNKNOWN_ANCESTOR))
							},
							(_, Err(e)) => {
								info!(
									target: "sync",
									"❌ Error answering legitimate blockchain query: {}",
									e,
								);
								return Err(BadPeer(*who, rep::BLOCKCHAIN_READ_ERROR))
							},
						};
						if matching_hash.is_some() {
							if *start < self.best_queued_number &&
								self.best_queued_number <= peer.best_number
							{
								// We've made progress on this chain since the search was started.
								// Opportunistically set common number to updated number
								// instead of the one that started the search.
								peer.common_number = self.best_queued_number;
							} else if peer.common_number < *current {
								peer.common_number = *current;
							}
						}
						if matching_hash.is_none() && current.is_zero() {
							trace!(target:"sync", "Ancestry search: genesis mismatch for peer {}", who);
							return Err(BadPeer(*who, rep::GENESIS_MISMATCH))
						}
						if let Some((next_state, next_num)) =
							handle_ancestor_search_state(state, *current, matching_hash.is_some())
						{
							peer.state = PeerSyncState::AncestorSearch {
								current: next_num,
								start: *start,
								state: next_state,
							};
							return Ok(OnBlockData::Request(*who, ancestry_request::<B>(next_num)))
						} else {
							// Ancestry search is complete. Check if peer is on a stale fork unknown
							// to us and add it to sync targets if necessary.
							trace!(
								target: "sync",
								"Ancestry search complete. Ours={} ({}), Theirs={} ({}), Common={:?} ({})",
								self.best_queued_hash,
								self.best_queued_number,
								peer.best_hash,
								peer.best_number,
								matching_hash,
								peer.common_number,
							);
							if peer.common_number < peer.best_number &&
								peer.best_number < self.best_queued_number
							{
								trace!(
									target: "sync",
									"Added fork target {} for {}",
									peer.best_hash,
									who,
								);
								self.fork_targets
									.entry((peer.best_number, peer.best_hash))
									.or_insert_with(|| ForkTarget {
										parent_hash: None,
										peers: Default::default(),
									})
									.peers
									.insert(*who);
							}
							peer.state = PeerSyncState::Available;
							Vec::new()
						}
					},
					PeerSyncState::DownloadingWarpTargetBlock => {
						peer.state = PeerSyncState::Available;
						if let Some(warp_sync) = &mut self.warp_sync {
							if blocks.len() == 1 {
								validate_blocks::<B>(&blocks, who, Some(request))?;
								match warp_sync.import_target_block(
									blocks.pop().expect("`blocks` len checked above."),
								) {
									warp::TargetBlockImportResult::Success =>
										return Ok(OnBlockData::Continue),
									warp::TargetBlockImportResult::BadResponse =>
										return Err(BadPeer(*who, rep::VERIFICATION_FAIL)),
								}
							} else if blocks.is_empty() {
								debug!(target: "sync", "Empty block response from {}", who);
								return Err(BadPeer(*who, rep::NO_BLOCK))
							} else {
								debug!(
									target: "sync",
									"Too many blocks ({}) in warp target block response from {}",
									blocks.len(),
									who,
								);
								return Err(BadPeer(*who, rep::NOT_REQUESTED))
							}
						} else {
							debug!(
								target: "sync",
								"Logic error: we think we are downloading warp target block from {}, but no warp sync is happening.",
								who,
							);
							return Ok(OnBlockData::Continue)
						}
					},
					PeerSyncState::Available |
					PeerSyncState::DownloadingJustification(..) |
					PeerSyncState::DownloadingState |
					PeerSyncState::DownloadingWarpProof => Vec::new(),
				}
			} else {
				// When request.is_none() this is a block announcement. Just accept blocks.
				validate_blocks::<B>(&blocks, who, None)?;
				blocks
					.into_iter()
					.map(|b| {
						let justifications = b
							.justifications
							.or_else(|| legacy_justification_mapping(b.justification));
						IncomingBlock {
							hash: b.hash,
							header: b.header,
							body: b.body,
							indexed_body: None,
							justifications,
							origin: Some(*who),
							allow_missing_state: true,
							import_existing: false,
							skip_execution: true,
							state: None,
						}
					})
					.collect()
			}
		} else {
			// We don't know of this peer, so we also did not request anything from it.
			return Err(BadPeer(*who, rep::NOT_REQUESTED))
		};

		Ok(self.validate_and_queue_blocks(new_blocks, gap))
	}

	fn on_block_justification(
		&mut self,
		who: PeerId,
		response: BlockResponse<B>,
	) -> Result<OnBlockJustification<B>, BadPeer> {
		let peer = if let Some(peer) = self.peers.get_mut(&who) {
			peer
		} else {
			error!(target: "sync", "💔 Called on_block_justification with a peer ID of an unknown peer");
			return Ok(OnBlockJustification::Nothing)
		};

		self.allowed_requests.add(&who);
		if let PeerSyncState::DownloadingJustification(hash) = peer.state {
			peer.state = PeerSyncState::Available;

			// We only request one justification at a time
			let justification = if let Some(block) = response.blocks.into_iter().next() {
				if hash != block.hash {
					warn!(
						target: "sync",
						"💔 Invalid block justification provided by {}: requested: {:?} got: {:?}",
						who,
						hash,
						block.hash,
					);
					return Err(BadPeer(who, rep::BAD_JUSTIFICATION))
				}

				block
					.justifications
					.or_else(|| legacy_justification_mapping(block.justification))
			} else {
				// we might have asked the peer for a justification on a block that we assumed it
				// had but didn't (regardless of whether it had a justification for it or not).
				trace!(
					target: "sync",
					"Peer {:?} provided empty response for justification request {:?}",
					who,
					hash,
				);

				None
			};

			if let Some((peer, hash, number, j)) =
				self.extra_justifications.on_response(who, justification)
			{
				return Ok(OnBlockJustification::Import { peer, hash, number, justifications: j })
			}
		}

		Ok(OnBlockJustification::Nothing)
	}

	fn on_justification_import(&mut self, hash: B::Hash, number: NumberFor<B>, success: bool) {
		let finalization_result = if success { Ok((hash, number)) } else { Err(()) };
		self.extra_justifications
			.try_finalize_root((hash, number), finalization_result, true);
		self.allowed_requests.set_all();
	}

	fn on_block_finalized(&mut self, hash: &B::Hash, number: NumberFor<B>) {
		let client = &self.client;
		let r = self.extra_justifications.on_block_finalized(hash, number, |base, block| {
			is_descendent_of(&**client, base, block)
		});

		if let SyncMode::LightState { skip_proofs, .. } = &self.mode {
			if self.state_sync.is_none() && !self.peers.is_empty() && self.queue_blocks.is_empty() {
				// Finalized a recent block.
				let mut heads: Vec<_> = self.peers.values().map(|peer| peer.best_number).collect();
				heads.sort();
				let median = heads[heads.len() / 2];
				if number + STATE_SYNC_FINALITY_THRESHOLD.saturated_into() >= median {
					if let Ok(Some(header)) = self.client.header(*hash) {
						log::debug!(
							target: "sync",
							"Starting state sync for #{} ({})",
							number,
							hash,
						);
						self.state_sync = Some(StateSync::new(
							self.client.clone(),
							header,
							None,
							None,
							*skip_proofs,
						));
						self.allowed_requests.set_all();
					}
				}
			}
		}

		if let Err(err) = r {
			warn!(
				target: "sync",
				"💔 Error cleaning up pending extra justification data requests: {}",
				err,
			);
		}
	}

	fn on_validated_block_announce(
		&mut self,
		is_best: bool,
		who: PeerId,
		announce: &BlockAnnounce<B::Header>,
	) {
		let number = *announce.header.number();
		let hash = announce.header.hash();
		let parent_status =
			self.block_status(announce.header.parent_hash()).unwrap_or(BlockStatus::Unknown);
		let known_parent = parent_status != BlockStatus::Unknown;
		let ancient_parent = parent_status == BlockStatus::InChainPruned;

		let known = self.is_known(&hash);
		let peer = if let Some(peer) = self.peers.get_mut(&who) {
			peer
		} else {
			error!(target: "sync", "💔 Called `on_validated_block_announce` with a bad peer ID");
			return
		};

		if let PeerSyncState::AncestorSearch { .. } = peer.state {
			trace!(target: "sync", "Peer {} is in the ancestor search state.", who);
			return
		}

		if is_best {
			// update their best block
			peer.best_number = number;
			peer.best_hash = hash;
		}

		// If the announced block is the best they have and is not ahead of us, our common number
		// is either one further ahead or it's the one they just announced, if we know about it.
		if is_best {
			if known && self.best_queued_number >= number {
				self.update_peer_common_number(&who, number);
			} else if announce.header.parent_hash() == &self.best_queued_hash ||
				known_parent && self.best_queued_number >= number
			{
				self.update_peer_common_number(&who, number.saturating_sub(One::one()));
			}
		}
		self.allowed_requests.add(&who);

		// known block case
		if known || self.is_already_downloading(&hash) {
			trace!(target: "sync", "Known block announce from {}: {}", who, hash);
			if let Some(target) = self.fork_targets.get_mut(&hash) {
				target.peers.insert(who);
			}
			return
		}

		if ancient_parent {
			trace!(
				target: "sync",
				"Ignored ancient block announced from {}: {} {:?}",
				who,
				hash,
				announce.header,
			);
			return
		}

		if self.status().state == SyncState::Idle {
			trace!(
				target: "sync",
				"Added sync target for block announced from {}: {} {:?}",
				who,
				hash,
				announce.summary(),
			);
			self.fork_targets
				.entry(hash)
				.or_insert_with(|| ForkTarget {
					number,
					parent_hash: Some(*announce.header.parent_hash()),
					peers: Default::default(),
				})
				.peers
				.insert(who);
		}
	}

	fn peer_disconnected(&mut self, who: &PeerId) {
		self.blocks.clear_peer_download(who);
		if let Some(gap_sync) = &mut self.gap_sync {
			gap_sync.blocks.clear_peer_download(who)
		}
		self.peers.remove(who);
		self.pending_responses.remove(who);
		self.extra_justifications.peer_disconnected(who);
		self.allowed_requests.set_all();
		self.fork_targets.retain(|_, target| {
			target.peers.remove(who);
			!target.peers.is_empty()
		});

		let blocks = self.ready_blocks();
		if let Some(OnBlockData::Import(origin, blocks)) =
			(!blocks.is_empty()).then(|| self.validate_and_queue_blocks(blocks, false))
		{
			self.import_blocks(origin, blocks);
		}
	}

	fn metrics(&self) -> Metrics {
		Metrics {
			queued_blocks: self.queue_blocks.len().try_into().unwrap_or(std::u32::MAX),
			fork_targets: self.fork_targets.len().try_into().unwrap_or(std::u32::MAX),
			justifications: self.extra_justifications.metrics(),
		}
	}

	fn block_response_into_blocks(
		&self,
		request: &BlockRequest<B>,
		response: OpaqueBlockResponse,
	) -> Result<Vec<BlockData<B>>, String> {
		let response: Box<schema::v1::BlockResponse> = response.0.downcast().map_err(|_error| {
			"Failed to downcast opaque block response during encoding, this is an \
				implementation bug."
				.to_string()
		})?;

		response
			.blocks
			.into_iter()
			.map(|block_data| {
				Ok(BlockData::<B> {
					hash: Decode::decode(&mut block_data.hash.as_ref())?,
					header: if !block_data.header.is_empty() {
						Some(Decode::decode(&mut block_data.header.as_ref())?)
					} else {
						None
					},
					body: if request.fields.contains(BlockAttributes::BODY) {
						Some(
							block_data
								.body
								.iter()
								.map(|body| Decode::decode(&mut body.as_ref()))
								.collect::<Result<Vec<_>, _>>()?,
						)
					} else {
						None
					},
					indexed_body: if request.fields.contains(BlockAttributes::INDEXED_BODY) {
						Some(block_data.indexed_body)
					} else {
						None
					},
					receipt: if !block_data.receipt.is_empty() {
						Some(block_data.receipt)
					} else {
						None
					},
					message_queue: if !block_data.message_queue.is_empty() {
						Some(block_data.message_queue)
					} else {
						None
					},
					justification: if !block_data.justification.is_empty() {
						Some(block_data.justification)
					} else if block_data.is_empty_justification {
						Some(Vec::new())
					} else {
						None
					},
					justifications: if !block_data.justifications.is_empty() {
						Some(DecodeAll::decode_all(&mut block_data.justifications.as_ref())?)
					} else {
						None
					},
				})
			})
			.collect::<Result<_, _>>()
			.map_err(|error: codec::Error| error.to_string())
	}

	fn poll(&mut self, cx: &mut std::task::Context) -> Poll<()> {
		// Should be called before `process_outbound_requests` to ensure
		// that a potential target block is directly leading to requests.
		if let Some(warp_sync) = &mut self.warp_sync {
			let _ = warp_sync.poll(cx);
		}

		self.process_outbound_requests();

		while let Poll::Ready(result) = self.poll_pending_responses(cx) {
			match result {
				ImportResult::BlockImport(origin, blocks) => self.import_blocks(origin, blocks),
				ImportResult::JustificationImport(who, hash, number, justifications) =>
					self.import_justifications(who, hash, number, justifications),
			}
		}

		Poll::Pending
	}

	fn send_block_request(&mut self, who: PeerId, request: BlockRequest<B>) {
		let (tx, rx) = oneshot::channel();
		let opaque_req = self.create_opaque_block_request(&request);

		if self.peers.contains_key(&who) {
			self.pending_responses
				.insert(who, Box::pin(async move { (who, PeerRequest::Block(request), rx.await) }));
		}

		match self.encode_block_request(&opaque_req) {
			Ok(data) => {
				self.network_service.start_request(
					who,
					self.block_request_protocol_name.clone(),
					data,
					tx,
					IfDisconnected::ImmediateError,
				);
			},
			Err(err) => {
				log::warn!(
					target: "sync",
					"Failed to encode block request {:?}: {:?}",
					opaque_req, err
				);
			},
		}
	}
}

impl<B, Client> ChainSync<B, Client>
where
	Self: ChainSyncT<B>,
	B: BlockT,
	Client: HeaderBackend<B>
		+ BlockBackend<B>
		+ HeaderMetadata<B, Error = sp_blockchain::Error>
		+ ProofProvider<B>
		+ Send
		+ Sync
		+ 'static,
{
	/// Create a new instance.
	pub fn new(
		mode: SyncMode,
		client: Arc<Client>,
		protocol_id: ProtocolId,
		fork_id: &Option<String>,
		roles: Roles,
		max_parallel_downloads: u32,
		max_blocks_per_request: u32,
		warp_sync_params: Option<WarpSyncParams<B>>,
		metrics_registry: Option<&Registry>,
		network_service: service::network::NetworkServiceHandle,
		import_queue: Box<dyn ImportQueueService<B>>,
		block_request_protocol_name: ProtocolName,
		state_request_protocol_name: ProtocolName,
		warp_sync_protocol_name: Option<ProtocolName>,
	) -> Result<(Self, NonDefaultSetConfig), ClientError> {
		let block_announce_config = Self::get_block_announce_proto_config(
			protocol_id,
			fork_id,
			roles,
			client.info().best_number,
			client.info().best_hash,
			client
				.block_hash(Zero::zero())
				.ok()
				.flatten()
				.expect("Genesis block exists; qed"),
		);

		let mut sync = Self {
			client,
			peers: HashMap::new(),
			blocks: BlockCollection::new(),
			best_queued_hash: Default::default(),
			best_queued_number: Zero::zero(),
			extra_justifications: ExtraRequests::new("justification"),
			mode,
			queue_blocks: Default::default(),
			fork_targets: Default::default(),
			allowed_requests: Default::default(),
			max_parallel_downloads,
			max_blocks_per_request,
			downloaded_blocks: 0,
			state_sync: None,
			warp_sync: None,
			import_existing: false,
			gap_sync: None,
			network_service,
			block_request_protocol_name,
			state_request_protocol_name,
			warp_sync_params,
			warp_sync_protocol_name,
			block_announce_protocol_name: block_announce_config
				.notifications_protocol
				.clone()
				.into(),
			pending_responses: HashMap::new(),
			import_queue,
			metrics: if let Some(r) = &metrics_registry {
				match SyncingMetrics::register(r) {
					Ok(metrics) => Some(metrics),
					Err(err) => {
						error!(target: "sync", "Failed to register metrics for ChainSync: {err:?}");
						None
					},
				}
			} else {
				None
			},
		};

		sync.reset_sync_start_point()?;
		Ok((sync, block_announce_config))
	}

	/// Returns the median seen block number.
	fn median_seen(&self) -> Option<NumberFor<B>> {
		let mut best_seens = self.peers.values().map(|p| p.best_number).collect::<Vec<_>>();

		if best_seens.is_empty() {
			None
		} else {
			let middle = best_seens.len() / 2;

			// Not the "perfect median" when we have an even number of peers.
			Some(*best_seens.select_nth_unstable(middle).1)
		}
	}

	fn required_block_attributes(&self) -> BlockAttributes {
		match self.mode {
			SyncMode::Full =>
				BlockAttributes::HEADER | BlockAttributes::JUSTIFICATION | BlockAttributes::BODY,
			SyncMode::LightState { storage_chain_mode: false, .. } | SyncMode::Warp =>
				BlockAttributes::HEADER | BlockAttributes::JUSTIFICATION | BlockAttributes::BODY,
			SyncMode::LightState { storage_chain_mode: true, .. } =>
				BlockAttributes::HEADER |
					BlockAttributes::JUSTIFICATION |
					BlockAttributes::INDEXED_BODY,
		}
	}

	fn skip_execution(&self) -> bool {
		match self.mode {
			SyncMode::Full => false,
			SyncMode::LightState { .. } => true,
			SyncMode::Warp => true,
		}
	}

	fn validate_and_queue_blocks(
		&mut self,
		mut new_blocks: Vec<IncomingBlock<B>>,
		gap: bool,
	) -> OnBlockData<B> {
		let orig_len = new_blocks.len();
		new_blocks.retain(|b| !self.queue_blocks.contains(&b.hash));
		if new_blocks.len() != orig_len {
			debug!(
				target: "sync",
				"Ignoring {} blocks that are already queued",
				orig_len - new_blocks.len(),
			);
		}

		let origin = if !gap && !self.status().state.is_major_syncing() {
			BlockOrigin::NetworkBroadcast
		} else {
			BlockOrigin::NetworkInitialSync
		};

		if let Some((h, n)) = new_blocks
			.last()
			.and_then(|b| b.header.as_ref().map(|h| (&b.hash, *h.number())))
		{
			trace!(
				target:"sync",
				"Accepted {} blocks ({:?}) with origin {:?}",
				new_blocks.len(),
				h,
				origin,
			);
			self.on_block_queued(h, n)
		}
		self.queue_blocks.extend(new_blocks.iter().map(|b| b.hash));
		OnBlockData::Import(origin, new_blocks)
	}

	fn update_peer_common_number(&mut self, peer_id: &PeerId, new_common: NumberFor<B>) {
		if let Some(peer) = self.peers.get_mut(peer_id) {
			peer.update_common_number(new_common);
		}
	}

	/// Called when a block has been queued for import.
	///
	/// Updates our internal state for best queued block and then goes
	/// through all peers to update our view of their state as well.
	fn on_block_queued(&mut self, hash: &B::Hash, number: NumberFor<B>) {
		if self.fork_targets.remove(&(number, *hash)).is_some() {
			trace!(target: "sync", "Completed fork sync {:?}", hash);
		}
		if let Some(gap_sync) = &mut self.gap_sync {
			if number > gap_sync.best_queued_number && number <= gap_sync.target {
				gap_sync.best_queued_number = number;
			}
		}
		if number > self.best_queued_number {
			self.best_queued_number = number;
			self.best_queued_hash = *hash;
			// Update common blocks
			for (n, peer) in self.peers.iter_mut() {
				if let PeerSyncState::AncestorSearch { .. } = peer.state {
					// Wait for ancestry search to complete first.
					continue
				}
				let new_common_number =
					if peer.best_number >= number { number } else { peer.best_number };
				trace!(
					target: "sync",
					"Updating peer {} info, ours={}, common={}->{}, their best={}",
					n,
					number,
					peer.common_number,
					new_common_number,
					peer.best_number,
				);
				peer.common_number = new_common_number;
			}
		}
		self.allowed_requests.set_all();
	}

<<<<<<< HEAD
	/// Checks if there is a slot for a block announce validation.
	///
	/// The total number and the number per peer of concurrent block announce validations
	/// is capped.
	///
	/// Returns [`HasSlotForBlockAnnounceValidation`] to inform about the result.
	///
	/// # Note
	///
	/// It is *required* to call [`Self::peer_block_announce_validation_finished`] when the
	/// validation is finished to clear the slot.
	fn has_slot_for_block_announce_validation(
		&mut self,
		peer: &PeerId,
	) -> HasSlotForBlockAnnounceValidation {
		if self.block_announce_validation.len() >= MAX_CONCURRENT_BLOCK_ANNOUNCE_VALIDATIONS {
			return HasSlotForBlockAnnounceValidation::TotalMaximumSlotsReached
		}

		match self.block_announce_validation_per_peer_stats.entry(*peer) {
			Entry::Vacant(entry) => {
				entry.insert(1);
				HasSlotForBlockAnnounceValidation::Yes
			},
			Entry::Occupied(mut entry) => {
				if *entry.get() < MAX_CONCURRENT_BLOCK_ANNOUNCE_VALIDATIONS_PER_PEER {
					*entry.get_mut() += 1;
					HasSlotForBlockAnnounceValidation::Yes
				} else {
					HasSlotForBlockAnnounceValidation::MaximumPeerSlotsReached
				}
			},
		}
	}

	/// Should be called when a block announce validation is finished, to update the slots
	/// of the peer that send the block announce.
	fn peer_block_announce_validation_finished(
		&mut self,
		res: &PreValidateBlockAnnounce<B::Header>,
	) {
		let peer = match res {
			PreValidateBlockAnnounce::Failure { who, .. } |
			PreValidateBlockAnnounce::Process { who, .. } |
			PreValidateBlockAnnounce::Error { who } => who,
			PreValidateBlockAnnounce::Skip => return,
		};

		match self.block_announce_validation_per_peer_stats.entry(*peer) {
			Entry::Vacant(_) => {
				error!(
					target: "sync",
					"💔 Block announcement validation from peer {} finished for that no slot was allocated!",
					peer,
				);
			},
			Entry::Occupied(mut entry) => {
				*entry.get_mut() = entry.get().saturating_sub(1);
				if *entry.get() == 0 {
					entry.remove();
				}
			},
		}
	}

	/// This will finish processing of the block announcement.
	fn finish_block_announce_validation(
		&mut self,
		pre_validation_result: PreValidateBlockAnnounce<B::Header>,
	) -> PollBlockAnnounceValidation<B::Header> {
		let (announce, is_best, who) = match pre_validation_result {
			PreValidateBlockAnnounce::Failure { who, disconnect } => {
				debug!(
					target: "sync",
					"Failed announce validation: {:?}, disconnect: {}",
					who,
					disconnect,
				);
				return PollBlockAnnounceValidation::Failure { who, disconnect }
			},
			PreValidateBlockAnnounce::Process { announce, is_new_best, who } =>
				(announce, is_new_best, who),
			PreValidateBlockAnnounce::Error { .. } | PreValidateBlockAnnounce::Skip => {
				debug!(
					target: "sync",
					"Ignored announce validation",
				);
				return PollBlockAnnounceValidation::Skip
			},
		};

		trace!(
			target: "sync",
			"Finished block announce validation: from {:?}: {:?}. local_best={}",
			who,
			announce.summary(),
			is_best,
		);

		let number = *announce.header.number();
		let hash = announce.header.hash();
		let parent_status =
			self.block_status(announce.header.parent_hash()).unwrap_or(BlockStatus::Unknown);
		let known_parent = parent_status != BlockStatus::Unknown;
		let ancient_parent = parent_status == BlockStatus::InChainPruned;

		let known = self.is_known(&hash);
		let peer = if let Some(peer) = self.peers.get_mut(&who) {
			peer
		} else {
			error!(target: "sync", "💔 Called on_block_announce with a bad peer ID");
			return PollBlockAnnounceValidation::Nothing { is_best, who, announce }
		};

		if let PeerSyncState::AncestorSearch { .. } = peer.state {
			trace!(target: "sync", "Peer state is ancestor search.");
			return PollBlockAnnounceValidation::Nothing { is_best, who, announce }
		}

		if is_best {
			// update their best block
			peer.best_number = number;
			peer.best_hash = hash;
		}

		// If the announced block is the best they have and is not ahead of us, our common number
		// is either one further ahead or it's the one they just announced, if we know about it.
		if is_best {
			if known && self.best_queued_number >= number {
				self.update_peer_common_number(&who, number);
			} else if announce.header.parent_hash() == &self.best_queued_hash ||
				known_parent && self.best_queued_number >= number
			{
				self.update_peer_common_number(&who, number - One::one());
			}
		}
		self.allowed_requests.add(&who);

		// known block case
		if known || self.is_already_downloading(&hash) {
			trace!(target: "sync", "Known block announce from {}: {}", who, hash);
			if let Some(target) = self.fork_targets.get_mut(&(number, hash)) {
				target.peers.insert(who);
			}
			return PollBlockAnnounceValidation::Nothing { is_best, who, announce }
		}

		if ancient_parent {
			trace!(
				target: "sync",
				"Ignored ancient block announced from {}: {} {:?}",
				who,
				hash,
				announce.header,
			);
			return PollBlockAnnounceValidation::Nothing { is_best, who, announce }
		}

		if self.status().state == SyncState::Idle {
			trace!(
				target: "sync",
				"Added sync target for block announced from {}: {} {:?}",
				who,
				hash,
				announce.summary(),
			);
			self.fork_targets
				.entry((number, hash))
				.or_insert_with(|| ForkTarget {
					parent_hash: Some(*announce.header.parent_hash()),
					peers: Default::default(),
				})
				.peers
				.insert(who);
		}

		PollBlockAnnounceValidation::Nothing { is_best, who, announce }
	}

=======
>>>>>>> 01cdae87
	/// Restart the sync process. This will reset all pending block requests and return an iterator
	/// of new block requests to make to peers. Peers that were downloading finality data (i.e.
	/// their state was `DownloadingJustification`) are unaffected and will stay in the same state.
	fn restart(&mut self) -> impl Iterator<Item = Result<(PeerId, BlockRequest<B>), BadPeer>> + '_ {
		self.blocks.clear();
		if let Err(e) = self.reset_sync_start_point() {
			warn!(target: "sync", "💔  Unable to restart sync: {}", e);
		}
		self.allowed_requests.set_all();
		debug!(target:"sync", "Restarted with {} ({})", self.best_queued_number, self.best_queued_hash);
		let old_peers = std::mem::take(&mut self.peers);

		old_peers.into_iter().filter_map(move |(id, mut p)| {
			// peers that were downloading justifications
			// should be kept in that state.
			if let PeerSyncState::DownloadingJustification(_) = p.state {
				// We make sure our commmon number is at least something we have.
				p.common_number = self.best_queued_number;
				self.peers.insert(id, p);
				return None
			}

			// since the request is not a justification, remove it from pending responses
			self.pending_responses.remove(&id);

			// handle peers that were in other states.
			match self.new_peer(id, p.best_hash, p.best_number) {
				Ok(None) => None,
				Ok(Some(x)) => Some(Ok((id, x))),
				Err(e) => Some(Err(e)),
			}
		})
	}

	/// Find a block to start sync from. If we sync with state, that's the latest block we have
	/// state for.
	fn reset_sync_start_point(&mut self) -> Result<(), ClientError> {
		let info = self.client.info();
		if matches!(self.mode, SyncMode::LightState { .. }) && info.finalized_state.is_some() {
			warn!(
				target: "sync",
				"Can't use fast sync mode with a partially synced database. Reverting to full sync mode."
			);
			self.mode = SyncMode::Full;
		}
		if matches!(self.mode, SyncMode::Warp) && info.finalized_state.is_some() {
			warn!(
				target: "sync",
				"Can't use warp sync mode with a partially synced database. Reverting to full sync mode."
			);
			self.mode = SyncMode::Full;
		}
		self.import_existing = false;
		self.best_queued_hash = info.best_hash;
		self.best_queued_number = info.best_number;

		if self.mode == SyncMode::Full &&
			self.client.block_status(info.best_hash)? != BlockStatus::InChainWithState
		{
			self.import_existing = true;
			// Latest state is missing, start with the last finalized state or genesis instead.
			if let Some((hash, number)) = info.finalized_state {
				debug!(target: "sync", "Starting from finalized state #{}", number);
				self.best_queued_hash = hash;
				self.best_queued_number = number;
			} else {
				debug!(target: "sync", "Restarting from genesis");
				self.best_queued_hash = Default::default();
				self.best_queued_number = Zero::zero();
			}
		}

		if let Some((start, end)) = info.block_gap {
			debug!(target: "sync", "Starting gap sync #{} - #{}", start, end);
			self.gap_sync = Some(GapSync {
				best_queued_number: start - One::one(),
				target: end,
				blocks: BlockCollection::new(),
			});
		}
		trace!(target: "sync", "Restarted sync at #{} ({:?})", self.best_queued_number, self.best_queued_hash);
		Ok(())
	}

	/// What is the status of the block corresponding to the given hash?
	fn block_status(&self, hash: &B::Hash) -> Result<BlockStatus, ClientError> {
		if self.queue_blocks.contains(hash) {
			return Ok(BlockStatus::Queued)
		}
		self.client.block_status(*hash)
	}

	/// Is the block corresponding to the given hash known?
	fn is_known(&self, hash: &B::Hash) -> bool {
		self.block_status(hash).ok().map_or(false, |s| s != BlockStatus::Unknown)
	}

	/// Is any peer downloading the given hash?
	fn is_already_downloading(&self, hash: &B::Hash) -> bool {
		self.peers
			.iter()
			.any(|(_, p)| p.state == PeerSyncState::DownloadingStale(*hash))
	}

	/// Get the set of downloaded blocks that are ready to be queued for import.
	fn ready_blocks(&mut self) -> Vec<IncomingBlock<B>> {
		self.blocks
			.ready_blocks(self.best_queued_number + One::one())
			.into_iter()
			.map(|block_data| {
				let justifications = block_data
					.block
					.justifications
					.or_else(|| legacy_justification_mapping(block_data.block.justification));
				IncomingBlock {
					hash: block_data.block.hash,
					header: block_data.block.header,
					body: block_data.block.body,
					indexed_body: block_data.block.indexed_body,
					justifications,
					origin: block_data.origin,
					allow_missing_state: true,
					import_existing: self.import_existing,
					skip_execution: self.skip_execution(),
					state: None,
				}
			})
			.collect()
	}

	/// Generate block request for downloading of the target block body during warp sync.
	fn warp_target_block_request(&mut self) -> Option<(PeerId, BlockRequest<B>)> {
		let sync = &self.warp_sync.as_ref()?;

		if self.allowed_requests.is_empty() ||
			sync.is_complete() ||
			self.peers
				.iter()
				.any(|(_, peer)| peer.state == PeerSyncState::DownloadingWarpTargetBlock)
		{
			// Only one pending warp target block request is allowed.
			return None
		}

		if let Some((target_number, request)) = sync.next_target_block_request() {
			// Find a random peer that has a block with the target number.
			for (id, peer) in self.peers.iter_mut() {
				if peer.state.is_available() && peer.best_number >= target_number {
					trace!(target: "sync", "New warp target block request for {}", id);
					peer.state = PeerSyncState::DownloadingWarpTargetBlock;
					self.allowed_requests.clear();
					return Some((*id, request))
				}
			}
		}

		None
	}

	/// Get config for the block announcement protocol
	pub fn get_block_announce_proto_config(
		protocol_id: ProtocolId,
		fork_id: &Option<String>,
		roles: Roles,
		best_number: NumberFor<B>,
		best_hash: B::Hash,
		genesis_hash: B::Hash,
	) -> NonDefaultSetConfig {
		let block_announces_protocol = {
			let genesis_hash = genesis_hash.as_ref();
			if let Some(ref fork_id) = fork_id {
				format!(
					"/{}/{}/block-announces/1",
					array_bytes::bytes2hex("", genesis_hash),
					fork_id
				)
			} else {
				format!("/{}/block-announces/1", array_bytes::bytes2hex("", genesis_hash))
			}
		};

		NonDefaultSetConfig {
			notifications_protocol: block_announces_protocol.into(),
			fallback_names: iter::once(
				format!("/{}/block-announces/1", protocol_id.as_ref()).into(),
			)
			.collect(),
			max_notification_size: MAX_BLOCK_ANNOUNCE_SIZE,
			handshake: Some(NotificationHandshake::new(BlockAnnouncesHandshake::<B>::build(
				roles,
				best_number,
				best_hash,
				genesis_hash,
			))),
			// NOTE: `set_config` will be ignored by `protocol.rs` as the block announcement
			// protocol is still hardcoded into the peerset.
			set_config: SetConfig {
				in_peers: 0,
				out_peers: 0,
				reserved_nodes: Vec::new(),
				non_reserved_mode: NonReservedPeerMode::Deny,
			},
		}
	}

	fn decode_block_response(response: &[u8]) -> Result<OpaqueBlockResponse, String> {
		let response = schema::v1::BlockResponse::decode(response)
			.map_err(|error| format!("Failed to decode block response: {error}"))?;

		Ok(OpaqueBlockResponse(Box::new(response)))
	}

	fn decode_state_response(response: &[u8]) -> Result<OpaqueStateResponse, String> {
		let response = StateResponse::decode(response)
			.map_err(|error| format!("Failed to decode state response: {error}"))?;

		Ok(OpaqueStateResponse(Box::new(response)))
	}

	fn send_state_request(&mut self, who: PeerId, request: OpaqueStateRequest) {
		let (tx, rx) = oneshot::channel();

		if self.peers.contains_key(&who) {
			self.pending_responses
				.insert(who, Box::pin(async move { (who, PeerRequest::State, rx.await) }));
		}

		match self.encode_state_request(&request) {
			Ok(data) => {
				self.network_service.start_request(
					who,
					self.state_request_protocol_name.clone(),
					data,
					tx,
					IfDisconnected::ImmediateError,
				);
			},
			Err(err) => {
				log::warn!(
					target: "sync",
					"Failed to encode state request {:?}: {:?}",
					request, err
				);
			},
		}
	}

	fn send_warp_sync_request(&mut self, who: PeerId, request: WarpProofRequest<B>) {
		let (tx, rx) = oneshot::channel();

		if self.peers.contains_key(&who) {
			self.pending_responses
				.insert(who, Box::pin(async move { (who, PeerRequest::WarpProof, rx.await) }));
		}

		match &self.warp_sync_protocol_name {
			Some(name) => self.network_service.start_request(
				who,
				name.clone(),
				request.encode(),
				tx,
				IfDisconnected::ImmediateError,
			),
			None => {
				log::warn!(
					target: "sync",
					"Trying to send warp sync request when no protocol is configured {:?}",
					request,
				);
			},
		}
	}

	fn on_block_response(
		&mut self,
		peer_id: PeerId,
		request: BlockRequest<B>,
		response: OpaqueBlockResponse,
	) -> Option<ImportResult<B>> {
		let blocks = match self.block_response_into_blocks(&request, response) {
			Ok(blocks) => blocks,
			Err(err) => {
				debug!(target: "sync", "Failed to decode block response from {}: {}", peer_id, err);
				self.network_service.report_peer(peer_id, rep::BAD_MESSAGE);
				return None
			},
		};

		let block_response = BlockResponse::<B> { id: request.id, blocks };

		let blocks_range = || match (
			block_response
				.blocks
				.first()
				.and_then(|b| b.header.as_ref().map(|h| h.number())),
			block_response.blocks.last().and_then(|b| b.header.as_ref().map(|h| h.number())),
		) {
			(Some(first), Some(last)) if first != last => format!(" ({}..{})", first, last),
			(Some(first), Some(_)) => format!(" ({})", first),
			_ => Default::default(),
		};
		trace!(
			target: "sync",
			"BlockResponse {} from {} with {} blocks {}",
			block_response.id,
			peer_id,
			block_response.blocks.len(),
			blocks_range(),
		);

		if request.fields == BlockAttributes::JUSTIFICATION {
			match self.on_block_justification(peer_id, block_response) {
				Ok(OnBlockJustification::Nothing) => None,
				Ok(OnBlockJustification::Import { peer, hash, number, justifications }) => {
					self.import_justifications(peer, hash, number, justifications);
					None
				},
				Err(BadPeer(id, repu)) => {
					self.network_service
						.disconnect_peer(id, self.block_announce_protocol_name.clone());
					self.network_service.report_peer(id, repu);
					None
				},
			}
		} else {
			match self.on_block_data(&peer_id, Some(request), block_response) {
				Ok(OnBlockData::Import(origin, blocks)) => {
					self.import_blocks(origin, blocks);
					None
				},
				Ok(OnBlockData::Request(peer, req)) => {
					self.send_block_request(peer, req);
					None
				},
				Ok(OnBlockData::Continue) => None,
				Err(BadPeer(id, repu)) => {
					self.network_service
						.disconnect_peer(id, self.block_announce_protocol_name.clone());
					self.network_service.report_peer(id, repu);
					None
				},
			}
		}
	}

	pub fn on_state_response(
		&mut self,
		peer_id: PeerId,
		response: OpaqueStateResponse,
	) -> Option<ImportResult<B>> {
		match self.on_state_data(&peer_id, response) {
			Ok(OnStateData::Import(origin, block)) =>
				Some(ImportResult::BlockImport(origin, vec![block])),
			Ok(OnStateData::Continue) => None,
			Err(BadPeer(id, repu)) => {
				self.network_service
					.disconnect_peer(id, self.block_announce_protocol_name.clone());
				self.network_service.report_peer(id, repu);
				None
			},
		}
	}

	pub fn on_warp_sync_response(&mut self, peer_id: PeerId, response: EncodedProof) {
		if let Err(BadPeer(id, repu)) = self.on_warp_sync_data(&peer_id, response) {
			self.network_service
				.disconnect_peer(id, self.block_announce_protocol_name.clone());
			self.network_service.report_peer(id, repu);
		}
	}

	fn process_outbound_requests(&mut self) {
		for (id, request) in self.block_requests() {
			self.send_block_request(id, request);
		}

		if let Some((id, request)) = self.state_request() {
			self.send_state_request(id, request);
		}

		for (id, request) in self.justification_requests().collect::<Vec<_>>() {
			self.send_block_request(id, request);
		}

		if let Some((id, request)) = self.warp_sync_request() {
			self.send_warp_sync_request(id, request);
		}
	}

	fn poll_pending_responses(&mut self, cx: &mut std::task::Context) -> Poll<ImportResult<B>> {
		let ready_responses = self
			.pending_responses
			.values_mut()
			.filter_map(|future| match future.poll_unpin(cx) {
				Poll::Pending => None,
				Poll::Ready(result) => Some(result),
			})
			.collect::<Vec<_>>();

		for (id, request, response) in ready_responses {
			self.pending_responses
				.remove(&id)
				.expect("Logic error: peer id from pending response is missing in the map.");

			match response {
				Ok(Ok(resp)) => match request {
					PeerRequest::Block(req) => {
						let response = match Self::decode_block_response(&resp[..]) {
							Ok(proto) => proto,
							Err(e) => {
								debug!(
									target: "sync",
									"Failed to decode block response from peer {:?}: {:?}.",
									id,
									e
								);
								self.network_service.report_peer(id, rep::BAD_MESSAGE);
								self.network_service
									.disconnect_peer(id, self.block_announce_protocol_name.clone());
								continue
							},
						};

						if let Some(import) = self.on_block_response(id, req, response) {
							return Poll::Ready(import)
						}
					},
					PeerRequest::State => {
						let response = match Self::decode_state_response(&resp[..]) {
							Ok(proto) => proto,
							Err(e) => {
								debug!(
									target: "sync",
									"Failed to decode state response from peer {:?}: {:?}.",
									id,
									e
								);
								self.network_service.report_peer(id, rep::BAD_MESSAGE);
								self.network_service
									.disconnect_peer(id, self.block_announce_protocol_name.clone());
								continue
							},
						};

						if let Some(import) = self.on_state_response(id, response) {
							return Poll::Ready(import)
						}
					},
					PeerRequest::WarpProof => {
						self.on_warp_sync_response(id, EncodedProof(resp));
					},
				},
				Ok(Err(e)) => {
					debug!(target: "sync", "Request to peer {:?} failed: {:?}.", id, e);

					match e {
						RequestFailure::Network(OutboundFailure::Timeout) => {
							self.network_service.report_peer(id, rep::TIMEOUT);
							self.network_service
								.disconnect_peer(id, self.block_announce_protocol_name.clone());
						},
						RequestFailure::Network(OutboundFailure::UnsupportedProtocols) => {
							self.network_service.report_peer(id, rep::BAD_PROTOCOL);
							self.network_service
								.disconnect_peer(id, self.block_announce_protocol_name.clone());
						},
						RequestFailure::Network(OutboundFailure::DialFailure) => {
							self.network_service
								.disconnect_peer(id, self.block_announce_protocol_name.clone());
						},
						RequestFailure::Refused => {
							self.network_service.report_peer(id, rep::REFUSED);
							self.network_service
								.disconnect_peer(id, self.block_announce_protocol_name.clone());
						},
						RequestFailure::Network(OutboundFailure::ConnectionClosed) |
						RequestFailure::NotConnected => {
							self.network_service
								.disconnect_peer(id, self.block_announce_protocol_name.clone());
						},
						RequestFailure::UnknownProtocol => {
							debug_assert!(false, "Block request protocol should always be known.");
						},
						RequestFailure::Obsolete => {
							debug_assert!(
								false,
								"Can not receive `RequestFailure::Obsolete` after dropping the \
								 response receiver.",
							);
						},
					}
				},
				Err(oneshot::Canceled) => {
					trace!(
						target: "sync",
						"Request to peer {:?} failed due to oneshot being canceled.",
						id,
					);
					self.network_service
						.disconnect_peer(id, self.block_announce_protocol_name.clone());
				},
			}
		}

		Poll::Pending
	}

	/// Create implementation-specific block request.
	fn create_opaque_block_request(&self, request: &BlockRequest<B>) -> OpaqueBlockRequest {
		OpaqueBlockRequest(Box::new(schema::v1::BlockRequest {
			fields: request.fields.to_be_u32(),
			from_block: match request.from {
				FromBlock::Hash(h) => Some(schema::v1::block_request::FromBlock::Hash(h.encode())),
				FromBlock::Number(n) =>
					Some(schema::v1::block_request::FromBlock::Number(n.encode())),
			},
			direction: request.direction as i32,
			max_blocks: request.max.unwrap_or(0),
			support_multiple_justifications: true,
		}))
	}

	fn encode_block_request(&self, request: &OpaqueBlockRequest) -> Result<Vec<u8>, String> {
		let request: &schema::v1::BlockRequest = request.0.downcast_ref().ok_or_else(|| {
			"Failed to downcast opaque block response during encoding, this is an \
				implementation bug."
				.to_string()
		})?;

		Ok(request.encode_to_vec())
	}

	fn encode_state_request(&self, request: &OpaqueStateRequest) -> Result<Vec<u8>, String> {
		let request: &StateRequest = request.0.downcast_ref().ok_or_else(|| {
			"Failed to downcast opaque state response during encoding, this is an \
				implementation bug."
				.to_string()
		})?;

		Ok(request.encode_to_vec())
	}

	fn justification_requests<'a>(
		&'a mut self,
	) -> Box<dyn Iterator<Item = (PeerId, BlockRequest<B>)> + 'a> {
		let peers = &mut self.peers;
		let mut matcher = self.extra_justifications.matcher();
		Box::new(std::iter::from_fn(move || {
			if let Some((peer, request)) = matcher.next(peers) {
				peers
					.get_mut(&peer)
					.expect(
						"`Matcher::next` guarantees the `PeerId` comes from the given peers; qed",
					)
					.state = PeerSyncState::DownloadingJustification(request.0);
				let req = BlockRequest::<B> {
					id: 0,
					fields: BlockAttributes::JUSTIFICATION,
					from: FromBlock::Hash(request.0),
					direction: Direction::Ascending,
					max: Some(1),
				};
				Some((peer, req))
			} else {
				None
			}
		}))
	}

	fn block_requests(&mut self) -> Vec<(PeerId, BlockRequest<B>)> {
		if self.mode == SyncMode::Warp {
			return self
				.warp_target_block_request()
				.map_or_else(|| Vec::new(), |req| Vec::from([req]))
		}

		if self.allowed_requests.is_empty() || self.state_sync.is_some() {
			return Vec::new()
		}

		if self.queue_blocks.len() > MAX_IMPORTING_BLOCKS {
			trace!(target: "sync", "Too many blocks in the queue.");
			return Vec::new()
		}
		let is_major_syncing = self.status().state.is_major_syncing();
		let attrs = self.required_block_attributes();
		let blocks = &mut self.blocks;
		let fork_targets = &mut self.fork_targets;
		let last_finalized =
			std::cmp::min(self.best_queued_number, self.client.info().finalized_number);
		let best_queued = self.best_queued_number;
		let client = &self.client;
		let queue = &self.queue_blocks;
		let allowed_requests = self.allowed_requests.take();
		let max_parallel = if is_major_syncing { 1 } else { self.max_parallel_downloads };
		let max_blocks_per_request = self.max_blocks_per_request;
		let gap_sync = &mut self.gap_sync;
		self.peers
			.iter_mut()
			.filter_map(move |(&id, peer)| {
				if !peer.state.is_available() || !allowed_requests.contains(&id) {
					return None
				}

				// If our best queued is more than `MAX_BLOCKS_TO_LOOK_BACKWARDS` blocks away from
				// the common number, the peer best number is higher than our best queued and the
				// common number is smaller than the last finalized block number, we should do an
				// ancestor search to find a better common block. If the queue is full we wait till
				// all blocks are imported though.
				if best_queued.saturating_sub(peer.common_number) >
					MAX_BLOCKS_TO_LOOK_BACKWARDS.into() &&
					best_queued < peer.best_number &&
					peer.common_number < last_finalized &&
					queue.len() <= MAJOR_SYNC_BLOCKS.into()
				{
					trace!(
						target: "sync",
						"Peer {:?} common block {} too far behind of our best {}. Starting ancestry search.",
						id,
						peer.common_number,
						best_queued,
					);
					let current = std::cmp::min(peer.best_number, best_queued);
					peer.state = PeerSyncState::AncestorSearch {
						current,
						start: best_queued,
						state: AncestorSearchState::ExponentialBackoff(One::one()),
					};
					Some((id, ancestry_request::<B>(current)))
				} else if let Some((range, req)) = peer_block_request(
					&id,
					peer,
					blocks,
					attrs,
					max_parallel,
					max_blocks_per_request,
					last_finalized,
					best_queued,
				) {
					peer.state = PeerSyncState::DownloadingNew(range.start);
					trace!(
						target: "sync",
						"New block request for {}, (best:{}, common:{}) {:?}",
						id,
						peer.best_number,
						peer.common_number,
						req,
					);
					Some((id, req))
				} else if let Some((hash, req)) = fork_sync_request(
					&id,
					fork_targets,
					best_queued,
					last_finalized,
					attrs,
					|hash| {
						if queue.contains(hash) {
							BlockStatus::Queued
						} else {
							client.block_status(*hash).unwrap_or(BlockStatus::Unknown)
						}
					},
					max_blocks_per_request,
				) {
					trace!(target: "sync", "Downloading fork {:?} from {}", hash, id);
					peer.state = PeerSyncState::DownloadingStale(hash);
					Some((id, req))
				} else if let Some((range, req)) = gap_sync.as_mut().and_then(|sync| {
					peer_gap_block_request(
						&id,
						peer,
						&mut sync.blocks,
						attrs,
						sync.target,
						sync.best_queued_number,
						max_blocks_per_request,
					)
				}) {
					peer.state = PeerSyncState::DownloadingGap(range.start);
					trace!(
						target: "sync",
						"New gap block request for {}, (best:{}, common:{}) {:?}",
						id,
						peer.best_number,
						peer.common_number,
						req,
					);
					Some((id, req))
				} else {
					None
				}
			})
			.collect()
		// Box::new(iter)
	}

	fn state_request(&mut self) -> Option<(PeerId, OpaqueStateRequest)> {
		if self.allowed_requests.is_empty() {
			return None
		}
		if (self.state_sync.is_some() || self.warp_sync.is_some()) &&
			self.peers.iter().any(|(_, peer)| peer.state == PeerSyncState::DownloadingState)
		{
			// Only one pending state request is allowed.
			return None
		}
		if let Some(sync) = &self.state_sync {
			if sync.is_complete() {
				return None
			}

			for (id, peer) in self.peers.iter_mut() {
				if peer.state.is_available() && peer.common_number >= sync.target_block_num() {
					peer.state = PeerSyncState::DownloadingState;
					let request = sync.next_request();
					trace!(target: "sync", "New StateRequest for {}: {:?}", id, request);
					self.allowed_requests.clear();
					return Some((*id, OpaqueStateRequest(Box::new(request))))
				}
			}
		}
		if let Some(sync) = &self.warp_sync {
			if sync.is_complete() {
				return None
			}
			if let (Some(request), Some(target)) =
				(sync.next_state_request(), sync.target_block_number())
			{
				for (id, peer) in self.peers.iter_mut() {
					if peer.state.is_available() && peer.best_number >= target {
						trace!(target: "sync", "New StateRequest for {}: {:?}", id, request);
						peer.state = PeerSyncState::DownloadingState;
						self.allowed_requests.clear();
						return Some((*id, OpaqueStateRequest(Box::new(request))))
					}
				}
			}
		}
		None
	}

	fn warp_sync_request(&mut self) -> Option<(PeerId, WarpProofRequest<B>)> {
		if let Some(sync) = &self.warp_sync {
			if self.allowed_requests.is_empty() ||
				sync.is_complete() ||
				self.peers
					.iter()
					.any(|(_, peer)| peer.state == PeerSyncState::DownloadingWarpProof)
			{
				// Only one pending state request is allowed.
				return None
			}
			if let Some(request) = sync.next_warp_proof_request() {
				let mut targets: Vec<_> = self.peers.values().map(|p| p.best_number).collect();
				if !targets.is_empty() {
					targets.sort();
					let median = targets[targets.len() / 2];
					// Find a random peer that is synced as much as peer majority.
					for (id, peer) in self.peers.iter_mut() {
						if peer.state.is_available() && peer.best_number >= median {
							trace!(target: "sync", "New WarpProofRequest for {}", id);
							peer.state = PeerSyncState::DownloadingWarpProof;
							self.allowed_requests.clear();
							return Some((*id, request))
						}
					}
				}
			}
		}
		None
	}

	fn on_state_data(
		&mut self,
		who: &PeerId,
		response: OpaqueStateResponse,
	) -> Result<OnStateData<B>, BadPeer> {
		let response: Box<StateResponse> = response.0.downcast().map_err(|_error| {
			error!(
				target: "sync",
				"Failed to downcast opaque state response, this is an implementation bug."
			);

			BadPeer(*who, rep::BAD_RESPONSE)
		})?;

		if let Some(peer) = self.peers.get_mut(who) {
			if let PeerSyncState::DownloadingState = peer.state {
				peer.state = PeerSyncState::Available;
				self.allowed_requests.set_all();
			}
		}
		let import_result = if let Some(sync) = &mut self.state_sync {
			debug!(
				target: "sync",
				"Importing state data from {} with {} keys, {} proof nodes.",
				who,
				response.entries.len(),
				response.proof.len(),
			);
			sync.import(*response)
		} else if let Some(sync) = &mut self.warp_sync {
			debug!(
				target: "sync",
				"Importing state data from {} with {} keys, {} proof nodes.",
				who,
				response.entries.len(),
				response.proof.len(),
			);
			sync.import_state(*response)
		} else {
			debug!(target: "sync", "Ignored obsolete state response from {}", who);
			return Err(BadPeer(*who, rep::NOT_REQUESTED))
		};

		match import_result {
			state::ImportResult::Import(hash, header, state, body, justifications) => {
				let origin = BlockOrigin::NetworkInitialSync;
				let block = IncomingBlock {
					hash,
					header: Some(header),
					body,
					indexed_body: None,
					justifications,
					origin: None,
					allow_missing_state: true,
					import_existing: true,
					skip_execution: self.skip_execution(),
					state: Some(state),
				};
				debug!(target: "sync", "State download is complete. Import is queued");
				Ok(OnStateData::Import(origin, block))
			},
			state::ImportResult::Continue => Ok(OnStateData::Continue),
			state::ImportResult::BadResponse => {
				debug!(target: "sync", "Bad state data received from {}", who);
				Err(BadPeer(*who, rep::BAD_BLOCK))
			},
		}
	}

	fn on_warp_sync_data(&mut self, who: &PeerId, response: EncodedProof) -> Result<(), BadPeer> {
		if let Some(peer) = self.peers.get_mut(who) {
			if let PeerSyncState::DownloadingWarpProof = peer.state {
				peer.state = PeerSyncState::Available;
				self.allowed_requests.set_all();
			}
		}
		let import_result = if let Some(sync) = &mut self.warp_sync {
			debug!(
				target: "sync",
				"Importing warp proof data from {}, {} bytes.",
				who,
				response.0.len(),
			);
			sync.import_warp_proof(response)
		} else {
			debug!(target: "sync", "Ignored obsolete warp sync response from {}", who);
			return Err(BadPeer(*who, rep::NOT_REQUESTED))
		};

		match import_result {
			WarpProofImportResult::Success => Ok(()),
			WarpProofImportResult::BadResponse => {
				debug!(target: "sync", "Bad proof data received from {}", who);
				Err(BadPeer(*who, rep::BAD_BLOCK))
			},
		}
	}

	fn import_blocks(&mut self, origin: BlockOrigin, blocks: Vec<IncomingBlock<B>>) {
		if let Some(metrics) = &self.metrics {
			metrics.import_queue_blocks_submitted.inc();
		}

		self.import_queue.import_blocks(origin, blocks);
	}

	fn import_justifications(
		&mut self,
		peer: PeerId,
		hash: B::Hash,
		number: NumberFor<B>,
		justifications: Justifications,
	) {
		if let Some(metrics) = &self.metrics {
			metrics.import_queue_justifications_submitted.inc();
		}

		self.import_queue.import_justifications(peer, hash, number, justifications);
	}

	/// A batch of blocks have been processed, with or without errors.
	///
	/// Call this when a batch of blocks have been processed by the import
	/// queue, with or without errors.
	fn on_blocks_processed(
		&mut self,
		imported: usize,
		count: usize,
		results: Vec<(Result<BlockImportStatus<NumberFor<B>>, BlockImportError>, B::Hash)>,
	) -> Box<dyn Iterator<Item = Result<(PeerId, BlockRequest<B>), BadPeer>>> {
		trace!(target: "sync", "Imported {} of {}", imported, count);

		let mut output = Vec::new();

		let mut has_error = false;
		for (_, hash) in &results {
			self.queue_blocks.remove(hash);
			self.blocks.clear_queued(hash);
			if let Some(gap_sync) = &mut self.gap_sync {
				gap_sync.blocks.clear_queued(hash);
			}
		}
		for (result, hash) in results {
			if has_error {
				break
			}

			has_error |= result.is_err();

			match result {
				Ok(BlockImportStatus::ImportedKnown(number, who)) =>
					if let Some(peer) = who {
						self.update_peer_common_number(&peer, number);
					},
				Ok(BlockImportStatus::ImportedUnknown(number, aux, who)) => {
					if aux.clear_justification_requests {
						trace!(
							target: "sync",
							"Block imported clears all pending justification requests {number}: {hash:?}",
						);
						self.clear_justification_requests();
					}

					if aux.needs_justification {
						trace!(
							target: "sync",
							"Block imported but requires justification {number}: {hash:?}",
						);
						self.request_justification(&hash, number);
					}

					if aux.bad_justification {
						if let Some(ref peer) = who {
							warn!("💔 Sent block with bad justification to import");
							output.push(Err(BadPeer(*peer, rep::BAD_JUSTIFICATION)));
						}
					}

					if let Some(peer) = who {
						self.update_peer_common_number(&peer, number);
					}
					let state_sync_complete =
						self.state_sync.as_ref().map_or(false, |s| s.target() == hash);
					if state_sync_complete {
						info!(
							target: "sync",
							"State sync is complete ({} MiB), restarting block sync.",
							self.state_sync.as_ref().map_or(0, |s| s.progress().size / (1024 * 1024)),
						);
						self.state_sync = None;
						self.mode = SyncMode::Full;
						output.extend(self.restart());
					}
					let warp_sync_complete = self
						.warp_sync
						.as_ref()
						.map_or(false, |s| s.target_block_hash() == Some(hash));
					if warp_sync_complete {
						info!(
							target: "sync",
							"Warp sync is complete ({} MiB), restarting block sync.",
							self.warp_sync.as_ref().map_or(0, |s| s.progress().total_bytes / (1024 * 1024)),
						);
						self.warp_sync = None;
						self.mode = SyncMode::Full;
						output.extend(self.restart());
					}
					let gap_sync_complete =
						self.gap_sync.as_ref().map_or(false, |s| s.target == number);
					if gap_sync_complete {
						info!(
							target: "sync",
							"Block history download is complete."
						);
						self.gap_sync = None;
					}
				},
				Err(BlockImportError::IncompleteHeader(who)) =>
					if let Some(peer) = who {
						warn!(
							target: "sync",
							"💔 Peer sent block with incomplete header to import",
						);
						output.push(Err(BadPeer(peer, rep::INCOMPLETE_HEADER)));
						output.extend(self.restart());
					},
				Err(BlockImportError::VerificationFailed(who, e)) => {
					let extra_message =
						who.map_or_else(|| "".into(), |peer| format!(" received from ({peer})"));

					warn!(
						target: "sync",
						"💔 Verification failed for block {hash:?}{extra_message}: {e:?}",
					);

					if let Some(peer) = who {
						output.push(Err(BadPeer(peer, rep::VERIFICATION_FAIL)));
					}

					output.extend(self.restart());
				},
				Err(BlockImportError::BadBlock(who)) =>
					if let Some(peer) = who {
						warn!(
							target: "sync",
							"💔 Block {hash:?} received from peer {peer} has been blacklisted",
						);
						output.push(Err(BadPeer(peer, rep::BAD_BLOCK)));
					},
				Err(BlockImportError::MissingState) => {
					// This may happen if the chain we were requesting upon has been discarded
					// in the meantime because other chain has been finalized.
					// Don't mark it as bad as it still may be synced if explicitly requested.
					trace!(target: "sync", "Obsolete block {hash:?}");
				},
				e @ Err(BlockImportError::UnknownParent) | e @ Err(BlockImportError::Other(_)) => {
					warn!(target: "sync", "💔 Error importing block {hash:?}: {}", e.unwrap_err());
					self.state_sync = None;
					self.warp_sync = None;
					output.extend(self.restart());
				},
				Err(BlockImportError::Cancelled) => {},
			};
		}

		self.allowed_requests.set_all();
		Box::new(output.into_iter())
	}
}

// This is purely during a backwards compatible transitionary period and should be removed
// once we can assume all nodes can send and receive multiple Justifications
// The ID tag is hardcoded here to avoid depending on the GRANDPA crate.
// See: https://github.com/paritytech/substrate/issues/8172
fn legacy_justification_mapping(
	justification: Option<EncodedJustification>,
) -> Option<Justifications> {
	justification.map(|just| (*b"FRNK", just).into())
}

/// Request the ancestry for a block. Sends a request for header and justification for the given
/// block number. Used during ancestry search.
fn ancestry_request<B: BlockT>(block: NumberFor<B>) -> BlockRequest<B> {
	BlockRequest::<B> {
		id: 0,
		fields: BlockAttributes::HEADER | BlockAttributes::JUSTIFICATION,
		from: FromBlock::Number(block),
		direction: Direction::Ascending,
		max: Some(1),
	}
}

/// The ancestor search state expresses which algorithm, and its stateful parameters, we are using
/// to try to find an ancestor block
#[derive(Copy, Clone, Eq, PartialEq, Debug)]
pub enum AncestorSearchState<B: BlockT> {
	/// Use exponential backoff to find an ancestor, then switch to binary search.
	/// We keep track of the exponent.
	ExponentialBackoff(NumberFor<B>),
	/// Using binary search to find the best ancestor.
	/// We keep track of left and right bounds.
	BinarySearch(NumberFor<B>, NumberFor<B>),
}

/// This function handles the ancestor search strategy used. The goal is to find a common point
/// that both our chains agree on that is as close to the tip as possible.
/// The way this works is we first have an exponential backoff strategy, where we try to step
/// forward until we find a block hash mismatch. The size of the step doubles each step we take.
///
/// When we've found a block hash mismatch we then fall back to a binary search between the two
/// last known points to find the common block closest to the tip.
fn handle_ancestor_search_state<B: BlockT>(
	state: &AncestorSearchState<B>,
	curr_block_num: NumberFor<B>,
	block_hash_match: bool,
) -> Option<(AncestorSearchState<B>, NumberFor<B>)> {
	let two = <NumberFor<B>>::one() + <NumberFor<B>>::one();
	match state {
		AncestorSearchState::ExponentialBackoff(next_distance_to_tip) => {
			let next_distance_to_tip = *next_distance_to_tip;
			if block_hash_match && next_distance_to_tip == One::one() {
				// We found the ancestor in the first step so there is no need to execute binary
				// search.
				return None
			}
			if block_hash_match {
				let left = curr_block_num;
				let right = left + next_distance_to_tip / two;
				let middle = left + (right - left) / two;
				Some((AncestorSearchState::BinarySearch(left, right), middle))
			} else {
				let next_block_num =
					curr_block_num.checked_sub(&next_distance_to_tip).unwrap_or_else(Zero::zero);
				let next_distance_to_tip = next_distance_to_tip * two;
				Some((
					AncestorSearchState::ExponentialBackoff(next_distance_to_tip),
					next_block_num,
				))
			}
		},
		AncestorSearchState::BinarySearch(mut left, mut right) => {
			if left >= curr_block_num {
				return None
			}
			if block_hash_match {
				left = curr_block_num;
			} else {
				right = curr_block_num;
			}
			assert!(right >= left);
			let middle = left + (right - left) / two;
			if middle == curr_block_num {
				None
			} else {
				Some((AncestorSearchState::BinarySearch(left, right), middle))
			}
		},
	}
}

/// Get a new block request for the peer if any.
fn peer_block_request<B: BlockT>(
	id: &PeerId,
	peer: &PeerSync<B>,
	blocks: &mut BlockCollection<B>,
	attrs: BlockAttributes,
	max_parallel_downloads: u32,
	max_blocks_per_request: u32,
	finalized: NumberFor<B>,
	best_num: NumberFor<B>,
) -> Option<(Range<NumberFor<B>>, BlockRequest<B>)> {
	if best_num >= peer.best_number {
		// Will be downloaded as alternative fork instead.
		return None
	} else if peer.common_number < finalized {
		trace!(
			target: "sync",
			"Requesting pre-finalized chain from {:?}, common={}, finalized={}, peer best={}, our best={}",
			id, peer.common_number, finalized, peer.best_number, best_num,
		);
	}
	let range = blocks.needed_blocks(
		*id,
		max_blocks_per_request,
		peer.best_number,
		peer.common_number,
		max_parallel_downloads,
		MAX_DOWNLOAD_AHEAD,
	)?;

	// The end is not part of the range.
	let last = range.end.saturating_sub(One::one());

	let from = if peer.best_number == last {
		FromBlock::Hash(peer.best_hash)
	} else {
		FromBlock::Number(last)
	};

	let request = BlockRequest::<B> {
		id: 0,
		fields: attrs,
		from,
		direction: Direction::Descending,
		max: Some((range.end - range.start).saturated_into::<u32>()),
	};

	Some((range, request))
}

/// Get a new block request for the peer if any.
fn peer_gap_block_request<B: BlockT>(
	id: &PeerId,
	peer: &PeerSync<B>,
	blocks: &mut BlockCollection<B>,
	attrs: BlockAttributes,
	target: NumberFor<B>,
	common_number: NumberFor<B>,
	max_blocks_per_request: u32,
) -> Option<(Range<NumberFor<B>>, BlockRequest<B>)> {
	let range = blocks.needed_blocks(
		*id,
		max_blocks_per_request,
		std::cmp::min(peer.best_number, target),
		common_number,
		1,
		MAX_DOWNLOAD_AHEAD,
	)?;

	// The end is not part of the range.
	let last = range.end.saturating_sub(One::one());
	let from = FromBlock::Number(last);

	let request = BlockRequest::<B> {
		id: 0,
		fields: attrs,
		from,
		direction: Direction::Descending,
		max: Some((range.end - range.start).saturated_into::<u32>()),
	};
	Some((range, request))
}

/// Get pending fork sync targets for a peer.
fn fork_sync_request<B: BlockT>(
	id: &PeerId,
	targets: &mut BTreeMap<(NumberFor<B>, B::Hash), ForkTarget<B>>,
	best_num: NumberFor<B>,
	finalized: NumberFor<B>,
	attributes: BlockAttributes,
	check_block: impl Fn(&B::Hash) -> BlockStatus,
	max_blocks_per_request: u32,
) -> Option<(B::Hash, BlockRequest<B>)> {
	targets.retain(|(number, hash), _| {
		if *number <= finalized {
			trace!(target: "sync", "Removed expired fork sync request {:?} (#{})", hash, number);
			return false
		}
		if check_block(hash) != BlockStatus::Unknown {
			trace!(target: "sync", "Removed obsolete fork sync request {:?} (#{})", hash, number);
			return false
		}
		true
	});
	// Download the fork only if it is behind or not too far ahead our tip of the chain
	// Otherwise it should be downloaded in full sync mode.
	let range = ..(best_num.saturating_add(max_blocks_per_request.into()), Default::default());
	// Iterate in reverse order to download target with the highest number first.
	// Other targets might belong to the same fork, so we don't need to download them separately.
	for ((number, hash), r) in targets.range(range).rev() {
		if !r.peers.contains(&id) {
			continue
		}
		let parent_status = r.parent_hash.as_ref().map_or(BlockStatus::Unknown, check_block);
		let count = if parent_status == BlockStatus::Unknown {
			(*number - finalized).saturated_into::<u32>() // up to the last finalized block
		} else {
			// request only single block
			1
		};
		trace!(target: "sync", "Downloading requested fork {:?} from {}, {} blocks", hash, id, count);
		return Some((
			*hash,
			BlockRequest::<B> {
				id: 0,
				fields: attributes,
				from: FromBlock::Hash(*hash),
				direction: Direction::Descending,
				max: Some(count),
			},
		))
	}
	None
}

/// Returns `true` if the given `block` is a descendent of `base`.
fn is_descendent_of<Block, T>(
	client: &T,
	base: &Block::Hash,
	block: &Block::Hash,
) -> sp_blockchain::Result<bool>
where
	Block: BlockT,
	T: HeaderMetadata<Block, Error = sp_blockchain::Error> + ?Sized,
{
	if base == block {
		return Ok(false)
	}

	let ancestor = sp_blockchain::lowest_common_ancestor(client, *block, *base)?;

	Ok(ancestor.hash == *base)
}

/// Validate that the given `blocks` are correct.
/// Returns the number of the first block in the sequence.
///
/// It is expected that `blocks` are in ascending order.
fn validate_blocks<Block: BlockT>(
	blocks: &Vec<BlockData<Block>>,
	who: &PeerId,
	request: Option<BlockRequest<Block>>,
) -> Result<Option<NumberFor<Block>>, BadPeer> {
	if let Some(request) = request {
		if Some(blocks.len() as _) > request.max {
			debug!(
				target: "sync",
				"Received more blocks than requested from {}. Expected in maximum {:?}, got {}.",
				who,
				request.max,
				blocks.len(),
			);

			return Err(BadPeer(*who, rep::NOT_REQUESTED))
		}

		let block_header =
			if request.direction == Direction::Descending { blocks.last() } else { blocks.first() }
				.and_then(|b| b.header.as_ref());

		let expected_block = block_header.as_ref().map_or(false, |h| match request.from {
			FromBlock::Hash(hash) => h.hash() == hash,
			FromBlock::Number(n) => h.number() == &n,
		});

		if !expected_block {
			debug!(
				target: "sync",
				"Received block that was not requested. Requested {:?}, got {:?}.",
				request.from,
				block_header,
			);

			return Err(BadPeer(*who, rep::NOT_REQUESTED))
		}

		if request.fields.contains(BlockAttributes::HEADER) &&
			blocks.iter().any(|b| b.header.is_none())
		{
			trace!(
				target: "sync",
				"Missing requested header for a block in response from {}.",
				who,
			);

			return Err(BadPeer(*who, rep::BAD_RESPONSE))
		}

		if request.fields.contains(BlockAttributes::BODY) && blocks.iter().any(|b| b.body.is_none())
		{
			trace!(
				target: "sync",
				"Missing requested body for a block in response from {}.",
				who,
			);

			return Err(BadPeer(*who, rep::BAD_RESPONSE))
		}
	}

	for b in blocks {
		if let Some(header) = &b.header {
			let hash = header.hash();
			if hash != b.hash {
				debug!(
					target:"sync",
					"Bad header received from {}. Expected hash {:?}, got {:?}",
					who,
					b.hash,
					hash,
				);
				return Err(BadPeer(*who, rep::BAD_BLOCK))
			}
		}
		if let (Some(header), Some(body)) = (&b.header, &b.body) {
			let expected = *header.extrinsics_root();
			let got = HashingFor::<Block>::ordered_trie_root(
				body.iter().map(Encode::encode).collect(),
				sp_runtime::StateVersion::V0,
			);
			if expected != got {
				debug!(
					target:"sync",
					"Bad extrinsic root for a block {} received from {}. Expected {:?}, got {:?}",
					b.hash,
					who,
					expected,
					got,
				);
				return Err(BadPeer(*who, rep::BAD_BLOCK))
			}
		}
	}

	Ok(blocks.first().and_then(|b| b.header.as_ref()).map(|h| *h.number()))
}

#[cfg(test)]
mod test {
	use super::*;
	use crate::service::network::NetworkServiceProvider;
	use futures::executor::block_on;
	use sc_block_builder::BlockBuilderProvider;
	use sc_network_common::{
		role::Role,
		sync::message::{BlockAnnounce, BlockData, BlockState, FromBlock},
	};
	use sp_blockchain::HeaderBackend;
	use substrate_test_runtime_client::{
		runtime::{Block, Hash, Header},
		BlockBuilderExt, ClientBlockImportExt, ClientExt, DefaultTestClientBuilderExt, TestClient,
		TestClientBuilder, TestClientBuilderExt,
	};

	#[test]
	fn processes_empty_response_on_justification_request_for_unknown_block() {
		// if we ask for a justification for a given block to a peer that doesn't know that block
		// (different from not having a justification), the peer will reply with an empty response.
		// internally we should process the response as the justification not being available.

		let client = Arc::new(TestClientBuilder::new().build());
		let peer_id = PeerId::random();

		let import_queue = Box::new(sc_consensus::import_queue::mock::MockImportQueueHandle::new());
		let (_chain_sync_network_provider, chain_sync_network_handle) =
			NetworkServiceProvider::new();
		let (mut sync, _) = ChainSync::new(
			SyncMode::Full,
			client.clone(),
			ProtocolId::from("test-protocol-name"),
			&Some(String::from("test-fork-id")),
			Roles::from(&Role::Full),
			1,
			64,
			None,
			None,
			chain_sync_network_handle,
			import_queue,
			ProtocolName::from("block-request"),
			ProtocolName::from("state-request"),
			None,
		)
		.unwrap();

		let (a1_hash, a1_number) = {
			let a1 = client.new_block(Default::default()).unwrap().build().unwrap().block;
			(a1.hash(), *a1.header.number())
		};

		// add a new peer with the same best block
		sync.new_peer(peer_id, a1_hash, a1_number).unwrap();

		// and request a justification for the block
		sync.request_justification(&a1_hash, a1_number);

		// the justification request should be scheduled to that peer
		assert!(sync
			.justification_requests()
			.any(|(who, request)| { who == peer_id && request.from == FromBlock::Hash(a1_hash) }));

		// there are no extra pending requests
		assert_eq!(sync.extra_justifications.pending_requests().count(), 0);

		// there's one in-flight extra request to the expected peer
		assert!(sync.extra_justifications.active_requests().any(|(who, (hash, number))| {
			*who == peer_id && *hash == a1_hash && *number == a1_number
		}));

		// if the peer replies with an empty response (i.e. it doesn't know the block),
		// the active request should be cleared.
		assert_eq!(
			sync.on_block_justification(peer_id, BlockResponse::<Block> { id: 0, blocks: vec![] }),
			Ok(OnBlockJustification::Nothing),
		);

		// there should be no in-flight requests
		assert_eq!(sync.extra_justifications.active_requests().count(), 0);

		// and the request should now be pending again, waiting for reschedule
		assert!(sync
			.extra_justifications
			.pending_requests()
			.any(|(hash, number)| { *hash == a1_hash && *number == a1_number }));
	}

	#[test]
	fn restart_doesnt_affect_peers_downloading_finality_data() {
		let mut client = Arc::new(TestClientBuilder::new().build());
		let import_queue = Box::new(sc_consensus::import_queue::mock::MockImportQueueHandle::new());
		let (_chain_sync_network_provider, chain_sync_network_handle) =
			NetworkServiceProvider::new();

		let (mut sync, _) = ChainSync::new(
			SyncMode::Full,
			client.clone(),
			ProtocolId::from("test-protocol-name"),
			&Some(String::from("test-fork-id")),
			Roles::from(&Role::Full),
			1,
			64,
			None,
			None,
			chain_sync_network_handle,
			import_queue,
			ProtocolName::from("block-request"),
			ProtocolName::from("state-request"),
			None,
		)
		.unwrap();

		let peer_id1 = PeerId::random();
		let peer_id2 = PeerId::random();
		let peer_id3 = PeerId::random();

		let mut new_blocks = |n| {
			for _ in 0..n {
				let block = client.new_block(Default::default()).unwrap().build().unwrap().block;
				block_on(client.import(BlockOrigin::Own, block.clone())).unwrap();
			}

			let info = client.info();
			(info.best_hash, info.best_number)
		};

		let (b1_hash, b1_number) = new_blocks(50);

		// add 2 peers at blocks that we don't have locally
		sync.new_peer(peer_id1, Hash::random(), 42).unwrap();
		sync.new_peer(peer_id2, Hash::random(), 10).unwrap();

		// we wil send block requests to these peers
		// for these blocks we don't know about
		assert!(sync
			.block_requests()
			.into_iter()
			.all(|(p, _)| { p == peer_id1 || p == peer_id2 }));

		// add a new peer at a known block
		sync.new_peer(peer_id3, b1_hash, b1_number).unwrap();

		// we request a justification for a block we have locally
		sync.request_justification(&b1_hash, b1_number);

		// the justification request should be scheduled to the
		// new peer which is at the given block
		assert!(sync.justification_requests().any(|(p, r)| {
			p == peer_id3 &&
				r.fields == BlockAttributes::JUSTIFICATION &&
				r.from == FromBlock::Hash(b1_hash)
		}));

		assert_eq!(
			sync.peers.get(&peer_id3).unwrap().state,
			PeerSyncState::DownloadingJustification(b1_hash),
		);

		// we restart the sync state
		let block_requests = sync.restart();

		// which should make us send out block requests to the first two peers
		assert!(block_requests
			.map(|r| r.unwrap())
			.all(|(p, _)| { p == peer_id1 || p == peer_id2 }));

		// peer 3 should be unaffected it was downloading finality data
		assert_eq!(
			sync.peers.get(&peer_id3).unwrap().state,
			PeerSyncState::DownloadingJustification(b1_hash),
		);

		// Set common block to something that we don't have (e.g. failed import)
		sync.peers.get_mut(&peer_id3).unwrap().common_number = 100;
		let _ = sync.restart().count();
		assert_eq!(sync.peers.get(&peer_id3).unwrap().common_number, 50);
	}

	/// Send a block annoucnement for the given `header`.
	fn send_block_announce(
		header: Header,
		peer_id: PeerId,
		sync: &mut ChainSync<Block, TestClient>,
	) {
		let announce = BlockAnnounce {
			header: header.clone(),
			state: Some(BlockState::Best),
			data: Some(Vec::new()),
		};

		sync.on_validated_block_announce(true, peer_id, &announce);
	}

	/// Create a block response from the given `blocks`.
	fn create_block_response(blocks: Vec<Block>) -> BlockResponse<Block> {
		BlockResponse::<Block> {
			id: 0,
			blocks: blocks
				.into_iter()
				.map(|b| BlockData::<Block> {
					hash: b.hash(),
					header: Some(b.header().clone()),
					body: Some(b.deconstruct().1),
					indexed_body: None,
					receipt: None,
					message_queue: None,
					justification: None,
					justifications: None,
				})
				.collect(),
		}
	}

	/// Get a block request from `sync` and check that is matches the expected request.
	fn get_block_request(
		sync: &mut ChainSync<Block, TestClient>,
		from: FromBlock<Hash, u64>,
		max: u32,
		peer: &PeerId,
	) -> BlockRequest<Block> {
		let requests = sync.block_requests();

		log::trace!(target: "sync", "Requests: {:?}", requests);

		assert_eq!(1, requests.len());
		assert_eq!(*peer, requests[0].0);

		let request = requests[0].1.clone();

		assert_eq!(from, request.from);
		assert_eq!(Some(max), request.max);
		request
	}

	/// Build and import a new best block.
	fn build_block(client: &mut Arc<TestClient>, at: Option<Hash>, fork: bool) -> Block {
		let at = at.unwrap_or_else(|| client.info().best_hash);

		let mut block_builder = client.new_block_at(at, Default::default(), false).unwrap();

		if fork {
			block_builder.push_storage_change(vec![1, 2, 3], Some(vec![4, 5, 6])).unwrap();
		}

		let block = block_builder.build().unwrap().block;

		block_on(client.import(BlockOrigin::Own, block.clone())).unwrap();
		block
	}

	/// This test is a regression test as observed on a real network.
	///
	/// The node is connected to multiple peers. Both of these peers are having a best block (1)
	/// that is below our best block (3). Now peer 2 announces a fork of block 3 that we will
	/// request from peer 2. After importing the fork, peer 2 and then peer 1 will announce block 4.
	/// But as peer 1 in our view is still at block 1, we will request block 2 (which we already
	/// have) from it. In the meanwhile peer 2 sends us block 4 and 3 and we send another request
	/// for block 2 to peer 2. Peer 1 answers with block 2 and then peer 2. This will need to
	/// succeed, as we have requested block 2 from both peers.
	#[test]
	fn do_not_report_peer_on_block_response_for_block_request() {
		sp_tracing::try_init_simple();

		let mut client = Arc::new(TestClientBuilder::new().build());
		let import_queue = Box::new(sc_consensus::import_queue::mock::MockImportQueueHandle::new());
		let (_chain_sync_network_provider, chain_sync_network_handle) =
			NetworkServiceProvider::new();

		let (mut sync, _) = ChainSync::new(
			SyncMode::Full,
			client.clone(),
			ProtocolId::from("test-protocol-name"),
			&Some(String::from("test-fork-id")),
			Roles::from(&Role::Full),
			5,
			64,
			None,
			None,
			chain_sync_network_handle,
			import_queue,
			ProtocolName::from("block-request"),
			ProtocolName::from("state-request"),
			None,
		)
		.unwrap();

		let peer_id1 = PeerId::random();
		let peer_id2 = PeerId::random();

		let mut client2 = client.clone();
		let mut build_block_at = |at, import| {
			let mut block_builder = client2.new_block_at(at, Default::default(), false).unwrap();
			// Make sure we generate a different block as fork
			block_builder.push_storage_change(vec![1, 2, 3], Some(vec![4, 5, 6])).unwrap();

			let block = block_builder.build().unwrap().block;

			if import {
				block_on(client2.import(BlockOrigin::Own, block.clone())).unwrap();
			}

			block
		};

		let block1 = build_block(&mut client, None, false);
		let block2 = build_block(&mut client, None, false);
		let block3 = build_block(&mut client, None, false);
		let block3_fork = build_block_at(block2.hash(), false);

		// Add two peers which are on block 1.
		sync.new_peer(peer_id1, block1.hash(), 1).unwrap();
		sync.new_peer(peer_id2, block1.hash(), 1).unwrap();

		// Tell sync that our best block is 3.
		sync.update_chain_info(&block3.hash(), 3);

		// There should be no requests.
		assert!(sync.block_requests().is_empty());

		// Let peer2 announce a fork of block 3
		send_block_announce(block3_fork.header().clone(), peer_id2, &mut sync);

		// Import and tell sync that we now have the fork.
		block_on(client.import(BlockOrigin::Own, block3_fork.clone())).unwrap();
		sync.update_chain_info(&block3_fork.hash(), 3);

		let block4 = build_block_at(block3_fork.hash(), false);

		// Let peer2 announce block 4 and check that sync wants to get the block.
		send_block_announce(block4.header().clone(), peer_id2, &mut sync);

		let request = get_block_request(&mut sync, FromBlock::Hash(block4.hash()), 2, &peer_id2);

		// Peer1 announces the same block, but as the common block is still `1`, sync will request
		// block 2 again.
		send_block_announce(block4.header().clone(), peer_id1, &mut sync);

		let request2 = get_block_request(&mut sync, FromBlock::Number(2), 1, &peer_id1);

		let response = create_block_response(vec![block4.clone(), block3_fork.clone()]);
		let res = sync.on_block_data(&peer_id2, Some(request), response).unwrap();

		// We should not yet import the blocks, because there is still an open request for fetching
		// block `2` which blocks the import.
		assert!(matches!(res, OnBlockData::Import(_, blocks) if blocks.is_empty()));

		let request3 = get_block_request(&mut sync, FromBlock::Number(2), 1, &peer_id2);

		let response = create_block_response(vec![block2.clone()]);
		let res = sync.on_block_data(&peer_id1, Some(request2), response).unwrap();
		assert!(matches!(
			res,
			OnBlockData::Import(_, blocks)
				if blocks.iter().all(|b| [2, 3, 4].contains(b.header.as_ref().unwrap().number()))
		));

		let response = create_block_response(vec![block2.clone()]);
		let res = sync.on_block_data(&peer_id2, Some(request3), response).unwrap();
		// Nothing to import
		assert!(matches!(res, OnBlockData::Import(_, blocks) if blocks.is_empty()));
	}

	fn unwrap_from_block_number(from: FromBlock<Hash, u64>) -> u64 {
		if let FromBlock::Number(from) = from {
			from
		} else {
			panic!("Expected a number!");
		}
	}

	/// A regression test for a behavior we have seen on a live network.
	///
	/// The scenario is that the node is doing a full resync and is connected to some node that is
	/// doing a major sync as well. This other node that is doing a major sync will finish before
	/// our node and send a block announcement message, but we don't have seen any block
	/// announcement from this node in its sync process. Meaning our common number didn't change. It
	/// is now expected that we start an ancestor search to find the common number.
	#[test]
	fn do_ancestor_search_when_common_block_to_best_qeued_gap_is_to_big() {
		sp_tracing::try_init_simple();

		let blocks = {
			let mut client = Arc::new(TestClientBuilder::new().build());
			(0..MAX_DOWNLOAD_AHEAD * 2)
				.map(|_| build_block(&mut client, None, false))
				.collect::<Vec<_>>()
		};

		let mut client = Arc::new(TestClientBuilder::new().build());
		let import_queue = Box::new(sc_consensus::import_queue::mock::MockImportQueueHandle::new());
		let (_chain_sync_network_provider, chain_sync_network_handle) =
			NetworkServiceProvider::new();
		let info = client.info();

		let (mut sync, _) = ChainSync::new(
			SyncMode::Full,
			client.clone(),
			ProtocolId::from("test-protocol-name"),
			&Some(String::from("test-fork-id")),
			Roles::from(&Role::Full),
			5,
			64,
			None,
			None,
			chain_sync_network_handle,
			import_queue,
			ProtocolName::from("block-request"),
			ProtocolName::from("state-request"),
			None,
		)
		.unwrap();

		let peer_id1 = PeerId::random();
		let peer_id2 = PeerId::random();

		let best_block = blocks.last().unwrap().clone();
		let max_blocks_to_request = sync.max_blocks_per_request;
		// Connect the node we will sync from
		sync.new_peer(peer_id1, best_block.hash(), *best_block.header().number())
			.unwrap();
		sync.new_peer(peer_id2, info.best_hash, 0).unwrap();

		let mut best_block_num = 0;
		while best_block_num < MAX_DOWNLOAD_AHEAD {
			let request = get_block_request(
				&mut sync,
				FromBlock::Number(max_blocks_to_request as u64 + best_block_num as u64),
				max_blocks_to_request as u32,
				&peer_id1,
			);

			let from = unwrap_from_block_number(request.from.clone());

			let mut resp_blocks = blocks[best_block_num as usize..from as usize].to_vec();
			resp_blocks.reverse();

			let response = create_block_response(resp_blocks.clone());

			let res = sync.on_block_data(&peer_id1, Some(request), response).unwrap();
			assert!(matches!(
				res,
				OnBlockData::Import(_, blocks) if blocks.len() == max_blocks_to_request as usize
			),);

			best_block_num += max_blocks_to_request as u32;

			let _ = sync.on_blocks_processed(
				max_blocks_to_request as usize,
				max_blocks_to_request as usize,
				resp_blocks
					.iter()
					.rev()
					.map(|b| {
						(
							Ok(BlockImportStatus::ImportedUnknown(
								*b.header().number(),
								Default::default(),
								Some(peer_id1),
							)),
							b.hash(),
						)
					})
					.collect(),
			);

			resp_blocks
				.into_iter()
				.rev()
				.for_each(|b| block_on(client.import_as_final(BlockOrigin::Own, b)).unwrap());
		}

		// "Wait" for the queue to clear
		sync.queue_blocks.clear();

		// Let peer2 announce that it finished syncing
		send_block_announce(best_block.header().clone(), peer_id2, &mut sync);

		let (peer1_req, peer2_req) =
			sync.block_requests().into_iter().fold((None, None), |res, req| {
				if req.0 == peer_id1 {
					(Some(req.1), res.1)
				} else if req.0 == peer_id2 {
					(res.0, Some(req.1))
				} else {
					panic!("Unexpected req: {:?}", req)
				}
			});

		// We should now do an ancestor search to find the correct common block.
		let peer2_req = peer2_req.unwrap();
		assert_eq!(Some(1), peer2_req.max);
		assert_eq!(FromBlock::Number(best_block_num as u64), peer2_req.from);

		let response = create_block_response(vec![blocks[(best_block_num - 1) as usize].clone()]);
		let res = sync.on_block_data(&peer_id2, Some(peer2_req), response).unwrap();
		assert!(matches!(
			res,
			OnBlockData::Import(_, blocks) if blocks.is_empty()
		),);

		let peer1_from = unwrap_from_block_number(peer1_req.unwrap().from);

		// As we are on the same chain, we should directly continue with requesting blocks from
		// peer 2 as well.
		get_block_request(
			&mut sync,
			FromBlock::Number(peer1_from + max_blocks_to_request as u64),
			max_blocks_to_request as u32,
			&peer_id2,
		);
	}

	/// A test that ensures that we can sync a huge fork.
	///
	/// The following scenario:
	/// A peer connects to us and we both have the common block 512. The last finalized is 2048.
	/// Our best block is 4096. The peer send us a block announcement with 4097 from a fork.
	///
	/// We will first do an ancestor search to find the common block. After that we start to sync
	/// the fork and finish it ;)
	#[test]
	fn can_sync_huge_fork() {
		sp_tracing::try_init_simple();

		let import_queue = Box::new(sc_consensus::import_queue::mock::MockImportQueueHandle::new());
		let (_chain_sync_network_provider, chain_sync_network_handle) =
			NetworkServiceProvider::new();
		let mut client = Arc::new(TestClientBuilder::new().build());
		let blocks = (0..MAX_BLOCKS_TO_LOOK_BACKWARDS * 4)
			.map(|_| build_block(&mut client, None, false))
			.collect::<Vec<_>>();

		let fork_blocks = {
			let mut client = Arc::new(TestClientBuilder::new().build());
			let fork_blocks = blocks[..MAX_BLOCKS_TO_LOOK_BACKWARDS as usize * 2]
				.into_iter()
				.inspect(|b| block_on(client.import(BlockOrigin::Own, (*b).clone())).unwrap())
				.cloned()
				.collect::<Vec<_>>();

			fork_blocks
				.into_iter()
				.chain(
					(0..MAX_BLOCKS_TO_LOOK_BACKWARDS * 2 + 1)
						.map(|_| build_block(&mut client, None, true)),
				)
				.collect::<Vec<_>>()
		};

		let info = client.info();

		let (mut sync, _) = ChainSync::new(
			SyncMode::Full,
			client.clone(),
			ProtocolId::from("test-protocol-name"),
			&Some(String::from("test-fork-id")),
			Roles::from(&Role::Full),
			5,
			64,
			None,
			None,
			chain_sync_network_handle,
			import_queue,
			ProtocolName::from("block-request"),
			ProtocolName::from("state-request"),
			None,
		)
		.unwrap();

		let finalized_block = blocks[MAX_BLOCKS_TO_LOOK_BACKWARDS as usize * 2 - 1].clone();
		let just = (*b"TEST", Vec::new());
		client.finalize_block(finalized_block.hash(), Some(just)).unwrap();
		sync.update_chain_info(&info.best_hash, info.best_number);

		let peer_id1 = PeerId::random();

		let common_block = blocks[MAX_BLOCKS_TO_LOOK_BACKWARDS as usize / 2].clone();
		// Connect the node we will sync from
		sync.new_peer(peer_id1, common_block.hash(), *common_block.header().number())
			.unwrap();

		send_block_announce(fork_blocks.last().unwrap().header().clone(), peer_id1, &mut sync);

		let mut request =
			get_block_request(&mut sync, FromBlock::Number(info.best_number), 1, &peer_id1);

		// Do the ancestor search
		loop {
			let block = &fork_blocks[unwrap_from_block_number(request.from.clone()) as usize - 1];
			let response = create_block_response(vec![block.clone()]);

			let on_block_data = sync.on_block_data(&peer_id1, Some(request), response).unwrap();
			request = if let OnBlockData::Request(_peer, request) = on_block_data {
				request
			} else {
				// We found the ancenstor
				break
			};

			log::trace!(target: "sync", "Request: {:?}", request);
		}

		// Now request and import the fork.
		let mut best_block_num = *finalized_block.header().number() as u32;
		let max_blocks_to_request = sync.max_blocks_per_request;
		while best_block_num < *fork_blocks.last().unwrap().header().number() as u32 - 1 {
			let request = get_block_request(
				&mut sync,
				FromBlock::Number(max_blocks_to_request as u64 + best_block_num as u64),
				max_blocks_to_request as u32,
				&peer_id1,
			);

			let from = unwrap_from_block_number(request.from.clone());

			let mut resp_blocks = fork_blocks[best_block_num as usize..from as usize].to_vec();
			resp_blocks.reverse();

			let response = create_block_response(resp_blocks.clone());

			let res = sync.on_block_data(&peer_id1, Some(request), response).unwrap();
			assert!(matches!(
				res,
				OnBlockData::Import(_, blocks) if blocks.len() == sync.max_blocks_per_request as usize
			),);

			best_block_num += sync.max_blocks_per_request as u32;

			let _ = sync.on_blocks_processed(
				max_blocks_to_request as usize,
				max_blocks_to_request as usize,
				resp_blocks
					.iter()
					.rev()
					.map(|b| {
						(
							Ok(BlockImportStatus::ImportedUnknown(
								*b.header().number(),
								Default::default(),
								Some(peer_id1),
							)),
							b.hash(),
						)
					})
					.collect(),
			);

			resp_blocks
				.into_iter()
				.rev()
				.for_each(|b| block_on(client.import(BlockOrigin::Own, b)).unwrap());
		}

		// Request the tip
		get_block_request(
			&mut sync,
			FromBlock::Hash(fork_blocks.last().unwrap().hash()),
			1,
			&peer_id1,
		);
	}

	#[test]
	fn syncs_fork_without_duplicate_requests() {
		sp_tracing::try_init_simple();

		let import_queue = Box::new(sc_consensus::import_queue::mock::MockImportQueueHandle::new());
		let (_chain_sync_network_provider, chain_sync_network_handle) =
			NetworkServiceProvider::new();
		let mut client = Arc::new(TestClientBuilder::new().build());
		let blocks = (0..MAX_BLOCKS_TO_LOOK_BACKWARDS * 4)
			.map(|_| build_block(&mut client, None, false))
			.collect::<Vec<_>>();

		let fork_blocks = {
			let mut client = Arc::new(TestClientBuilder::new().build());
			let fork_blocks = blocks[..MAX_BLOCKS_TO_LOOK_BACKWARDS as usize * 2]
				.into_iter()
				.inspect(|b| block_on(client.import(BlockOrigin::Own, (*b).clone())).unwrap())
				.cloned()
				.collect::<Vec<_>>();

			fork_blocks
				.into_iter()
				.chain(
					(0..MAX_BLOCKS_TO_LOOK_BACKWARDS * 2 + 1)
						.map(|_| build_block(&mut client, None, true)),
				)
				.collect::<Vec<_>>()
		};

		let info = client.info();

		let (mut sync, _) = ChainSync::new(
			SyncMode::Full,
			client.clone(),
			ProtocolId::from("test-protocol-name"),
			&Some(String::from("test-fork-id")),
			Roles::from(&Role::Full),
			5,
			64,
			None,
			None,
			chain_sync_network_handle,
			import_queue,
			ProtocolName::from("block-request"),
			ProtocolName::from("state-request"),
			None,
		)
		.unwrap();

		let finalized_block = blocks[MAX_BLOCKS_TO_LOOK_BACKWARDS as usize * 2 - 1].clone();
		let just = (*b"TEST", Vec::new());
		client.finalize_block(finalized_block.hash(), Some(just)).unwrap();
		sync.update_chain_info(&info.best_hash, info.best_number);

		let peer_id1 = PeerId::random();

		let common_block = blocks[MAX_BLOCKS_TO_LOOK_BACKWARDS as usize / 2].clone();
		// Connect the node we will sync from
		sync.new_peer(peer_id1, common_block.hash(), *common_block.header().number())
			.unwrap();

		send_block_announce(fork_blocks.last().unwrap().header().clone(), peer_id1, &mut sync);

		let mut request =
			get_block_request(&mut sync, FromBlock::Number(info.best_number), 1, &peer_id1);

		// Do the ancestor search
		loop {
			let block = &fork_blocks[unwrap_from_block_number(request.from.clone()) as usize - 1];
			let response = create_block_response(vec![block.clone()]);

			let on_block_data = sync.on_block_data(&peer_id1, Some(request), response).unwrap();
			request = if let OnBlockData::Request(_peer, request) = on_block_data {
				request
			} else {
				// We found the ancenstor
				break
			};

			log::trace!(target: "sync", "Request: {:?}", request);
		}

		// Now request and import the fork.
		let mut best_block_num = *finalized_block.header().number() as u32;
		let max_blocks_to_request = sync.max_blocks_per_request;

		let mut request = get_block_request(
			&mut sync,
			FromBlock::Number(max_blocks_to_request as u64 + best_block_num as u64),
			max_blocks_to_request as u32,
			&peer_id1,
		);
		let last_block_num = *fork_blocks.last().unwrap().header().number() as u32 - 1;
		while best_block_num < last_block_num {
			let from = unwrap_from_block_number(request.from.clone());

			let mut resp_blocks = fork_blocks[best_block_num as usize..from as usize].to_vec();
			resp_blocks.reverse();

			let response = create_block_response(resp_blocks.clone());

			let res = sync.on_block_data(&peer_id1, Some(request.clone()), response).unwrap();
			assert!(matches!(
				res,
				OnBlockData::Import(_, blocks) if blocks.len() == max_blocks_to_request as usize
			),);

			best_block_num += max_blocks_to_request as u32;

			if best_block_num < last_block_num {
				// make sure we're not getting a duplicate request in the time before the blocks are
				// processed
				request = get_block_request(
					&mut sync,
					FromBlock::Number(max_blocks_to_request as u64 + best_block_num as u64),
					max_blocks_to_request as u32,
					&peer_id1,
				);
			}

			let mut notify_imported: Vec<_> = resp_blocks
				.iter()
				.rev()
				.map(|b| {
					(
						Ok(BlockImportStatus::ImportedUnknown(
							*b.header().number(),
							Default::default(),
							Some(peer_id1),
						)),
						b.hash(),
					)
				})
				.collect();

			// The import queue may send notifications in batches of varying size. So we simulate
			// this here by splitting the batch into 2 notifications.
			let max_blocks_to_request = sync.max_blocks_per_request;
			let second_batch = notify_imported.split_off(notify_imported.len() / 2);
			let _ = sync.on_blocks_processed(
				max_blocks_to_request as usize,
				max_blocks_to_request as usize,
				notify_imported,
			);

			let _ = sync.on_blocks_processed(
				max_blocks_to_request as usize,
				max_blocks_to_request as usize,
				second_batch,
			);

			resp_blocks
				.into_iter()
				.rev()
				.for_each(|b| block_on(client.import(BlockOrigin::Own, b)).unwrap());
		}

		// Request the tip
		get_block_request(
			&mut sync,
			FromBlock::Hash(fork_blocks.last().unwrap().hash()),
			1,
			&peer_id1,
		);
	}

	#[test]
	fn removes_target_fork_on_disconnect() {
		sp_tracing::try_init_simple();
		let import_queue = Box::new(sc_consensus::import_queue::mock::MockImportQueueHandle::new());
		let (_chain_sync_network_provider, chain_sync_network_handle) =
			NetworkServiceProvider::new();
		let mut client = Arc::new(TestClientBuilder::new().build());
		let blocks = (0..3).map(|_| build_block(&mut client, None, false)).collect::<Vec<_>>();

		let (mut sync, _) = ChainSync::new(
			SyncMode::Full,
			client.clone(),
			ProtocolId::from("test-protocol-name"),
			&Some(String::from("test-fork-id")),
			Roles::from(&Role::Full),
			1,
			64,
			None,
			None,
			chain_sync_network_handle,
			import_queue,
			ProtocolName::from("block-request"),
			ProtocolName::from("state-request"),
			None,
		)
		.unwrap();

		let peer_id1 = PeerId::random();
		let common_block = blocks[1].clone();
		// Connect the node we will sync from
		sync.new_peer(peer_id1, common_block.hash(), *common_block.header().number())
			.unwrap();

		// Create a "new" header and announce it
		let mut header = blocks[0].header().clone();
		header.number = 4;
		send_block_announce(header, peer_id1, &mut sync);
		assert!(sync.fork_targets.len() == 1);

		sync.peer_disconnected(&peer_id1);
		assert!(sync.fork_targets.len() == 0);
	}

	#[test]
	fn can_import_response_with_missing_blocks() {
		sp_tracing::try_init_simple();
		let import_queue = Box::new(sc_consensus::import_queue::mock::MockImportQueueHandle::new());
		let (_chain_sync_network_provider, chain_sync_network_handle) =
			NetworkServiceProvider::new();
		let mut client2 = Arc::new(TestClientBuilder::new().build());
		let blocks = (0..4).map(|_| build_block(&mut client2, None, false)).collect::<Vec<_>>();

		let empty_client = Arc::new(TestClientBuilder::new().build());

		let (mut sync, _) = ChainSync::new(
			SyncMode::Full,
			empty_client.clone(),
			ProtocolId::from("test-protocol-name"),
			&Some(String::from("test-fork-id")),
			Roles::from(&Role::Full),
			1,
			64,
			None,
			None,
			chain_sync_network_handle,
			import_queue,
			ProtocolName::from("block-request"),
			ProtocolName::from("state-request"),
			None,
		)
		.unwrap();

		let peer_id1 = PeerId::random();
		let best_block = blocks[3].clone();
		sync.new_peer(peer_id1, best_block.hash(), *best_block.header().number())
			.unwrap();

		sync.peers.get_mut(&peer_id1).unwrap().state = PeerSyncState::Available;
		sync.peers.get_mut(&peer_id1).unwrap().common_number = 0;

		// Request all missing blocks and respond only with some.
		let request =
			get_block_request(&mut sync, FromBlock::Hash(best_block.hash()), 4, &peer_id1);
		let response =
			create_block_response(vec![blocks[3].clone(), blocks[2].clone(), blocks[1].clone()]);
		sync.on_block_data(&peer_id1, Some(request.clone()), response).unwrap();
		assert_eq!(sync.best_queued_number, 0);

		// Request should only contain the missing block.
		let request = get_block_request(&mut sync, FromBlock::Number(1), 1, &peer_id1);
		let response = create_block_response(vec![blocks[0].clone()]);
		sync.on_block_data(&peer_id1, Some(request), response).unwrap();
		assert_eq!(sync.best_queued_number, 4);
	}
	#[test]
	fn ancestor_search_repeat() {
		let state = AncestorSearchState::<Block>::BinarySearch(1, 3);
		assert!(handle_ancestor_search_state(&state, 2, true).is_none());
	}

	#[test]
	fn sync_restart_removes_block_but_not_justification_requests() {
		let mut client = Arc::new(TestClientBuilder::new().build());
		let import_queue = Box::new(sc_consensus::import_queue::mock::MockImportQueueHandle::new());
		let (_chain_sync_network_provider, chain_sync_network_handle) =
			NetworkServiceProvider::new();
		let (mut sync, _) = ChainSync::new(
			SyncMode::Full,
			client.clone(),
			ProtocolId::from("test-protocol-name"),
			&Some(String::from("test-fork-id")),
			Roles::from(&Role::Full),
			1,
			64,
			None,
			None,
			chain_sync_network_handle,
			import_queue,
			ProtocolName::from("block-request"),
			ProtocolName::from("state-request"),
			None,
		)
		.unwrap();

		let peers = vec![PeerId::random(), PeerId::random()];

		let mut new_blocks = |n| {
			for _ in 0..n {
				let block = client.new_block(Default::default()).unwrap().build().unwrap().block;
				block_on(client.import(BlockOrigin::Own, block.clone())).unwrap();
			}

			let info = client.info();
			(info.best_hash, info.best_number)
		};

		let (b1_hash, b1_number) = new_blocks(50);

		// add new peer and request blocks from them
		sync.new_peer(peers[0], Hash::random(), 42).unwrap();

		// we wil send block requests to these peers
		// for these blocks we don't know about
		for (peer, request) in sync.block_requests() {
			sync.send_block_request(peer, request);
		}

		// add a new peer at a known block
		sync.new_peer(peers[1], b1_hash, b1_number).unwrap();

		// we request a justification for a block we have locally
		sync.request_justification(&b1_hash, b1_number);

		// the justification request should be scheduled to the
		// new peer which is at the given block
		let mut requests = sync.justification_requests().collect::<Vec<_>>();
		assert_eq!(requests.len(), 1);
		let (peer, request) = requests.remove(0);
		sync.send_block_request(peer, request);

		assert!(!std::matches!(
			sync.peers.get(&peers[0]).unwrap().state,
			PeerSyncState::DownloadingJustification(_),
		));
		assert_eq!(
			sync.peers.get(&peers[1]).unwrap().state,
			PeerSyncState::DownloadingJustification(b1_hash),
		);
		assert_eq!(sync.pending_responses.len(), 2);

		let requests = sync.restart().collect::<Vec<_>>();
		assert!(requests.iter().any(|res| res.as_ref().unwrap().0 == peers[0]));

		assert_eq!(sync.pending_responses.len(), 1);
		assert!(sync.pending_responses.get(&peers[1]).is_some());
		assert_eq!(
			sync.peers.get(&peers[1]).unwrap().state,
			PeerSyncState::DownloadingJustification(b1_hash),
		);
		sync.peer_disconnected(&peers[1]);
		assert_eq!(sync.pending_responses.len(), 0);
	}

	#[test]
	fn fork_sync_request_prefers_latest_fork() {
		let peer_id = PeerId::random();
		let mut targets = (0..200u8).fold(BTreeMap::new(), |mut acc, i| {
			acc.insert(
				(i.into(), Hash::random()),
				ForkTarget::<Block> {
					parent_hash: None,
					peers: vec![peer_id].into_iter().collect(),
				},
			);
			acc
		});
		let (_, block_request) = fork_sync_request(
			&peer_id,
			&mut targets,
			100,
			50,
			BlockAttributes::BODY,
			|_| BlockStatus::Unknown,
			10,
		)
		.expect("should have block request");

		// Find expected chosen target
		let expected_number = 109; // 100 + 10 - 1
		let ((_, expected_hash), _) = targets
			.range((expected_number, Default::default())..(expected_number + 1, Default::default()))
			.next()
			.unwrap();
		assert_eq!(block_request.from, FromBlock::Hash(*expected_hash));
		assert_eq!(block_request.max, Some(59)); // 109 - 50
	}
}<|MERGE_RESOLUTION|>--- conflicted
+++ resolved
@@ -79,11 +79,7 @@
 };
 
 use std::{
-<<<<<<< HEAD
-	collections::{hash_map::Entry, BTreeMap, HashMap, HashSet},
-=======
-	collections::{HashMap, HashSet},
->>>>>>> 01cdae87
+	collections::{BTreeMap, HashMap, HashSet},
 	iter,
 	ops::Range,
 	pin::Pin,
@@ -1089,7 +1085,7 @@
 		// known block case
 		if known || self.is_already_downloading(&hash) {
 			trace!(target: "sync", "Known block announce from {}: {}", who, hash);
-			if let Some(target) = self.fork_targets.get_mut(&hash) {
+			if let Some(target) = self.fork_targets.get_mut(&(number, hash)) {
 				target.peers.insert(who);
 			}
 			return
@@ -1115,9 +1111,8 @@
 				announce.summary(),
 			);
 			self.fork_targets
-				.entry(hash)
+				.entry((number, hash))
 				.or_insert_with(|| ForkTarget {
-					number,
 					parent_hash: Some(*announce.header.parent_hash()),
 					peers: Default::default(),
 				})
@@ -1478,188 +1473,6 @@
 		self.allowed_requests.set_all();
 	}
 
-<<<<<<< HEAD
-	/// Checks if there is a slot for a block announce validation.
-	///
-	/// The total number and the number per peer of concurrent block announce validations
-	/// is capped.
-	///
-	/// Returns [`HasSlotForBlockAnnounceValidation`] to inform about the result.
-	///
-	/// # Note
-	///
-	/// It is *required* to call [`Self::peer_block_announce_validation_finished`] when the
-	/// validation is finished to clear the slot.
-	fn has_slot_for_block_announce_validation(
-		&mut self,
-		peer: &PeerId,
-	) -> HasSlotForBlockAnnounceValidation {
-		if self.block_announce_validation.len() >= MAX_CONCURRENT_BLOCK_ANNOUNCE_VALIDATIONS {
-			return HasSlotForBlockAnnounceValidation::TotalMaximumSlotsReached
-		}
-
-		match self.block_announce_validation_per_peer_stats.entry(*peer) {
-			Entry::Vacant(entry) => {
-				entry.insert(1);
-				HasSlotForBlockAnnounceValidation::Yes
-			},
-			Entry::Occupied(mut entry) => {
-				if *entry.get() < MAX_CONCURRENT_BLOCK_ANNOUNCE_VALIDATIONS_PER_PEER {
-					*entry.get_mut() += 1;
-					HasSlotForBlockAnnounceValidation::Yes
-				} else {
-					HasSlotForBlockAnnounceValidation::MaximumPeerSlotsReached
-				}
-			},
-		}
-	}
-
-	/// Should be called when a block announce validation is finished, to update the slots
-	/// of the peer that send the block announce.
-	fn peer_block_announce_validation_finished(
-		&mut self,
-		res: &PreValidateBlockAnnounce<B::Header>,
-	) {
-		let peer = match res {
-			PreValidateBlockAnnounce::Failure { who, .. } |
-			PreValidateBlockAnnounce::Process { who, .. } |
-			PreValidateBlockAnnounce::Error { who } => who,
-			PreValidateBlockAnnounce::Skip => return,
-		};
-
-		match self.block_announce_validation_per_peer_stats.entry(*peer) {
-			Entry::Vacant(_) => {
-				error!(
-					target: "sync",
-					"💔 Block announcement validation from peer {} finished for that no slot was allocated!",
-					peer,
-				);
-			},
-			Entry::Occupied(mut entry) => {
-				*entry.get_mut() = entry.get().saturating_sub(1);
-				if *entry.get() == 0 {
-					entry.remove();
-				}
-			},
-		}
-	}
-
-	/// This will finish processing of the block announcement.
-	fn finish_block_announce_validation(
-		&mut self,
-		pre_validation_result: PreValidateBlockAnnounce<B::Header>,
-	) -> PollBlockAnnounceValidation<B::Header> {
-		let (announce, is_best, who) = match pre_validation_result {
-			PreValidateBlockAnnounce::Failure { who, disconnect } => {
-				debug!(
-					target: "sync",
-					"Failed announce validation: {:?}, disconnect: {}",
-					who,
-					disconnect,
-				);
-				return PollBlockAnnounceValidation::Failure { who, disconnect }
-			},
-			PreValidateBlockAnnounce::Process { announce, is_new_best, who } =>
-				(announce, is_new_best, who),
-			PreValidateBlockAnnounce::Error { .. } | PreValidateBlockAnnounce::Skip => {
-				debug!(
-					target: "sync",
-					"Ignored announce validation",
-				);
-				return PollBlockAnnounceValidation::Skip
-			},
-		};
-
-		trace!(
-			target: "sync",
-			"Finished block announce validation: from {:?}: {:?}. local_best={}",
-			who,
-			announce.summary(),
-			is_best,
-		);
-
-		let number = *announce.header.number();
-		let hash = announce.header.hash();
-		let parent_status =
-			self.block_status(announce.header.parent_hash()).unwrap_or(BlockStatus::Unknown);
-		let known_parent = parent_status != BlockStatus::Unknown;
-		let ancient_parent = parent_status == BlockStatus::InChainPruned;
-
-		let known = self.is_known(&hash);
-		let peer = if let Some(peer) = self.peers.get_mut(&who) {
-			peer
-		} else {
-			error!(target: "sync", "💔 Called on_block_announce with a bad peer ID");
-			return PollBlockAnnounceValidation::Nothing { is_best, who, announce }
-		};
-
-		if let PeerSyncState::AncestorSearch { .. } = peer.state {
-			trace!(target: "sync", "Peer state is ancestor search.");
-			return PollBlockAnnounceValidation::Nothing { is_best, who, announce }
-		}
-
-		if is_best {
-			// update their best block
-			peer.best_number = number;
-			peer.best_hash = hash;
-		}
-
-		// If the announced block is the best they have and is not ahead of us, our common number
-		// is either one further ahead or it's the one they just announced, if we know about it.
-		if is_best {
-			if known && self.best_queued_number >= number {
-				self.update_peer_common_number(&who, number);
-			} else if announce.header.parent_hash() == &self.best_queued_hash ||
-				known_parent && self.best_queued_number >= number
-			{
-				self.update_peer_common_number(&who, number - One::one());
-			}
-		}
-		self.allowed_requests.add(&who);
-
-		// known block case
-		if known || self.is_already_downloading(&hash) {
-			trace!(target: "sync", "Known block announce from {}: {}", who, hash);
-			if let Some(target) = self.fork_targets.get_mut(&(number, hash)) {
-				target.peers.insert(who);
-			}
-			return PollBlockAnnounceValidation::Nothing { is_best, who, announce }
-		}
-
-		if ancient_parent {
-			trace!(
-				target: "sync",
-				"Ignored ancient block announced from {}: {} {:?}",
-				who,
-				hash,
-				announce.header,
-			);
-			return PollBlockAnnounceValidation::Nothing { is_best, who, announce }
-		}
-
-		if self.status().state == SyncState::Idle {
-			trace!(
-				target: "sync",
-				"Added sync target for block announced from {}: {} {:?}",
-				who,
-				hash,
-				announce.summary(),
-			);
-			self.fork_targets
-				.entry((number, hash))
-				.or_insert_with(|| ForkTarget {
-					parent_hash: Some(*announce.header.parent_hash()),
-					peers: Default::default(),
-				})
-				.peers
-				.insert(who);
-		}
-
-		PollBlockAnnounceValidation::Nothing { is_best, who, announce }
-	}
-
-=======
->>>>>>> 01cdae87
 	/// Restart the sync process. This will reset all pending block requests and return an iterator
 	/// of new block requests to make to peers. Peers that were downloading finality data (i.e.
 	/// their state was `DownloadingJustification`) are unaffected and will stay in the same state.
