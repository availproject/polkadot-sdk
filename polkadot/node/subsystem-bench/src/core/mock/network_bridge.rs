--- conflicted
+++ resolved
@@ -26,7 +26,7 @@
 use overseer::AllMessages;
 use parity_scale_codec::Encode;
 use polkadot_node_subsystem_types::{
-	messages::{BitfieldDistributionMessage, NetworkBridgeEvent},
+	messages::{ApprovalDistributionMessage, BitfieldDistributionMessage, NetworkBridgeEvent},
 	OverseerSignal,
 };
 use std::{collections::HashMap, f32::consts::E, pin::Pin};
@@ -36,6 +36,7 @@
 use polkadot_primitives::CandidateHash;
 use sc_network::{
 	network_state::Peer,
+	protocol_controller::Message,
 	request_responses::{IncomingRequest, ProtocolConfig},
 	OutboundFailure, PeerId, RequestFailure,
 };
@@ -50,42 +51,19 @@
 };
 use polkadot_primitives::AuthorityDiscoveryId;
 
-<<<<<<< HEAD
-use crate::{
-	approval::ApprovalTestState,
-	core::{
-		configuration::{random_error, random_latency, TestConfiguration},
-		network::{NetworkAction, NetworkEmulator, RateLimit},
-	},
-};
-
-/// The availability store state of all emulated peers.
-/// The network bridge tx mock will respond to requests as if the request is being serviced
-/// by a remote peer on the network
-pub struct NetworkAvailabilityState {
-	pub candidate_hashes: HashMap<CandidateHash, usize>,
-	pub available_data: Vec<AvailableData>,
-	pub chunks: Vec<Vec<ErasureChunk>>,
-}
-=======
-use crate::core::network::{NetworkEmulatorHandle, NetworkInterfaceReceiver, NetworkMessage};
->>>>>>> 6d5b1d88
+use crate::core::{
+	configuration::TestAuthorities,
+	network::{NetworkEmulatorHandle, NetworkInterfaceReceiver, NetworkMessage},
+};
 
 const LOG_TARGET: &str = "subsystem-bench::network-bridge";
 
 /// A mock of the network bridge tx subsystem.
-<<<<<<< HEAD
-pub struct MockNetworkBridgeTx<State> {
-	/// The test configurationg
-	config: TestConfiguration,
-	/// The network availability state
-	state: State,
-	/// A network emulator instance
-	network: NetworkEmulator,
-=======
 pub struct MockNetworkBridgeTx {
-	/// A network emulator handle
+	/// A network emulator handle.
 	network: NetworkEmulatorHandle,
+	/// TestAuthortiees used for translating between peer id and authority id.
+	test_authorithies: TestAuthorities,
 	/// A channel to the network interface,
 	to_network_interface: UnboundedSender<NetworkMessage>,
 }
@@ -96,58 +74,15 @@
 	network_receiver: NetworkInterfaceReceiver,
 	/// Chunk request sender
 	chunk_request_sender: Option<ProtocolConfig>,
->>>>>>> 6d5b1d88
-}
-
-/// Trait to be implemented by benchamrks that need to respond to requests info.
-pub trait RespondToRequestsInfo {
-	fn candidate_hashes(&self) -> &HashMap<CandidateHash, usize>;
-	fn available_data(&self) -> &Vec<AvailableData>;
-	fn chunks(&self) -> &Vec<Vec<ErasureChunk>>;
-}
-
-impl RespondToRequestsInfo for NetworkAvailabilityState {
-	fn candidate_hashes(&self) -> &HashMap<CandidateHash, usize> {
-		&self.candidate_hashes
-	}
-
-	fn available_data(&self) -> &Vec<AvailableData> {
-		&self.available_data
-	}
-
-	fn chunks(&self) -> &Vec<Vec<ErasureChunk>> {
-		&self.chunks
-	}
-}
-
-impl RespondToRequestsInfo for ApprovalTestState {
-	fn candidate_hashes(&self) -> &HashMap<CandidateHash, usize> {
-		todo!()
-	}
-
-	fn available_data(&self) -> &Vec<AvailableData> {
-		todo!()
-	}
-
-	fn chunks(&self) -> &Vec<Vec<ErasureChunk>> {
-		todo!()
-	}
-}
-
-impl<State: RespondToRequestsInfo> MockNetworkBridgeTx<State> {
+}
+
+impl MockNetworkBridgeTx {
 	pub fn new(
-<<<<<<< HEAD
-		config: TestConfiguration,
-		state: State,
-		network: NetworkEmulator,
-	) -> MockNetworkBridgeTx<State> {
-		Self { config, state, network }
-=======
 		network: NetworkEmulatorHandle,
 		to_network_interface: UnboundedSender<NetworkMessage>,
+		test_authorithies: TestAuthorities,
 	) -> MockNetworkBridgeTx {
-		Self { network, to_network_interface }
->>>>>>> 6d5b1d88
+		Self { network, to_network_interface, test_authorithies }
 	}
 }
 
@@ -174,20 +109,6 @@
 	fn start(self, ctx: Context) -> SpawnedSubsystem {
 		let future = self.run(ctx).map(|_| Ok(())).boxed();
 
-<<<<<<< HEAD
-				let candidate_index = self
-					.state
-					.candidate_hashes()
-					.get(&candidate_hash)
-					.expect("candidate was generated previously; qed");
-				gum::warn!(target: LOG_TARGET, ?candidate_hash, candidate_index, "Candidate mapped to index");
-
-				let chunk: ChunkResponse = self.state.chunks().get(*candidate_index).unwrap()
-					[validator_index]
-					.clone()
-					.into();
-				let mut size = chunk.encoded_size();
-=======
 		SpawnedSubsystem { name: "network-bridge-rx", future }
 	}
 }
@@ -197,7 +118,6 @@
 	fn authority_id(&self) -> Option<&AuthorityDiscoveryId>;
 	fn into_response_sender(self) -> ResponseSender;
 }
->>>>>>> 6d5b1d88
 
 impl RequestExt for Requests {
 	fn authority_id(&self) -> Option<&AuthorityDiscoveryId> {
@@ -209,93 +129,12 @@
 					None
 				}
 			},
-<<<<<<< HEAD
-			Requests::AvailableDataFetchingV1(outgoing_request) => {
-				let candidate_hash = outgoing_request.payload.candidate_hash;
-				let candidate_index = self
-					.state
-					.candidate_hashes()
-					.get(&candidate_hash)
-					.expect("candidate was generated previously; qed");
-				gum::debug!(target: LOG_TARGET, ?candidate_hash, candidate_index, "Candidate mapped to index");
-
-				let authority_discovery_id = match outgoing_request.peer {
-					req_res::Recipient::Authority(authority_discovery_id) => authority_discovery_id,
-					_ => unimplemented!("Peer recipient not supported yet"),
-				};
-
-				// Account our sent request bytes.
-				self.network.peer_stats(0).inc_sent(outgoing_request.payload.encoded_size());
-
-				// If peer is disconnected return an error
-				if !self.network.is_peer_connected(&authority_discovery_id) {
-					let future = async move {
-						let _ = outgoing_request
-							.pending_response
-							.send(Err(RequestFailure::NotConnected));
-					}
-					.boxed();
-					return self.not_connected_response(&authority_discovery_id, future)
-				}
-
-				// Account for remote received request bytes.
-				self.network
-					.peer_stats_by_id(&authority_discovery_id)
-					.inc_received(outgoing_request.payload.encoded_size());
-
-				let available_data =
-					self.state.available_data().get(*candidate_index).unwrap().clone();
-
-				let size = available_data.encoded_size();
-
-				let response = if random_error(self.config.error) {
-					Err(RequestFailure::Network(OutboundFailure::ConnectionClosed))
-				} else {
-					Ok(req_res::v1::AvailableDataFetchingResponse::from(Some(available_data))
-						.encode())
-				};
-
-				let future = async move {
-					let _ = outgoing_request.pending_response.send(response);
-				}
-				.boxed();
-
-				let authority_discovery_id_clone = authority_discovery_id.clone();
-
-				let future_wrapper = async move {
-					// Forward the response to the ingress channel of our node.
-					// On receive side we apply our node receiving rate limit.
-					let action =
-						NetworkAction::new(authority_discovery_id_clone, future, size, None);
-					ingress_tx.send(action).unwrap();
-				}
-				.boxed();
-
-				NetworkAction::new(
-					authority_discovery_id,
-					future_wrapper,
-					size,
-					// Generate a random latency based on configuration.
-					random_latency(self.config.latency.as_ref()),
-				)
-=======
 			request => {
 				unimplemented!("RequestAuthority not implemented for {:?}", request)
->>>>>>> 6d5b1d88
 			},
 		}
 	}
 
-<<<<<<< HEAD
-#[overseer::subsystem(NetworkBridgeTx, error=SubsystemError, prefix=self::overseer)]
-impl<State: std::marker::Send + RespondToRequestsInfo + 'static, Context>
-	MockNetworkBridgeTx<State>
-{
-	fn start(self, ctx: Context) -> SpawnedSubsystem {
-		let future = self.run(ctx).map(|_| Ok(())).boxed();
-
-		SpawnedSubsystem { name: "test-environment", future }
-=======
 	fn into_response_sender(self) -> ResponseSender {
 		match self {
 			Requests::ChunkFetchingV1(outgoing_request) => outgoing_request.pending_response,
@@ -303,43 +142,12 @@
 				outgoing_request.pending_response,
 			_ => unimplemented!("unsupported request type"),
 		}
->>>>>>> 6d5b1d88
 	}
 }
 
 #[overseer::contextbounds(NetworkBridgeTx, prefix = self::overseer)]
-<<<<<<< HEAD
-impl<State: RespondToRequestsInfo> MockNetworkBridgeTx<State> {
-	async fn run<Context>(mut self, mut ctx: Context) {
-		let (mut ingress_tx, mut ingress_rx) =
-			tokio::sync::mpsc::unbounded_channel::<NetworkAction>();
-
-		// Initialize our node bandwidth limits.
-		let mut rx_limiter = RateLimit::new(10, self.config.bandwidth);
-
-		let our_network = self.network.clone();
-
-		// This task will handle node messages receipt from the simulated network.
-		ctx.spawn_blocking(
-			"network-receive",
-			async move {
-				while let Some(action) = ingress_rx.recv().await {
-					let size = action.size();
-
-					// account for our node receiving the data.
-					our_network.inc_received(size);
-					rx_limiter.reap(size).await;
-					action.run().await;
-				}
-			}
-			.boxed(),
-		)
-		.expect("We never fail to spawn tasks");
-
-=======
 impl MockNetworkBridgeTx {
 	async fn run<Context>(self, mut ctx: Context) {
->>>>>>> 6d5b1d88
 		// Main subsystem loop.
 		loop {
 			let subsystem_message = ctx.recv().await.expect("Overseer never fails us");
@@ -370,18 +178,23 @@
 							let _ = self.to_network_interface.unbounded_send(peer_message);
 						}
 					},
-<<<<<<< HEAD
-					NetworkBridgeTxMessage::SendValidationMessage(peers, _message) => {
-						for _peer in peers {
-							self.network.inc_sent(200);
-						}
-=======
 					NetworkBridgeTxMessage::ReportPeer(_) => {
 						// ingore rep changes
 					},
-					_ => {
-						unimplemented!("Unexpected network bridge message")
->>>>>>> 6d5b1d88
+					NetworkBridgeTxMessage::SendValidationMessage(peers, message) => {
+						for peer in peers {
+							self.to_network_interface.unbounded_send(
+								NetworkMessage::MessageFromNode(
+									self.test_authorithies
+										.peer_id_to_authority
+										.get(&peer)
+										.unwrap()
+										.clone(),
+									message.clone(),
+								)
+								.expect("Should not fail"),
+							);
+						}
 					},
 					NetworkBridgeTxMessage::ReportPeer(_) => {},
 					NetworkBridgeTxMessage::DisconnectPeer(_, _) => todo!(),
@@ -413,16 +226,23 @@
 				maybe_peer_message = from_network_interface.next() => {
 					if let Some(message) = maybe_peer_message {
 						match message {
-							NetworkMessage::MessageFromPeer(message) => match message {
+							NetworkMessage::MessageFromPeer(peer_id, message) => match message {
 								Versioned::V2(
 									polkadot_node_network_protocol::v2::ValidationProtocol::BitfieldDistribution(
 										bitfield,
 									),
 								) => {
 									ctx.send_message(
-										BitfieldDistributionMessage::NetworkBridgeUpdate(NetworkBridgeEvent::PeerMessage(PeerId::random(), polkadot_node_network_protocol::Versioned::V2(bitfield)))
+										BitfieldDistributionMessage::NetworkBridgeUpdate(NetworkBridgeEvent::PeerMessage(peer_id, polkadot_node_network_protocol::Versioned::V2(bitfield)))
 									).await;
 								},
+								Versioned::V3(
+									polkadot_node_network_protocol::v3::ValidationProtocol::ApprovalDistribution(msg)
+								) => {
+									ctx.send_message(
+										ApprovalDistributionMessage::NetworkBridgeUpdate(NetworkBridgeEvent::PeerMessage(peer_id, polkadot_node_network_protocol::Versioned::V3(msg)))
+									).await;
+								}
 								_ => {
 									unimplemented!("We only talk v2 network protocol")
 								},
