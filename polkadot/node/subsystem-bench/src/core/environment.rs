// Copyright (C) Parity Technologies (UK) Ltd.
// This file is part of Polkadot.

// Polkadot is free software: you can redistribute it and/or modify
// it under the terms of the GNU General Public License as published by
// the Free Software Foundation, either version 3 of the License, or
// (at your option) any later version.

// Polkadot is distributed in the hope that it will be useful,
// but WITHOUT ANY WARRANTY; without even the implied warranty of
// MERCHANTABILITY or FITNESS FOR A PARTICULAR PURPOSE.  See the
// GNU General Public License for more details.

// You should have received a copy of the GNU General Public License
// along with Polkadot.  If not, see <http://www.gnu.org/licenses/>.
//! Test environment implementation
use crate::{
	core::{mock::AlwaysSupportsParachains, network::NetworkEmulatorHandle},
	TestConfiguration,
};
use colored::Colorize;
use core::time::Duration;
use futures::{Future, FutureExt};
use polkadot_overseer::{BlockInfo, Handle as OverseerHandle};

use polkadot_node_subsystem::{messages::AllMessages, Overseer, SpawnGlue, TimeoutExt};
use polkadot_node_subsystem_types::Hash;
use polkadot_node_subsystem_util::metrics::prometheus::{
	self, Gauge, Histogram, PrometheusError, Registry, U64,
};

use sc_service::{SpawnTaskHandle, TaskManager};
use std::net::{Ipv4Addr, SocketAddr};
use tokio::runtime::Handle;

const LOG_TARGET: &str = "subsystem-bench::environment";
use super::configuration::TestAuthorities;

/// Test environment/configuration metrics
#[derive(Clone)]
pub struct TestEnvironmentMetrics {
	/// Number of bytes sent per peer.
	n_validators: Gauge<U64>,
	/// Number of received sent per peer.
	n_cores: Gauge<U64>,
	/// PoV size
	pov_size: Histogram,
	/// Current block
	current_block: Gauge<U64>,
	/// Current block
	block_time: Gauge<U64>,
}

impl TestEnvironmentMetrics {
	pub fn new(registry: &Registry) -> Result<Self, PrometheusError> {
		let buckets = prometheus::exponential_buckets(16384.0, 2.0, 9)
			.expect("arguments are always valid; qed");

		Ok(Self {
			n_validators: prometheus::register(
				Gauge::new(
					"subsystem_benchmark_n_validators",
					"Total number of validators in the test",
				)?,
				registry,
			)?,
			n_cores: prometheus::register(
				Gauge::new(
					"subsystem_benchmark_n_cores",
					"Number of cores we fetch availability for each block",
				)?,
				registry,
			)?,
			current_block: prometheus::register(
				Gauge::new("subsystem_benchmark_current_block", "The current test block")?,
				registry,
			)?,
			block_time: prometheus::register(
				Gauge::new("subsystem_benchmark_block_time", "The time it takes for the target subsystems(s) to complete all the requests in a block")?,
				registry,
			)?,
			pov_size: prometheus::register(
				Histogram::with_opts(
					prometheus::HistogramOpts::new(
						"subsystem_benchmark_pov_size",
						"The compressed size of the proof of validity of a candidate",
					)
					.buckets(buckets),
				)?,
				registry,
			)?,
		})
	}

	pub fn set_n_validators(&self, n_validators: usize) {
		self.n_validators.set(n_validators as u64);
	}

	pub fn set_n_cores(&self, n_cores: usize) {
		self.n_cores.set(n_cores as u64);
	}

	pub fn set_current_block(&self, current_block: usize) {
		self.current_block.set(current_block as u64);
	}

	pub fn set_block_time(&self, block_time_ms: u64) {
		self.block_time.set(block_time_ms);
	}

	pub fn on_pov_size(&self, pov_size: usize) {
		self.pov_size.observe(pov_size as f64);
	}
}

fn new_runtime() -> tokio::runtime::Runtime {
	tokio::runtime::Builder::new_multi_thread()
		.thread_name("subsystem-bench")
		.enable_all()
		.thread_stack_size(128 * 1024 * 1024)
		.max_blocking_threads(4096)
		.build()
		.unwrap()
}

/// Wrapper for dependencies
pub struct TestEnvironmentDependencies {
	pub registry: Registry,
	pub task_manager: TaskManager,
	pub runtime: tokio::runtime::Runtime,
}

impl Default for TestEnvironmentDependencies {
	fn default() -> Self {
		let runtime = new_runtime();
		let registry = Registry::new();
		let task_manager: TaskManager =
			TaskManager::new(runtime.handle().clone(), Some(&registry)).unwrap();

		Self { runtime, registry, task_manager }
	}
}

// A dummy genesis hash
pub const GENESIS_HASH: Hash = Hash::repeat_byte(0xff);

// We use this to bail out sending messages to the subsystem if it is overloaded such that
// the time of flight is breaches 5s.
// This should eventually be a test parameter.
pub const MAX_TIME_OF_FLIGHT: Duration = Duration::from_millis(5000);

/// The test environment is the high level wrapper of all things required to test
/// a certain subsystem.
///
/// ## Mockups
/// The overseer is passed in during construction and it can host an arbitrary number of
/// real subsystems instances and the corresponding mocked instances such that the real
/// subsystems can get their messages answered.
///
/// As the subsystem's performance depends on network connectivity, the test environment
/// emulates validator nodes on the network, see `NetworkEmulator`. The network emulation
/// is configurable in terms of peer bandwidth, latency and connection error rate using
/// uniform distribution sampling.
///
///
/// ## Usage
/// `TestEnvironment` is used in tests to send `Overseer` messages or signals to the subsystem
/// under test.
///
/// ## Collecting test metrics
///
/// ### Prometheus
/// A prometheus endpoint is exposed while the test is running. A local Prometheus instance
/// can scrape it every 1s and a Grafana dashboard is the preferred way of visualizing
/// the performance characteristics of the subsystem.
///
/// ### CLI
/// A subset of the Prometheus metrics are printed at the end of the test.
pub struct TestEnvironment {
	/// Test dependencies
	dependencies: TestEnvironmentDependencies,
	/// A runtime handle
	runtime_handle: tokio::runtime::Handle,
	/// A handle to the lovely overseer
	overseer_handle: OverseerHandle,
	/// The test configuration.
	config: TestConfiguration,
	/// A handle to the network emulator.
	network: NetworkEmulatorHandle,
	/// Configuration/env metrics
	metrics: TestEnvironmentMetrics,
	/// Test authorities generated from the configuration.
	authorities: TestAuthorities,
}

impl TestEnvironment {
	/// Create a new test environment
	pub fn new(
		dependencies: TestEnvironmentDependencies,
		config: TestConfiguration,
		network: NetworkEmulatorHandle,
		overseer: Overseer<SpawnGlue<SpawnTaskHandle>, AlwaysSupportsParachains>,
		overseer_handle: OverseerHandle,
		authorities: TestAuthorities,
	) -> Self {
		let metrics = TestEnvironmentMetrics::new(&dependencies.registry)
			.expect("Metrics need to be registered");

		let spawn_handle = dependencies.task_manager.spawn_handle();
		spawn_handle.spawn_blocking("overseer", "overseer", overseer.run().boxed());

		let registry_clone = dependencies.registry.clone();
		dependencies.task_manager.spawn_handle().spawn_blocking(
			"prometheus",
			"test-environment",
			async move {
				prometheus_endpoint::init_prometheus(
					SocketAddr::new(std::net::IpAddr::V4(Ipv4Addr::LOCALHOST), 9999),
					registry_clone,
				)
				.await
				.unwrap();
			},
		);

		TestEnvironment {
			runtime_handle: dependencies.runtime.handle().clone(),
			dependencies,
			overseer_handle,
			config,
			network,
			metrics,
			authorities,
		}
	}

	/// Returns the test configuration.
	pub fn config(&self) -> &TestConfiguration {
		&self.config
	}

	/// Returns a reference to the inner network emulator handle.
	pub fn network(&self) -> &NetworkEmulatorHandle {
		&self.network
	}

<<<<<<< HEAD
	/// Returns a reference to the overseer handle.
	pub fn overseer_handle(&self) -> &OverseerHandle {
		&self.overseer_handle
	}

=======
>>>>>>> 66332531
	/// Returns the Prometheus registry.
	pub fn registry(&self) -> &Registry {
		&self.dependencies.registry
	}

	/// Spawn a named task in the `test-environment` task group.
	#[allow(unused)]
	pub fn spawn(&self, name: &'static str, task: impl Future<Output = ()> + Send + 'static) {
		self.dependencies
			.task_manager
			.spawn_handle()
			.spawn(name, "test-environment", task);
	}

	/// Spawn a blocking named task in the `test-environment` task group.
	pub fn spawn_blocking(
		&self,
		name: &'static str,
		task: impl Future<Output = ()> + Send + 'static,
	) {
		self.dependencies.task_manager.spawn_handle().spawn_blocking(
			name,
			"test-environment",
			task,
		);
	}
	/// Returns a reference to the test environment metrics instance
	pub fn metrics(&self) -> &TestEnvironmentMetrics {
		&self.metrics
	}

	/// Returns a handle to the tokio runtime.
	pub fn runtime(&self) -> Handle {
		self.runtime_handle.clone()
	}

	/// Returns a reference to the authority keys used in the test.
	pub fn authorities(&self) -> &TestAuthorities {
		&self.authorities
	}

	/// Send a message to the subsystem under test environment.
	pub async fn send_message(&mut self, msg: AllMessages) {
		self.overseer_handle
			.send_msg(msg, LOG_TARGET)
			.timeout(MAX_TIME_OF_FLIGHT)
			.await
			.unwrap_or_else(|| {
				panic!("{}ms maximum time of flight breached", MAX_TIME_OF_FLIGHT.as_millis())
			});
	}

	/// Send an `ActiveLeavesUpdate` signal to all subsystems under test.
	pub async fn import_block(&mut self, block: BlockInfo) {
		self.overseer_handle
			.block_imported(block)
			.timeout(MAX_TIME_OF_FLIGHT)
			.await
			.unwrap_or_else(|| {
				panic!("{}ms maximum time of flight breached", MAX_TIME_OF_FLIGHT.as_millis())
			});
	}

<<<<<<< HEAD
	/// Tells if entries in bucket metric is lower than `value`
	pub fn metric_lower_than(registry: &Registry, metric_name: &str, value: f64) -> bool {
		let test_metrics = super::display::parse_metrics(registry);
		test_metrics.metric_lower_than(metric_name, value)
	}

=======
>>>>>>> 66332531
	/// Stop overseer and subsystems.
	pub async fn stop(&mut self) {
		self.overseer_handle.stop().await;
	}

<<<<<<< HEAD
	/// Blocks until `metric_name` >= `value`
	pub async fn wait_until_metric(
		&self,
		metric_name: &str,
		label: Option<(&str, &str)>,
		condition: impl Fn(f64) -> bool,
	) {
		loop {
			let test_metrics = if let Some((label_name, label_value)) = label {
				super::display::parse_metrics(self.registry())
					.subset_with_label_value(label_name, label_value)
			} else {
				super::display::parse_metrics(self.registry())
			};
			let current_value = test_metrics.sum_by(metric_name);

			gum::debug!(target: LOG_TARGET, metric_name, current_value, "Waiting for metric");
			if condition(current_value) {
				break
			}
			// Check value every 50ms.
			tokio::time::sleep(std::time::Duration::from_millis(50)).await;
		}
	}

	/// Display network usage stats.
	pub fn display_network_usage(&self) {
		let stats = self.network().peer_stats(0);

		let total_node_received = stats.received() / 1024;
		let total_node_sent = stats.sent() / 1024;

		println!(
			"\nPayload bytes received from peers: {}, {}",
			format!("{:.2} KiB total", total_node_received).blue(),
			format!("{:.2} KiB/block", total_node_received / self.config().num_blocks)
				.bright_blue()
		);

=======
	/// Blocks until `metric_name` == `value`
	pub async fn wait_until_metric_eq(&self, metric_name: &str, value: usize) {
		let value = value as f64;
		loop {
			let test_metrics = super::display::parse_metrics(self.registry());
			let current_value = test_metrics.sum_by(metric_name);

			gum::debug!(target: LOG_TARGET, metric_name, current_value, value, "Waiting for metric");
			if current_value == value {
				break
			}

			// Check value every 50ms.
			tokio::time::sleep(std::time::Duration::from_millis(50)).await;
		}
	}

	/// Display network usage stats.
	pub fn display_network_usage(&self) {
		let stats = self.network().peer_stats(0);

		let total_node_received = stats.received() / 1024;
		let total_node_sent = stats.sent() / 1024;

		println!(
			"\nPayload bytes received from peers: {}, {}",
			format!("{:.2} KiB total", total_node_received).blue(),
			format!("{:.2} KiB/block", total_node_received / self.config().num_blocks)
				.bright_blue()
		);

>>>>>>> 66332531
		println!(
			"Payload bytes sent to peers: {}, {}",
			format!("{:.2} KiB total", total_node_sent).blue(),
			format!("{:.2} KiB/block", total_node_sent / self.config().num_blocks).bright_blue()
		);
	}

	/// Print CPU usage stats in the CLI.
	pub fn display_cpu_usage(&self, subsystems_under_test: &[&str]) {
		let test_metrics = super::display::parse_metrics(self.registry());

		for subsystem in subsystems_under_test.iter() {
			let subsystem_cpu_metrics =
				test_metrics.subset_with_label_value("task_group", subsystem);
			let total_cpu = subsystem_cpu_metrics.sum_by("substrate_tasks_polling_duration_sum");
			println!(
				"{} CPU usage {}",
				subsystem.to_string().bright_green(),
				format!("{:.3}s", total_cpu).bright_purple()
			);
			println!(
				"{} CPU usage per block {}",
				subsystem.to_string().bright_green(),
				format!("{:.3}s", total_cpu / self.config().num_blocks as f64).bright_purple()
			);
		}

		let test_env_cpu_metrics =
			test_metrics.subset_with_label_value("task_group", "test-environment");
		let total_cpu = test_env_cpu_metrics.sum_by("substrate_tasks_polling_duration_sum");
		println!(
			"Total test environment CPU usage {}",
			format!("{:.3}s", total_cpu).bright_purple()
		);
		println!(
			"Test environment CPU usage per block {}",
			format!("{:.3}s", total_cpu / self.config().num_blocks as f64).bright_purple()
		)
	}
}<|MERGE_RESOLUTION|>--- conflicted
+++ resolved
@@ -244,14 +244,11 @@
 		&self.network
 	}
 
-<<<<<<< HEAD
 	/// Returns a reference to the overseer handle.
 	pub fn overseer_handle(&self) -> &OverseerHandle {
 		&self.overseer_handle
 	}
 
-=======
->>>>>>> 66332531
 	/// Returns the Prometheus registry.
 	pub fn registry(&self) -> &Registry {
 		&self.dependencies.registry
@@ -315,21 +312,17 @@
 			});
 	}
 
-<<<<<<< HEAD
+	/// Stop overseer and subsystems.
+	pub async fn stop(&mut self) {
+		self.overseer_handle.stop().await;
+	}
+
 	/// Tells if entries in bucket metric is lower than `value`
 	pub fn metric_lower_than(registry: &Registry, metric_name: &str, value: f64) -> bool {
 		let test_metrics = super::display::parse_metrics(registry);
 		test_metrics.metric_lower_than(metric_name, value)
 	}
 
-=======
->>>>>>> 66332531
-	/// Stop overseer and subsystems.
-	pub async fn stop(&mut self) {
-		self.overseer_handle.stop().await;
-	}
-
-<<<<<<< HEAD
 	/// Blocks until `metric_name` >= `value`
 	pub async fn wait_until_metric(
 		&self,
@@ -369,39 +362,6 @@
 				.bright_blue()
 		);
 
-=======
-	/// Blocks until `metric_name` == `value`
-	pub async fn wait_until_metric_eq(&self, metric_name: &str, value: usize) {
-		let value = value as f64;
-		loop {
-			let test_metrics = super::display::parse_metrics(self.registry());
-			let current_value = test_metrics.sum_by(metric_name);
-
-			gum::debug!(target: LOG_TARGET, metric_name, current_value, value, "Waiting for metric");
-			if current_value == value {
-				break
-			}
-
-			// Check value every 50ms.
-			tokio::time::sleep(std::time::Duration::from_millis(50)).await;
-		}
-	}
-
-	/// Display network usage stats.
-	pub fn display_network_usage(&self) {
-		let stats = self.network().peer_stats(0);
-
-		let total_node_received = stats.received() / 1024;
-		let total_node_sent = stats.sent() / 1024;
-
-		println!(
-			"\nPayload bytes received from peers: {}, {}",
-			format!("{:.2} KiB total", total_node_received).blue(),
-			format!("{:.2} KiB/block", total_node_received / self.config().num_blocks)
-				.bright_blue()
-		);
-
->>>>>>> 66332531
 		println!(
 			"Payload bytes sent to peers: {}, {}",
 			format!("{:.2} KiB total", total_node_sent).blue(),
