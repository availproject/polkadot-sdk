// Copyright (C) Parity Technologies (UK) Ltd.
// This file is part of Polkadot.

// Polkadot is free software: you can redistribute it and/or modify
// it under the terms of the GNU General Public License as published by
// the Free Software Foundation, either version 3 of the License, or
// (at your option) any later version.

// Polkadot is distributed in the hope that it will be useful,
// but WITHOUT ANY WARRANTY; without even the implied warranty of
// MERCHANTABILITY or FITNESS FOR A PARTICULAR PURPOSE.  See the
// GNU General Public License for more details.

// You should have received a copy of the GNU General Public License
// along with Polkadot.  If not, see <http://www.gnu.org/licenses/>.

//! The Rococo runtime for v1 parachains.

#![cfg_attr(not(feature = "std"), no_std)]
// `construct_runtime!` does a lot of recursion and requires us to increase the limit.
#![recursion_limit = "512"]

use pallet_nis::WithMaximumOf;
use parity_scale_codec::{Decode, Encode, MaxEncodedLen};
use primitives::{
	slashing,
	vstaging::{ApprovalVotingParams, NodeFeatures},
	AccountId, AccountIndex, Balance, BlockNumber, CandidateEvent, CandidateHash,
	CommittedCandidateReceipt, CoreState, DisputeState, ExecutorParams, GroupRotationInfo, Hash,
	Id as ParaId, InboundDownwardMessage, InboundHrmpMessage, Moment, Nonce,
	OccupiedCoreAssumption, PersistedValidationData, ScrapedOnChainVotes, SessionInfo, Signature,
	ValidationCode, ValidationCodeHash, ValidatorId, ValidatorIndex, PARACHAIN_KEY_TYPE_ID,
};
use rococo_runtime_constants::system_parachain::BROKER_ID;
use runtime_common::{
	assigned_slots, auctions, claims, crowdloan, identity_migrator, impl_runtime_weights,
	impls::{
		LocatableAssetConverter, ToAuthor, VersionedLocatableAsset, VersionedLocationConverter,
	},
	paras_registrar, paras_sudo_wrapper, prod_or_fast, slots,
	traits::Leaser,
	BlockHashCount, BlockLength, SlowAdjustingFeeUpdate,
};
use scale_info::TypeInfo;
use sp_std::{cmp::Ordering, collections::btree_map::BTreeMap, prelude::*};

use runtime_parachains::{
	assigner_coretime as parachains_assigner_coretime,
	assigner_on_demand as parachains_assigner_on_demand,
	assigner_parachains as parachains_assigner_parachains,
	configuration as parachains_configuration, coretime, disputes as parachains_disputes,
	disputes::slashing as parachains_slashing,
	dmp as parachains_dmp, hrmp as parachains_hrmp, inclusion as parachains_inclusion,
	inclusion::{AggregateMessageOrigin, UmpQueueId},
	initializer as parachains_initializer, origin as parachains_origin, paras as parachains_paras,
	paras_inherent as parachains_paras_inherent,
	runtime_api_impl::{
		v7 as parachains_runtime_api_impl, vstaging as parachains_staging_runtime_api_impl,
	},
	scheduler as parachains_scheduler, session_info as parachains_session_info,
	shared as parachains_shared,
};

use authority_discovery_primitives::AuthorityId as AuthorityDiscoveryId;
use beefy_primitives::{
	ecdsa_crypto::{AuthorityId as BeefyId, Signature as BeefySignature},
	mmr::{BeefyDataProvider, MmrLeafVersion},
};

use frame_support::{
	construct_runtime, derive_impl,
	dynamic_params::{dynamic_pallet_params, dynamic_params},
	genesis_builder_helper::{build_config, create_default_config},
	parameter_types,
	traits::{
		fungible::HoldConsideration, Contains, EitherOf, EitherOfDiverse, EverythingBut,
		InstanceFilter, KeyOwnerProofSystem, LinearStoragePrice, PrivilegeCmp, ProcessMessage,
		ProcessMessageError, StorageMapShim, WithdrawReasons,
	},
	weights::{ConstantMultiplier, WeightMeter},
	PalletId,
};
<<<<<<< HEAD
use frame_system::{EnsureRoot, EnsureRootWithSuccess};
=======
use frame_system::{EnsureRoot, EnsureSigned};
>>>>>>> 5c79ed37
use pallet_grandpa::{fg_primitives, AuthorityId as GrandpaId};
use pallet_identity::legacy::IdentityInfo;
use pallet_session::historical as session_historical;
use pallet_transaction_payment::{CurrencyAdapter, FeeDetails, RuntimeDispatchInfo};
use sp_core::{ConstU128, OpaqueMetadata, H256};
use sp_runtime::{
	create_runtime_str, generic, impl_opaque_keys,
	traits::{
		BlakeTwo256, Block as BlockT, ConstBool, ConstU32, ConvertInto, Extrinsic as ExtrinsicT,
		IdentityLookup, Keccak256, OpaqueKeys, SaturatedConversion, Verify,
	},
	transaction_validity::{TransactionPriority, TransactionSource, TransactionValidity},
	ApplyExtrinsicResult, BoundToRuntimeAppPublic, FixedU128, KeyTypeId, Perbill, Percent, Permill,
	RuntimeAppPublic, RuntimeDebug,
};
use sp_staking::SessionIndex;
#[cfg(any(feature = "std", test))]
use sp_version::NativeVersion;
use sp_version::RuntimeVersion;
use xcm::{latest::prelude::*, VersionedLocation};
use xcm_builder::PayOverXcm;

pub use frame_system::Call as SystemCall;
pub use pallet_balances::Call as BalancesCall;

/// Constant values used within the runtime.
use rococo_runtime_constants::{currency::*, fee::*, time::*};

// Weights used in the runtime.
mod weights;

// XCM configurations.
pub mod xcm_config;

// Implemented types.
mod impls;
use impls::ToParachainIdentityReaper;

// Governance and configurations.
pub mod governance;
use governance::{
	pallet_custom_origins, AuctionAdmin, Fellows, GeneralAdmin, LeaseAdmin, Treasurer,
	TreasurySpender,
};

#[cfg(test)]
mod tests;

mod validator_manager;

impl_runtime_weights!(rococo_runtime_constants);

// Make the WASM binary available.
#[cfg(feature = "std")]
include!(concat!(env!("OUT_DIR"), "/wasm_binary.rs"));

/// Provides the `WASM_BINARY` build with `fast-runtime` feature enabled.
///
/// This is for example useful for local test chains.
#[cfg(feature = "std")]
pub mod fast_runtime_binary {
	include!(concat!(env!("OUT_DIR"), "/fast_runtime_binary.rs"));
}

/// Runtime version (Rococo).
#[sp_version::runtime_version]
pub const VERSION: RuntimeVersion = RuntimeVersion {
	spec_name: create_runtime_str!("rococo"),
	impl_name: create_runtime_str!("parity-rococo-v2.0"),
	authoring_version: 0,
	spec_version: 1_006_002,
	impl_version: 0,
	apis: RUNTIME_API_VERSIONS,
	transaction_version: 24,
	state_version: 1,
};

/// The BABE epoch configuration at genesis.
pub const BABE_GENESIS_EPOCH_CONFIG: babe_primitives::BabeEpochConfiguration =
	babe_primitives::BabeEpochConfiguration {
		c: PRIMARY_PROBABILITY,
		allowed_slots: babe_primitives::AllowedSlots::PrimaryAndSecondaryVRFSlots,
	};

/// Native version.
#[cfg(any(feature = "std", test))]
pub fn native_version() -> NativeVersion {
	NativeVersion { runtime_version: VERSION, can_author_with: Default::default() }
}

/// A type to identify calls to the Identity pallet. These will be filtered to prevent invocation,
/// locking the state of the pallet and preventing further updates to identities and sub-identities.
/// The locked state will be the genesis state of a new system chain and then removed from the Relay
/// Chain.
pub struct IsIdentityCall;
impl Contains<RuntimeCall> for IsIdentityCall {
	fn contains(c: &RuntimeCall) -> bool {
		matches!(c, RuntimeCall::Identity(_))
	}
}

parameter_types! {
	pub const Version: RuntimeVersion = VERSION;
	pub const SS58Prefix: u8 = 42;
}

#[derive_impl(frame_system::config_preludes::RelayChainDefaultConfig as frame_system::DefaultConfig)]
impl frame_system::Config for Runtime {
	type BaseCallFilter = EverythingBut<IsIdentityCall>;
	type BlockWeights = BlockWeights;
	type BlockLength = BlockLength;
	type DbWeight = RocksDbWeight;
	type Nonce = Nonce;
	type Hash = Hash;
	type AccountId = AccountId;
	type Block = Block;
	type BlockHashCount = BlockHashCount;
	type Version = Version;
	type AccountData = pallet_balances::AccountData<Balance>;
	type SystemWeightInfo = weights::frame_system::WeightInfo<Runtime>;
	type SS58Prefix = SS58Prefix;
	type MaxConsumers = frame_support::traits::ConstU32<16>;
}

parameter_types! {
	pub MaximumSchedulerWeight: Weight = Perbill::from_percent(80) *
		BlockWeights::get().max_block;
	pub const MaxScheduledPerBlock: u32 = 50;
	pub const NoPreimagePostponement: Option<u32> = Some(10);
}

/// Used the compare the privilege of an origin inside the scheduler.
pub struct OriginPrivilegeCmp;

impl PrivilegeCmp<OriginCaller> for OriginPrivilegeCmp {
	fn cmp_privilege(left: &OriginCaller, right: &OriginCaller) -> Option<Ordering> {
		if left == right {
			return Some(Ordering::Equal)
		}

		match (left, right) {
			// Root is greater than anything.
			(OriginCaller::system(frame_system::RawOrigin::Root), _) => Some(Ordering::Greater),
			// For every other origin we don't care, as they are not used for `ScheduleOrigin`.
			_ => None,
		}
	}
}

impl pallet_scheduler::Config for Runtime {
	type RuntimeOrigin = RuntimeOrigin;
	type RuntimeEvent = RuntimeEvent;
	type PalletsOrigin = OriginCaller;
	type RuntimeCall = RuntimeCall;
	type MaximumWeight = MaximumSchedulerWeight;
	// The goal of having ScheduleOrigin include AuctionAdmin is to allow the auctions track of
	// OpenGov to schedule periodic auctions.
	type ScheduleOrigin = EitherOf<EnsureRoot<AccountId>, AuctionAdmin>;
	type MaxScheduledPerBlock = MaxScheduledPerBlock;
	type WeightInfo = weights::pallet_scheduler::WeightInfo<Runtime>;
	type OriginPrivilegeCmp = OriginPrivilegeCmp;
	type Preimages = Preimage;
}

parameter_types! {
	pub const PreimageHoldReason: RuntimeHoldReason = RuntimeHoldReason::Preimage(pallet_preimage::HoldReason::Preimage);
}

impl pallet_preimage::Config for Runtime {
	type WeightInfo = weights::pallet_preimage::WeightInfo<Runtime>;
	type RuntimeEvent = RuntimeEvent;
	type Currency = Balances;
	type ManagerOrigin = EnsureRoot<AccountId>;
	type Consideration = HoldConsideration<
		AccountId,
		Balances,
		PreimageHoldReason,
		LinearStoragePrice<
			dynamic_params::storage::BaseDeposit,
			dynamic_params::storage::ByteDeposit,
			Balance,
		>,
	>;
}

parameter_types! {
	pub const ExpectedBlockTime: Moment = MILLISECS_PER_BLOCK;
	pub ReportLongevity: u64 = EpochDurationInBlocks::get() as u64 * 10;
}

impl pallet_babe::Config for Runtime {
	type EpochDuration = EpochDurationInBlocks;
	type ExpectedBlockTime = ExpectedBlockTime;
	// session module is the trigger
	type EpochChangeTrigger = pallet_babe::ExternalTrigger;
	type DisabledValidators = Session;
	type WeightInfo = ();
	type MaxAuthorities = MaxAuthorities;
	type MaxNominators = ConstU32<0>;
	type KeyOwnerProof = sp_session::MembershipProof;
	type EquivocationReportSystem =
		pallet_babe::EquivocationReportSystem<Self, Offences, Historical, ReportLongevity>;
}

parameter_types! {
	pub const IndexDeposit: Balance = 100 * CENTS;
}

impl pallet_indices::Config for Runtime {
	type AccountIndex = AccountIndex;
	type Currency = Balances;
	type Deposit = IndexDeposit;
	type RuntimeEvent = RuntimeEvent;
	type WeightInfo = weights::pallet_indices::WeightInfo<Runtime>;
}

parameter_types! {
	pub const ExistentialDeposit: Balance = EXISTENTIAL_DEPOSIT;
	pub const MaxLocks: u32 = 50;
	pub const MaxReserves: u32 = 50;
}

impl pallet_balances::Config for Runtime {
	type Balance = Balance;
	type DustRemoval = ();
	type RuntimeEvent = RuntimeEvent;
	type ExistentialDeposit = ExistentialDeposit;
	type AccountStore = System;
	type MaxLocks = MaxLocks;
	type MaxReserves = MaxReserves;
	type ReserveIdentifier = [u8; 8];
	type WeightInfo = weights::pallet_balances::WeightInfo<Runtime>;
	type FreezeIdentifier = ();
	type MaxFreezes = ConstU32<1>;
	type RuntimeHoldReason = RuntimeHoldReason;
	type RuntimeFreezeReason = RuntimeFreezeReason;
	type MaxHolds = ConstU32<3>;
}

parameter_types! {
	pub const TransactionByteFee: Balance = 10 * MILLICENTS;
	/// This value increases the priority of `Operational` transactions by adding
	/// a "virtual tip" that's equal to the `OperationalFeeMultiplier * final_fee`.
	pub const OperationalFeeMultiplier: u8 = 5;
}

impl pallet_transaction_payment::Config for Runtime {
	type RuntimeEvent = RuntimeEvent;
	type OnChargeTransaction = CurrencyAdapter<Balances, ToAuthor<Runtime>>;
	type OperationalFeeMultiplier = OperationalFeeMultiplier;
	type WeightToFee = WeightToFee;
	type LengthToFee = ConstantMultiplier<Balance, TransactionByteFee>;
	type FeeMultiplierUpdate = SlowAdjustingFeeUpdate<Self>;
}

parameter_types! {
	pub const MinimumPeriod: u64 = SLOT_DURATION / 2;
}
impl pallet_timestamp::Config for Runtime {
	type Moment = u64;
	type OnTimestampSet = Babe;
	type MinimumPeriod = MinimumPeriod;
	type WeightInfo = weights::pallet_timestamp::WeightInfo<Runtime>;
}

impl pallet_authorship::Config for Runtime {
	type FindAuthor = pallet_session::FindAccountFromAuthorIndex<Self, Babe>;
	type EventHandler = ();
}

#[derive(Clone, Debug, PartialEq, Eq, Encode, Decode)]
pub struct OldSessionKeys {
	pub grandpa: <Grandpa as BoundToRuntimeAppPublic>::Public,
	pub babe: <Babe as BoundToRuntimeAppPublic>::Public,
	pub im_online: pallet_im_online::sr25519::AuthorityId,
	pub para_validator: <Initializer as BoundToRuntimeAppPublic>::Public,
	pub para_assignment: <ParaSessionInfo as BoundToRuntimeAppPublic>::Public,
	pub authority_discovery: <AuthorityDiscovery as BoundToRuntimeAppPublic>::Public,
	pub beefy: <Beefy as BoundToRuntimeAppPublic>::Public,
}

impl OpaqueKeys for OldSessionKeys {
	type KeyTypeIdProviders = ();
	fn key_ids() -> &'static [KeyTypeId] {
		&[
			<<Grandpa as BoundToRuntimeAppPublic>::Public>::ID,
			<<Babe as BoundToRuntimeAppPublic>::Public>::ID,
			sp_core::crypto::key_types::IM_ONLINE,
			<<Initializer as BoundToRuntimeAppPublic>::Public>::ID,
			<<ParaSessionInfo as BoundToRuntimeAppPublic>::Public>::ID,
			<<AuthorityDiscovery as BoundToRuntimeAppPublic>::Public>::ID,
			<<Beefy as BoundToRuntimeAppPublic>::Public>::ID,
		]
	}
	fn get_raw(&self, i: KeyTypeId) -> &[u8] {
		match i {
			<<Grandpa as BoundToRuntimeAppPublic>::Public>::ID => self.grandpa.as_ref(),
			<<Babe as BoundToRuntimeAppPublic>::Public>::ID => self.babe.as_ref(),
			sp_core::crypto::key_types::IM_ONLINE => self.im_online.as_ref(),
			<<Initializer as BoundToRuntimeAppPublic>::Public>::ID => self.para_validator.as_ref(),
			<<ParaSessionInfo as BoundToRuntimeAppPublic>::Public>::ID =>
				self.para_assignment.as_ref(),
			<<AuthorityDiscovery as BoundToRuntimeAppPublic>::Public>::ID =>
				self.authority_discovery.as_ref(),
			<<Beefy as BoundToRuntimeAppPublic>::Public>::ID => self.beefy.as_ref(),
			_ => &[],
		}
	}
}

impl_opaque_keys! {
	pub struct SessionKeys {
		pub grandpa: Grandpa,
		pub babe: Babe,
		pub para_validator: Initializer,
		pub para_assignment: ParaSessionInfo,
		pub authority_discovery: AuthorityDiscovery,
		pub beefy: Beefy,
	}
}

// remove this when removing `OldSessionKeys`
fn transform_session_keys(_val: AccountId, old: OldSessionKeys) -> SessionKeys {
	SessionKeys {
		grandpa: old.grandpa,
		babe: old.babe,
		para_validator: old.para_validator,
		para_assignment: old.para_assignment,
		authority_discovery: old.authority_discovery,
		beefy: old.beefy,
	}
}

/// Special `ValidatorIdOf` implementation that is just returning the input as result.
pub struct ValidatorIdOf;
impl sp_runtime::traits::Convert<AccountId, Option<AccountId>> for ValidatorIdOf {
	fn convert(a: AccountId) -> Option<AccountId> {
		Some(a)
	}
}

impl pallet_session::Config for Runtime {
	type RuntimeEvent = RuntimeEvent;
	type ValidatorId = AccountId;
	type ValidatorIdOf = ValidatorIdOf;
	type ShouldEndSession = Babe;
	type NextSessionRotation = Babe;
	type SessionManager = pallet_session::historical::NoteHistoricalRoot<Self, ValidatorManager>;
	type SessionHandler = <SessionKeys as OpaqueKeys>::KeyTypeIdProviders;
	type Keys = SessionKeys;
	type WeightInfo = weights::pallet_session::WeightInfo<Runtime>;
}

pub struct FullIdentificationOf;
impl sp_runtime::traits::Convert<AccountId, Option<()>> for FullIdentificationOf {
	fn convert(_: AccountId) -> Option<()> {
		Some(Default::default())
	}
}

impl pallet_session::historical::Config for Runtime {
	type FullIdentification = ();
	type FullIdentificationOf = FullIdentificationOf;
}

parameter_types! {
	pub const SessionsPerEra: SessionIndex = 6;
	pub const BondingDuration: sp_staking::EraIndex = 28;
}

parameter_types! {
	pub const ProposalBond: Permill = Permill::from_percent(5);
	pub const ProposalBondMinimum: Balance = 2000 * CENTS;
	pub const ProposalBondMaximum: Balance = 1 * GRAND;
	pub const SpendPeriod: BlockNumber = 6 * DAYS;
	pub const Burn: Permill = Permill::from_perthousand(2);
	pub const TreasuryPalletId: PalletId = PalletId(*b"py/trsry");
	pub const PayoutSpendPeriod: BlockNumber = 30 * DAYS;
	// The asset's interior location for the paying account. This is the Treasury
	// pallet instance (which sits at index 18).
	pub TreasuryInteriorLocation: InteriorLocation = PalletInstance(18).into();

	pub const TipCountdown: BlockNumber = 1 * DAYS;
	pub const TipFindersFee: Percent = Percent::from_percent(20);
	pub const TipReportDepositBase: Balance = 100 * CENTS;
	pub const DataDepositPerByte: Balance = 1 * CENTS;
	pub const MaxApprovals: u32 = 100;
	pub const MaxAuthorities: u32 = 100_000;
	pub const MaxKeys: u32 = 10_000;
	pub const MaxPeerInHeartbeats: u32 = 10_000;
	pub const MaxBalance: Balance = Balance::max_value();
}

impl pallet_treasury::Config for Runtime {
	type PalletId = TreasuryPalletId;
	type Currency = Balances;
	type ApproveOrigin = EitherOfDiverse<EnsureRoot<AccountId>, Treasurer>;
	type RejectOrigin = EitherOfDiverse<EnsureRoot<AccountId>, Treasurer>;
	type RuntimeEvent = RuntimeEvent;
	type OnSlash = Treasury;
	type ProposalBond = ProposalBond;
	type ProposalBondMinimum = ProposalBondMinimum;
	type ProposalBondMaximum = ProposalBondMaximum;
	type SpendPeriod = SpendPeriod;
	type Burn = Burn;
	type BurnDestination = Society;
	type MaxApprovals = MaxApprovals;
	type WeightInfo = weights::pallet_treasury::WeightInfo<Runtime>;
	type SpendFunds = Bounties;
	type SpendOrigin = TreasurySpender;
	type AssetKind = VersionedLocatableAsset;
	type Beneficiary = VersionedLocation;
	type BeneficiaryLookup = IdentityLookup<Self::Beneficiary>;
	type Paymaster = PayOverXcm<
		TreasuryInteriorLocation,
		crate::xcm_config::XcmRouter,
		crate::XcmPallet,
		ConstU32<{ 6 * HOURS }>,
		Self::Beneficiary,
		Self::AssetKind,
		LocatableAssetConverter,
		VersionedLocationConverter,
	>;
	type BalanceConverter = AssetRate;
	type PayoutPeriod = PayoutSpendPeriod;
	#[cfg(feature = "runtime-benchmarks")]
	type BenchmarkHelper = runtime_common::impls::benchmarks::TreasuryArguments;
}

parameter_types! {
	pub const BountyDepositBase: Balance = 100 * CENTS;
	pub const BountyDepositPayoutDelay: BlockNumber = 4 * DAYS;
	pub const BountyUpdatePeriod: BlockNumber = 90 * DAYS;
	pub const MaximumReasonLength: u32 = 16384;
	pub const CuratorDepositMultiplier: Permill = Permill::from_percent(50);
	pub const CuratorDepositMin: Balance = 10 * CENTS;
	pub const CuratorDepositMax: Balance = 500 * CENTS;
	pub const BountyValueMinimum: Balance = 200 * CENTS;
}

impl pallet_bounties::Config for Runtime {
	type BountyDepositBase = BountyDepositBase;
	type BountyDepositPayoutDelay = BountyDepositPayoutDelay;
	type BountyUpdatePeriod = BountyUpdatePeriod;
	type CuratorDepositMultiplier = CuratorDepositMultiplier;
	type CuratorDepositMin = CuratorDepositMin;
	type CuratorDepositMax = CuratorDepositMax;
	type BountyValueMinimum = BountyValueMinimum;
	type ChildBountyManager = ChildBounties;
	type DataDepositPerByte = DataDepositPerByte;
	type RuntimeEvent = RuntimeEvent;
	type MaximumReasonLength = MaximumReasonLength;
	type WeightInfo = weights::pallet_bounties::WeightInfo<Runtime>;
}

parameter_types! {
	pub const MaxActiveChildBountyCount: u32 = 100;
	pub ChildBountyValueMinimum: Balance = BountyValueMinimum::get() / 10;
}

impl pallet_child_bounties::Config for Runtime {
	type RuntimeEvent = RuntimeEvent;
	type MaxActiveChildBountyCount = MaxActiveChildBountyCount;
	type ChildBountyValueMinimum = ChildBountyValueMinimum;
	type WeightInfo = weights::pallet_child_bounties::WeightInfo<Runtime>;
}

impl pallet_offences::Config for Runtime {
	type RuntimeEvent = RuntimeEvent;
	type IdentificationTuple = pallet_session::historical::IdentificationTuple<Self>;
	type OnOffenceHandler = ();
}

impl pallet_authority_discovery::Config for Runtime {
	type MaxAuthorities = MaxAuthorities;
}

parameter_types! {
	pub const MaxSetIdSessionEntries: u32 = BondingDuration::get() * SessionsPerEra::get();
}

impl pallet_grandpa::Config for Runtime {
	type RuntimeEvent = RuntimeEvent;
	type WeightInfo = ();
	type MaxAuthorities = MaxAuthorities;
	type MaxNominators = ConstU32<0>;
	type MaxSetIdSessionEntries = MaxSetIdSessionEntries;
	type KeyOwnerProof = sp_session::MembershipProof;
	type EquivocationReportSystem =
		pallet_grandpa::EquivocationReportSystem<Self, Offences, Historical, ReportLongevity>;
}

/// Submits a transaction with the node's public and signature type. Adheres to the signed extension
/// format of the chain.
impl<LocalCall> frame_system::offchain::CreateSignedTransaction<LocalCall> for Runtime
where
	RuntimeCall: From<LocalCall>,
{
	fn create_transaction<C: frame_system::offchain::AppCrypto<Self::Public, Self::Signature>>(
		call: RuntimeCall,
		public: <Signature as Verify>::Signer,
		account: AccountId,
		nonce: <Runtime as frame_system::Config>::Nonce,
	) -> Option<(RuntimeCall, <UncheckedExtrinsic as ExtrinsicT>::SignaturePayload)> {
		use sp_runtime::traits::StaticLookup;
		// take the biggest period possible.
		let period =
			BlockHashCount::get().checked_next_power_of_two().map(|c| c / 2).unwrap_or(2) as u64;

		let current_block = System::block_number()
			.saturated_into::<u64>()
			// The `System::block_number` is initialized with `n+1`,
			// so the actual block number is `n`.
			.saturating_sub(1);
		let tip = 0;
		let extra: SignedExtra = (
			frame_system::CheckNonZeroSender::<Runtime>::new(),
			frame_system::CheckSpecVersion::<Runtime>::new(),
			frame_system::CheckTxVersion::<Runtime>::new(),
			frame_system::CheckGenesis::<Runtime>::new(),
			frame_system::CheckMortality::<Runtime>::from(generic::Era::mortal(
				period,
				current_block,
			)),
			frame_system::CheckNonce::<Runtime>::from(nonce),
			frame_system::CheckWeight::<Runtime>::new(),
			pallet_transaction_payment::ChargeTransactionPayment::<Runtime>::from(tip),
		);
		let raw_payload = SignedPayload::new(call, extra)
			.map_err(|e| {
				log::warn!("Unable to create signed payload: {:?}", e);
			})
			.ok()?;
		let signature = raw_payload.using_encoded(|payload| C::sign(payload, public))?;
		let (call, extra, _) = raw_payload.deconstruct();
		let address = <Runtime as frame_system::Config>::Lookup::unlookup(account);
		Some((call, (address, signature, extra)))
	}
}

impl frame_system::offchain::SigningTypes for Runtime {
	type Public = <Signature as Verify>::Signer;
	type Signature = Signature;
}

impl<C> frame_system::offchain::SendTransactionTypes<C> for Runtime
where
	RuntimeCall: From<C>,
{
	type Extrinsic = UncheckedExtrinsic;
	type OverarchingCall = RuntimeCall;
}

parameter_types! {
	pub Prefix: &'static [u8] = b"Pay ROCs to the Rococo account:";
}

impl claims::Config for Runtime {
	type RuntimeEvent = RuntimeEvent;
	type VestingSchedule = Vesting;
	type Prefix = Prefix;
	type MoveClaimOrigin = EnsureRoot<AccountId>;
	type WeightInfo = weights::runtime_common_claims::WeightInfo<Runtime>;
}

parameter_types! {
	// Minimum 100 bytes/ROC deposited (1 CENT/byte)
	pub const BasicDeposit: Balance = 1000 * CENTS;       // 258 bytes on-chain
	pub const ByteDeposit: Balance = deposit(0, 1);
	pub const SubAccountDeposit: Balance = 200 * CENTS;   // 53 bytes on-chain
	pub const MaxSubAccounts: u32 = 100;
	pub const MaxAdditionalFields: u32 = 100;
	pub const MaxRegistrars: u32 = 20;
}

impl pallet_identity::Config for Runtime {
	type RuntimeEvent = RuntimeEvent;
	type Currency = Balances;
	type BasicDeposit = BasicDeposit;
	type ByteDeposit = ByteDeposit;
	type SubAccountDeposit = SubAccountDeposit;
	type MaxSubAccounts = MaxSubAccounts;
	type IdentityInformation = IdentityInfo<MaxAdditionalFields>;
	type MaxRegistrars = MaxRegistrars;
	type Slashed = Treasury;
	type ForceOrigin = EitherOf<EnsureRoot<Self::AccountId>, GeneralAdmin>;
	type RegistrarOrigin = EitherOf<EnsureRoot<Self::AccountId>, GeneralAdmin>;
	type OffchainSignature = Signature;
	type SigningPublicKey = <Signature as Verify>::Signer;
	type UsernameAuthorityOrigin = EnsureRoot<Self::AccountId>;
	type PendingUsernameExpiration = ConstU32<{ 7 * DAYS }>;
	type MaxSuffixLength = ConstU32<7>;
	type MaxUsernameLength = ConstU32<32>;
	type WeightInfo = weights::pallet_identity::WeightInfo<Runtime>;
}

impl pallet_utility::Config for Runtime {
	type RuntimeEvent = RuntimeEvent;
	type RuntimeCall = RuntimeCall;
	type PalletsOrigin = OriginCaller;
	type WeightInfo = weights::pallet_utility::WeightInfo<Runtime>;
}

parameter_types! {
	// One storage item; key size is 32; value is size 4+4+16+32 bytes = 56 bytes.
	pub const DepositBase: Balance = deposit(1, 88);
	// Additional storage item size of 32 bytes.
	pub const DepositFactor: Balance = deposit(0, 32);
	pub const MaxSignatories: u32 = 100;
}

impl pallet_multisig::Config for Runtime {
	type RuntimeEvent = RuntimeEvent;
	type RuntimeCall = RuntimeCall;
	type Currency = Balances;
	type DepositBase = DepositBase;
	type DepositFactor = DepositFactor;
	type MaxSignatories = MaxSignatories;
	type WeightInfo = weights::pallet_multisig::WeightInfo<Runtime>;
}

parameter_types! {
	pub const ConfigDepositBase: Balance = 500 * CENTS;
	pub const FriendDepositFactor: Balance = 50 * CENTS;
	pub const MaxFriends: u16 = 9;
	pub const RecoveryDeposit: Balance = 500 * CENTS;
}

impl pallet_recovery::Config for Runtime {
	type RuntimeEvent = RuntimeEvent;
	type WeightInfo = ();
	type RuntimeCall = RuntimeCall;
	type Currency = Balances;
	type ConfigDepositBase = ConfigDepositBase;
	type FriendDepositFactor = FriendDepositFactor;
	type MaxFriends = MaxFriends;
	type RecoveryDeposit = RecoveryDeposit;
}

parameter_types! {
	pub const SocietyPalletId: PalletId = PalletId(*b"py/socie");
}

impl pallet_society::Config for Runtime {
	type RuntimeEvent = RuntimeEvent;
	type Currency = Balances;
	type Randomness = pallet_babe::RandomnessFromOneEpochAgo<Runtime>;
	type GraceStrikes = ConstU32<1>;
	type PeriodSpend = ConstU128<{ 50_000 * CENTS }>;
	type VotingPeriod = ConstU32<{ 5 * DAYS }>;
	type ClaimPeriod = ConstU32<{ 2 * DAYS }>;
	type MaxLockDuration = ConstU32<{ 36 * 30 * DAYS }>;
	type FounderSetOrigin = EnsureRoot<AccountId>;
	type ChallengePeriod = ConstU32<{ 7 * DAYS }>;
	type MaxPayouts = ConstU32<8>;
	type MaxBids = ConstU32<512>;
	type PalletId = SocietyPalletId;
	type WeightInfo = ();
}

parameter_types! {
	pub const MinVestedTransfer: Balance = 100 * CENTS;
	pub UnvestedFundsAllowedWithdrawReasons: WithdrawReasons =
		WithdrawReasons::except(WithdrawReasons::TRANSFER | WithdrawReasons::RESERVE);
}

impl pallet_vesting::Config for Runtime {
	type RuntimeEvent = RuntimeEvent;
	type Currency = Balances;
	type BlockNumberToBalance = ConvertInto;
	type MinVestedTransfer = MinVestedTransfer;
	type WeightInfo = weights::pallet_vesting::WeightInfo<Runtime>;
	type UnvestedFundsAllowedWithdrawReasons = UnvestedFundsAllowedWithdrawReasons;
	type BlockNumberProvider = System;
	const MAX_VESTING_SCHEDULES: u32 = 28;
}

parameter_types! {
	// One storage item; key size 32, value size 8; .
	pub const ProxyDepositBase: Balance = deposit(1, 8);
	// Additional storage item size of 33 bytes.
	pub const ProxyDepositFactor: Balance = deposit(0, 33);
	pub const MaxProxies: u16 = 32;
	pub const AnnouncementDepositBase: Balance = deposit(1, 8);
	pub const AnnouncementDepositFactor: Balance = deposit(0, 66);
	pub const MaxPending: u16 = 32;
}

/// The type used to represent the kinds of proxying allowed.
#[derive(
	Copy,
	Clone,
	Eq,
	PartialEq,
	Ord,
	PartialOrd,
	Encode,
	Decode,
	RuntimeDebug,
	MaxEncodedLen,
	TypeInfo,
)]
pub enum ProxyType {
	Any,
	NonTransfer,
	Governance,
	IdentityJudgement,
	CancelProxy,
	Auction,
	Society,
	OnDemandOrdering,
}
impl Default for ProxyType {
	fn default() -> Self {
		Self::Any
	}
}
impl InstanceFilter<RuntimeCall> for ProxyType {
	fn filter(&self, c: &RuntimeCall) -> bool {
		match self {
			ProxyType::Any => true,
			ProxyType::NonTransfer => matches!(
				c,
				RuntimeCall::System(..) |
				RuntimeCall::Babe(..) |
				RuntimeCall::Timestamp(..) |
				RuntimeCall::Indices(pallet_indices::Call::claim {..}) |
				RuntimeCall::Indices(pallet_indices::Call::free {..}) |
				RuntimeCall::Indices(pallet_indices::Call::freeze {..}) |
				// Specifically omitting Indices `transfer`, `force_transfer`
				// Specifically omitting the entire Balances pallet
				RuntimeCall::Session(..) |
				RuntimeCall::Grandpa(..) |
				RuntimeCall::Treasury(..) |
				RuntimeCall::Bounties(..) |
				RuntimeCall::ChildBounties(..) |
				RuntimeCall::ConvictionVoting(..) |
				RuntimeCall::Referenda(..) |
				RuntimeCall::FellowshipCollective(..) |
				RuntimeCall::FellowshipReferenda(..) |
				RuntimeCall::Whitelist(..) |
				RuntimeCall::Claims(..) |
				RuntimeCall::Utility(..) |
				RuntimeCall::Identity(..) |
				RuntimeCall::Society(..) |
				RuntimeCall::Recovery(pallet_recovery::Call::as_recovered {..}) |
				RuntimeCall::Recovery(pallet_recovery::Call::vouch_recovery {..}) |
				RuntimeCall::Recovery(pallet_recovery::Call::claim_recovery {..}) |
				RuntimeCall::Recovery(pallet_recovery::Call::close_recovery {..}) |
				RuntimeCall::Recovery(pallet_recovery::Call::remove_recovery {..}) |
				RuntimeCall::Recovery(pallet_recovery::Call::cancel_recovered {..}) |
				// Specifically omitting Recovery `create_recovery`, `initiate_recovery`
				RuntimeCall::Vesting(pallet_vesting::Call::vest {..}) |
				RuntimeCall::Vesting(pallet_vesting::Call::vest_other {..}) |
				// Specifically omitting Vesting `vested_transfer`, and `force_vested_transfer`
				RuntimeCall::Scheduler(..) |
				RuntimeCall::Proxy(..) |
				RuntimeCall::Multisig(..) |
				RuntimeCall::Nis(..) |
				RuntimeCall::Registrar(paras_registrar::Call::register {..}) |
				RuntimeCall::Registrar(paras_registrar::Call::deregister {..}) |
				// Specifically omitting Registrar `swap`
				RuntimeCall::Registrar(paras_registrar::Call::reserve {..}) |
				RuntimeCall::Crowdloan(..) |
				RuntimeCall::Slots(..) |
				RuntimeCall::Auctions(..) // Specifically omitting the entire XCM Pallet
			),
			ProxyType::Governance => matches!(
				c,
				RuntimeCall::Bounties(..) |
					RuntimeCall::Utility(..) |
					RuntimeCall::ChildBounties(..) |
					// OpenGov calls
					RuntimeCall::ConvictionVoting(..) |
					RuntimeCall::Referenda(..) |
					RuntimeCall::FellowshipCollective(..) |
					RuntimeCall::FellowshipReferenda(..) |
					RuntimeCall::Whitelist(..)
			),
			ProxyType::IdentityJudgement => matches!(
				c,
				RuntimeCall::Identity(pallet_identity::Call::provide_judgement { .. }) |
					RuntimeCall::Utility(..)
			),
			ProxyType::CancelProxy => {
				matches!(c, RuntimeCall::Proxy(pallet_proxy::Call::reject_announcement { .. }))
			},
			ProxyType::Auction => matches!(
				c,
				RuntimeCall::Auctions { .. } |
					RuntimeCall::Crowdloan { .. } |
					RuntimeCall::Registrar { .. } |
					RuntimeCall::Multisig(..) |
					RuntimeCall::Slots { .. }
			),
			ProxyType::Society => matches!(c, RuntimeCall::Society(..)),
			ProxyType::OnDemandOrdering => matches!(c, RuntimeCall::OnDemandAssignmentProvider(..)),
		}
	}
	fn is_superset(&self, o: &Self) -> bool {
		match (self, o) {
			(x, y) if x == y => true,
			(ProxyType::Any, _) => true,
			(_, ProxyType::Any) => false,
			(ProxyType::NonTransfer, _) => true,
			_ => false,
		}
	}
}

impl pallet_proxy::Config for Runtime {
	type RuntimeEvent = RuntimeEvent;
	type RuntimeCall = RuntimeCall;
	type Currency = Balances;
	type ProxyType = ProxyType;
	type ProxyDepositBase = ProxyDepositBase;
	type ProxyDepositFactor = ProxyDepositFactor;
	type MaxProxies = MaxProxies;
	type WeightInfo = weights::pallet_proxy::WeightInfo<Runtime>;
	type MaxPending = MaxPending;
	type CallHasher = BlakeTwo256;
	type AnnouncementDepositBase = AnnouncementDepositBase;
	type AnnouncementDepositFactor = AnnouncementDepositFactor;
}

impl parachains_origin::Config for Runtime {}

impl parachains_configuration::Config for Runtime {
	type WeightInfo = weights::runtime_parachains_configuration::WeightInfo<Runtime>;
}

impl parachains_shared::Config for Runtime {
	type DisabledValidators = Session;
}

impl parachains_session_info::Config for Runtime {
	type ValidatorSet = Historical;
}

/// Special `RewardValidators` that does nothing ;)
pub struct RewardValidators;
impl runtime_parachains::inclusion::RewardValidators for RewardValidators {
	fn reward_backing(_: impl IntoIterator<Item = ValidatorIndex>) {}
	fn reward_bitfields(_: impl IntoIterator<Item = ValidatorIndex>) {}
}

impl parachains_inclusion::Config for Runtime {
	type RuntimeEvent = RuntimeEvent;
	type DisputesHandler = ParasDisputes;
	type RewardValidators = RewardValidators;
	type MessageQueue = MessageQueue;
	type WeightInfo = weights::runtime_parachains_inclusion::WeightInfo<Runtime>;
}

parameter_types! {
	pub const ParasUnsignedPriority: TransactionPriority = TransactionPriority::max_value();
}

impl parachains_paras::Config for Runtime {
	type RuntimeEvent = RuntimeEvent;
	type WeightInfo = weights::runtime_parachains_paras::WeightInfo<Runtime>;
	type UnsignedPriority = ParasUnsignedPriority;
	type QueueFootprinter = ParaInclusion;
	type NextSessionRotation = Babe;
	type OnNewHead = Registrar;
	type AssignCoretime = CoretimeAssignmentProvider;
}

parameter_types! {
	/// Amount of weight that can be spent per block to service messages.
	///
	/// # WARNING
	///
	/// This is not a good value for para-chains since the `Scheduler` already uses up to 80% block weight.
	pub MessageQueueServiceWeight: Weight = Perbill::from_percent(20) * BlockWeights::get().max_block;
	pub const MessageQueueHeapSize: u32 = 32 * 1024;
	pub const MessageQueueMaxStale: u32 = 96;
}

/// Message processor to handle any messages that were enqueued into the `MessageQueue` pallet.
pub struct MessageProcessor;
impl ProcessMessage for MessageProcessor {
	type Origin = AggregateMessageOrigin;

	fn process_message(
		message: &[u8],
		origin: Self::Origin,
		meter: &mut WeightMeter,
		id: &mut [u8; 32],
	) -> Result<bool, ProcessMessageError> {
		let para = match origin {
			AggregateMessageOrigin::Ump(UmpQueueId::Para(para)) => para,
		};
		xcm_builder::ProcessXcmMessage::<
			Junction,
			xcm_executor::XcmExecutor<xcm_config::XcmConfig>,
			RuntimeCall,
		>::process_message(message, Junction::Parachain(para.into()), meter, id)
	}
}

impl pallet_message_queue::Config for Runtime {
	type RuntimeEvent = RuntimeEvent;
	type Size = u32;
	type HeapSize = MessageQueueHeapSize;
	type MaxStale = MessageQueueMaxStale;
	type ServiceWeight = MessageQueueServiceWeight;
	#[cfg(not(feature = "runtime-benchmarks"))]
	type MessageProcessor = MessageProcessor;
	#[cfg(feature = "runtime-benchmarks")]
	type MessageProcessor =
		pallet_message_queue::mock_helpers::NoopMessageProcessor<AggregateMessageOrigin>;
	type QueueChangeHandler = ParaInclusion;
	type QueuePausedQuery = ();
	type WeightInfo = weights::pallet_message_queue::WeightInfo<Runtime>;
}

impl parachains_dmp::Config for Runtime {}

impl parachains_hrmp::Config for Runtime {
	type RuntimeOrigin = RuntimeOrigin;
	type RuntimeEvent = RuntimeEvent;
	type ChannelManager = EnsureRoot<AccountId>;
	type Currency = Balances;
	type WeightInfo = weights::runtime_parachains_hrmp::WeightInfo<Runtime>;
}

impl parachains_paras_inherent::Config for Runtime {
	type WeightInfo = weights::runtime_parachains_paras_inherent::WeightInfo<Runtime>;
}

impl parachains_scheduler::Config for Runtime {
	// If you change this, make sure the `Assignment` type of the new provider is binary compatible,
	// otherwise provide a migration.
	type AssignmentProvider = CoretimeAssignmentProvider;
}

parameter_types! {
	pub const BrokerId: u32 = BROKER_ID;
}

impl coretime::Config for Runtime {
	type RuntimeOrigin = RuntimeOrigin;
	type RuntimeEvent = RuntimeEvent;
	type Currency = Balances;
	type BrokerId = BrokerId;
	type WeightInfo = weights::runtime_parachains_coretime::WeightInfo<Runtime>;
	type SendXcm = crate::xcm_config::XcmRouter;
}

parameter_types! {
	pub const OnDemandTrafficDefaultValue: FixedU128 = FixedU128::from_u32(1);
}

impl parachains_assigner_on_demand::Config for Runtime {
	type RuntimeEvent = RuntimeEvent;
	type Currency = Balances;
	type TrafficDefaultValue = OnDemandTrafficDefaultValue;
	type WeightInfo = weights::runtime_parachains_assigner_on_demand::WeightInfo<Runtime>;
}

impl parachains_assigner_parachains::Config for Runtime {}

impl parachains_assigner_coretime::Config for Runtime {}

impl parachains_initializer::Config for Runtime {
	type Randomness = pallet_babe::RandomnessFromOneEpochAgo<Runtime>;
	type ForceOrigin = EnsureRoot<AccountId>;
	type WeightInfo = weights::runtime_parachains_initializer::WeightInfo<Runtime>;
	type CoretimeOnNewSession = Coretime;
}

impl parachains_disputes::Config for Runtime {
	type RuntimeEvent = RuntimeEvent;
	type RewardValidators = ();
	type SlashingHandler = parachains_slashing::SlashValidatorsForDisputes<ParasSlashing>;
	type WeightInfo = weights::runtime_parachains_disputes::WeightInfo<Runtime>;
}

impl parachains_slashing::Config for Runtime {
	type KeyOwnerProofSystem = Historical;
	type KeyOwnerProof =
		<Self::KeyOwnerProofSystem as KeyOwnerProofSystem<(KeyTypeId, ValidatorId)>>::Proof;
	type KeyOwnerIdentification = <Self::KeyOwnerProofSystem as KeyOwnerProofSystem<(
		KeyTypeId,
		ValidatorId,
	)>>::IdentificationTuple;
	type HandleReports = parachains_slashing::SlashingReportHandler<
		Self::KeyOwnerIdentification,
		Offences,
		ReportLongevity,
	>;
	type WeightInfo = parachains_slashing::TestWeightInfo;
	type BenchmarkingConfig = parachains_slashing::BenchConfig<200>;
}

parameter_types! {
	pub const ParaDeposit: Balance = 40 * UNITS;
}

impl paras_registrar::Config for Runtime {
	type RuntimeOrigin = RuntimeOrigin;
	type RuntimeEvent = RuntimeEvent;
	type Currency = Balances;
	type OnSwap = (Crowdloan, Slots);
	type ParaDeposit = ParaDeposit;
	type DataDepositPerByte = DataDepositPerByte;
	type WeightInfo = weights::runtime_common_paras_registrar::WeightInfo<Runtime>;
}

parameter_types! {
	pub LeasePeriod: BlockNumber = prod_or_fast!(1 * DAYS, 1 * DAYS, "ROC_LEASE_PERIOD");
}

impl slots::Config for Runtime {
	type RuntimeEvent = RuntimeEvent;
	type Currency = Balances;
	type Registrar = Registrar;
	type LeasePeriod = LeasePeriod;
	type LeaseOffset = ();
	type ForceOrigin = EitherOf<EnsureRoot<Self::AccountId>, LeaseAdmin>;
	type WeightInfo = weights::runtime_common_slots::WeightInfo<Runtime>;
}

parameter_types! {
	pub const CrowdloanId: PalletId = PalletId(*b"py/cfund");
	pub const SubmissionDeposit: Balance = 3 * GRAND;
	pub const MinContribution: Balance = 3_000 * CENTS;
	pub const RemoveKeysLimit: u32 = 1000;
	// Allow 32 bytes for an additional memo to a crowdloan.
	pub const MaxMemoLength: u8 = 32;
}

impl crowdloan::Config for Runtime {
	type RuntimeEvent = RuntimeEvent;
	type PalletId = CrowdloanId;
	type SubmissionDeposit = SubmissionDeposit;
	type MinContribution = MinContribution;
	type RemoveKeysLimit = RemoveKeysLimit;
	type Registrar = Registrar;
	type Auctioneer = Auctions;
	type MaxMemoLength = MaxMemoLength;
	type WeightInfo = weights::runtime_common_crowdloan::WeightInfo<Runtime>;
}

parameter_types! {
	// The average auction is 7 days long, so this will be 70% for ending period.
	// 5 Days = 72000 Blocks @ 6 sec per block
	pub const EndingPeriod: BlockNumber = 5 * DAYS;
	// ~ 1000 samples per day -> ~ 20 blocks per sample -> 2 minute samples
	pub const SampleLength: BlockNumber = 2 * MINUTES;
}

impl auctions::Config for Runtime {
	type RuntimeEvent = RuntimeEvent;
	type Leaser = Slots;
	type Registrar = Registrar;
	type EndingPeriod = EndingPeriod;
	type SampleLength = SampleLength;
	type Randomness = pallet_babe::RandomnessFromOneEpochAgo<Runtime>;
	type InitiateOrigin = EitherOf<EnsureRoot<Self::AccountId>, AuctionAdmin>;
	type WeightInfo = weights::runtime_common_auctions::WeightInfo<Runtime>;
}

impl identity_migrator::Config for Runtime {
	type RuntimeEvent = RuntimeEvent;
	type Reaper = EnsureSigned<AccountId>;
	type ReapIdentityHandler = ToParachainIdentityReaper<Runtime, Self::AccountId>;
	type WeightInfo = weights::runtime_common_identity_migrator::WeightInfo<Runtime>;
}

type NisCounterpartInstance = pallet_balances::Instance2;
impl pallet_balances::Config<NisCounterpartInstance> for Runtime {
	type Balance = Balance;
	type DustRemoval = ();
	type RuntimeEvent = RuntimeEvent;
	type ExistentialDeposit = ConstU128<10_000_000_000>; // One RTC cent
	type AccountStore = StorageMapShim<
		pallet_balances::Account<Runtime, NisCounterpartInstance>,
		AccountId,
		pallet_balances::AccountData<u128>,
	>;
	type MaxLocks = ConstU32<4>;
	type MaxReserves = ConstU32<4>;
	type ReserveIdentifier = [u8; 8];
	type WeightInfo = weights::pallet_balances_nis_counterpart_balances::WeightInfo<Runtime>;
	type RuntimeHoldReason = RuntimeHoldReason;
	type RuntimeFreezeReason = RuntimeFreezeReason;
	type FreezeIdentifier = ();
	type MaxHolds = ConstU32<3>;
	type MaxFreezes = ConstU32<1>;
}

parameter_types! {
	pub const NisBasePeriod: BlockNumber = 30 * DAYS;
	pub const NisMinBid: Balance = 100 * UNITS;
	pub NisMinReceipt: Perquintill = Perquintill::from_rational(1u64, 10_000_000u64);
	pub const NisIntakePeriod: BlockNumber = 5 * MINUTES;
	pub NisMaxIntakeWeight: Weight = MAXIMUM_BLOCK_WEIGHT / 10;
	pub const NisThawThrottle: (Perquintill, BlockNumber) = (Perquintill::from_percent(25), 5);
	pub const NisPalletId: PalletId = PalletId(*b"py/nis  ");
}

impl pallet_nis::Config for Runtime {
	type WeightInfo = weights::pallet_nis::WeightInfo<Runtime>;
	type RuntimeEvent = RuntimeEvent;
	type Currency = Balances;
	type CurrencyBalance = Balance;
	type FundOrigin = frame_system::EnsureSigned<AccountId>;
	type Counterpart = NisCounterpartBalances;
	type CounterpartAmount = WithMaximumOf<ConstU128<21_000_000_000_000_000_000u128>>;
	type Deficit = (); // Mint
	type IgnoredIssuance = ();
	type Target = dynamic_params::nis::NisTarget;
	type PalletId = NisPalletId;
	type QueueCount = ConstU32<300>;
	type MaxQueueLen = ConstU32<1000>;
	type FifoQueueLen = ConstU32<250>;
	type BasePeriod = NisBasePeriod;
	type MinBid = NisMinBid;
	type MinReceipt = NisMinReceipt;
	type IntakePeriod = NisIntakePeriod;
	type MaxIntakeWeight = NisMaxIntakeWeight;
	type ThawThrottle = NisThawThrottle;
	type RuntimeHoldReason = RuntimeHoldReason;
}

parameter_types! {
	pub BeefySetIdSessionEntries: u32 = BondingDuration::get() * SessionsPerEra::get();
}

impl pallet_beefy::Config for Runtime {
	type BeefyId = BeefyId;
	type MaxAuthorities = MaxAuthorities;
	type MaxNominators = ConstU32<0>;
	type MaxSetIdSessionEntries = BeefySetIdSessionEntries;
	type OnNewValidatorSet = MmrLeaf;
	type WeightInfo = ();
	type KeyOwnerProof = <Historical as KeyOwnerProofSystem<(KeyTypeId, BeefyId)>>::Proof;
	type EquivocationReportSystem =
		pallet_beefy::EquivocationReportSystem<Self, Offences, Historical, ReportLongevity>;
}

/// MMR helper types.
mod mmr {
	use super::Runtime;
	pub use pallet_mmr::primitives::*;

	pub type Leaf = <<Runtime as pallet_mmr::Config>::LeafData as LeafDataProvider>::LeafData;
	pub type Hashing = <Runtime as pallet_mmr::Config>::Hashing;
	pub type Hash = <Hashing as sp_runtime::traits::Hash>::Output;
}

impl pallet_mmr::Config for Runtime {
	const INDEXING_PREFIX: &'static [u8] = mmr::INDEXING_PREFIX;
	type Hashing = Keccak256;
	type OnNewRoot = pallet_beefy_mmr::DepositBeefyDigest<Runtime>;
	type WeightInfo = ();
	type LeafData = pallet_beefy_mmr::Pallet<Runtime>;
}

parameter_types! {
	pub LeafVersion: MmrLeafVersion = MmrLeafVersion::new(0, 0);
}

pub struct ParaHeadsRootProvider;
impl BeefyDataProvider<H256> for ParaHeadsRootProvider {
	fn extra_data() -> H256 {
		let mut para_heads: Vec<(u32, Vec<u8>)> = Paras::parachains()
			.into_iter()
			.filter_map(|id| Paras::para_head(&id).map(|head| (id.into(), head.0)))
			.collect();
		para_heads.sort();
		binary_merkle_tree::merkle_root::<mmr::Hashing, _>(
			para_heads.into_iter().map(|pair| pair.encode()),
		)
		.into()
	}
}

impl pallet_beefy_mmr::Config for Runtime {
	type LeafVersion = LeafVersion;
	type BeefyAuthorityToMerkleLeaf = pallet_beefy_mmr::BeefyEcdsaToEthereum;
	type LeafExtra = H256;
	type BeefyDataProvider = ParaHeadsRootProvider;
}

impl paras_sudo_wrapper::Config for Runtime {}

parameter_types! {
	pub const PermanentSlotLeasePeriodLength: u32 = 365;
	pub const TemporarySlotLeasePeriodLength: u32 = 5;
	pub const MaxTemporarySlotPerLeasePeriod: u32 = 5;
}

impl assigned_slots::Config for Runtime {
	type RuntimeEvent = RuntimeEvent;
	type AssignSlotOrigin = EnsureRoot<AccountId>;
	type Leaser = Slots;
	type PermanentSlotLeasePeriodLength = PermanentSlotLeasePeriodLength;
	type TemporarySlotLeasePeriodLength = TemporarySlotLeasePeriodLength;
	type MaxTemporarySlotPerLeasePeriod = MaxTemporarySlotPerLeasePeriod;
	type WeightInfo = weights::runtime_common_assigned_slots::WeightInfo<Runtime>;
}

impl validator_manager::Config for Runtime {
	type RuntimeEvent = RuntimeEvent;
	type PrivilegedOrigin = EnsureRoot<AccountId>;
}

impl pallet_sudo::Config for Runtime {
	type RuntimeEvent = RuntimeEvent;
	type RuntimeCall = RuntimeCall;
	type WeightInfo = weights::pallet_sudo::WeightInfo<Runtime>;
}

impl pallet_root_testing::Config for Runtime {
	type RuntimeEvent = RuntimeEvent;
}

impl pallet_asset_rate::Config for Runtime {
	type WeightInfo = weights::pallet_asset_rate::WeightInfo<Runtime>;
	type RuntimeEvent = RuntimeEvent;
	type CreateOrigin = EnsureRoot<AccountId>;
	type RemoveOrigin = EnsureRoot<AccountId>;
	type UpdateOrigin = EnsureRoot<AccountId>;
	type Currency = Balances;
	type AssetKind = <Runtime as pallet_treasury::Config>::AssetKind;
	#[cfg(feature = "runtime-benchmarks")]
	type BenchmarkHelper = runtime_common::impls::benchmarks::AssetRateArguments;
}

#[dynamic_params(RuntimeParameters)]
pub mod dynamic_params {
	use super::*;

	#[dynamic_pallet_params(pallet_parameters::Parameters::<Runtime>, Basic)]
	pub mod nis {
		#[codec(index = 0)]
		pub static NisTarget: Perquintill = Perquintill::zero();
	}

	#[dynamic_pallet_params(pallet_parameters::Parameters::<Runtime>, Basic)]
	pub mod storage {
		/// Configures the base deposit of storing some data.
		#[codec(index = 0)]
		pub static BaseDeposit: Balance = deposit(2, 64);

		/// Configures the per-byte deposit of storing some data.
		#[codec(index = 1)]
		pub static ByteDeposit: Balance = deposit(0, 1);
	}
}

impl pallet_parameters::Config for Runtime {
	type RuntimeEvent = RuntimeEvent;
	type AggregratedKeyValue = RuntimeParameters;
	type AdminOrigin = EnsureRootWithSuccess<AccountId, ConstBool<true>>;
	type WeightInfo = ();
}

construct_runtime! {
	pub enum Runtime
	{
		// Basic stuff; balances is uncallable initially.
		System: frame_system = 0,

		// Babe must be before session.
		Babe: pallet_babe = 1,

		Timestamp: pallet_timestamp = 2,
		Indices: pallet_indices = 3,
		Balances: pallet_balances = 4,
		TransactionPayment: pallet_transaction_payment = 33,

		// Consensus support.
		// Authorship must be before session in order to note author in the correct session and era.
		Authorship: pallet_authorship = 5,
		Offences: pallet_offences = 7,
		Historical: session_historical = 34,

		// BEEFY Bridges support.
		Beefy: pallet_beefy = 240,
		// MMR leaf construction must be before session in order to have leaf contents
		// refer to block<N-1> consistently. see substrate issue #11797 for details.
		Mmr: pallet_mmr = 241,
		MmrLeaf: pallet_beefy_mmr = 242,

		Session: pallet_session = 8,
		Grandpa: pallet_grandpa = 10,
		AuthorityDiscovery: pallet_authority_discovery = 12,

		// Governance stuff; uncallable initially.
		Treasury: pallet_treasury = 18,
		ConvictionVoting: pallet_conviction_voting = 20,
		Referenda: pallet_referenda = 21,
		//	pub type FellowshipCollectiveInstance = pallet_ranked_collective::Instance1;
		FellowshipCollective: pallet_ranked_collective::<Instance1> = 22,
		// pub type FellowshipReferendaInstance = pallet_referenda::Instance2;
		FellowshipReferenda: pallet_referenda::<Instance2> = 23,
		Origins: pallet_custom_origins = 43,
		Whitelist: pallet_whitelist = 44,
		// Claims. Usable initially.
		Claims: claims = 19,

		// Utility module.
		Utility: pallet_utility = 24,

		// Less simple identity module.
		Identity: pallet_identity = 25,

		// Society module.
		Society: pallet_society = 26,

		// Social recovery module.
		Recovery: pallet_recovery = 27,

		// Vesting. Usable initially, but removed once all vesting is finished.
		Vesting: pallet_vesting = 28,

		// System scheduler.
		Scheduler: pallet_scheduler = 29,

		// Proxy module. Late addition.
		Proxy: pallet_proxy = 30,

		// Multisig module. Late addition.
		Multisig: pallet_multisig = 31,

		// Preimage registrar.
		Preimage: pallet_preimage = 32,

		// Asset rate.
		AssetRate: pallet_asset_rate = 39,

		// Bounties modules.
		Bounties: pallet_bounties = 35,
		ChildBounties: pallet_child_bounties = 40,

		// NIS pallet.
		Nis: pallet_nis = 38,
		// pub type NisCounterpartInstance = pallet_balances::Instance2;
		NisCounterpartBalances: pallet_balances::<Instance2> = 45,

		// Parachains pallets. Start indices at 50 to leave room.
		ParachainsOrigin: parachains_origin = 50,
		Configuration: parachains_configuration = 51,
		ParasShared: parachains_shared = 52,
		ParaInclusion: parachains_inclusion = 53,
		ParaInherent: parachains_paras_inherent = 54,
		ParaScheduler: parachains_scheduler = 55,
		Paras: parachains_paras = 56,
		Initializer: parachains_initializer = 57,
		Dmp: parachains_dmp = 58,
		Hrmp: parachains_hrmp = 60,
		ParaSessionInfo: parachains_session_info = 61,
		ParasDisputes: parachains_disputes = 62,
		ParasSlashing: parachains_slashing = 63,
		MessageQueue: pallet_message_queue = 64,
		OnDemandAssignmentProvider: parachains_assigner_on_demand = 66,
		ParachainsAssignmentProvider: parachains_assigner_parachains = 67,
		CoretimeAssignmentProvider: parachains_assigner_coretime = 68,

		// Parachain Onboarding Pallets. Start indices at 70 to leave room.
		Registrar: paras_registrar = 70,
		Slots: slots = 71,
		Auctions: auctions = 72,
		Crowdloan: crowdloan = 73,
		Coretime: coretime = 74,

		// Pallet for sending XCM.
		XcmPallet: pallet_xcm = 99,

		// Pallet for migrating Identity to a parachain. To be removed post-migration.
		IdentityMigrator: identity_migrator = 248,

		ParasSudoWrapper: paras_sudo_wrapper = 250,
		AssignedSlots: assigned_slots = 251,

		// Validator Manager pallet.
		ValidatorManager: validator_manager = 252,

		Parameters: pallet_parameters::{Pallet, Call, Storage, Event<T>} = 253,

		// State trie migration pallet, only temporary.
		StateTrieMigration: pallet_state_trie_migration = 254,

		// Root testing pallet.
		RootTesting: pallet_root_testing = 249,

		// Sudo.
<<<<<<< HEAD
		Sudo: pallet_sudo::{Pallet, Call, Storage, Event<T>, Config<T>} = 255,

=======
		Sudo: pallet_sudo = 255,
>>>>>>> 5c79ed37
	}
}

/// The address format for describing accounts.
pub type Address = sp_runtime::MultiAddress<AccountId, ()>;
/// Block header type as expected by this runtime.
pub type Header = generic::Header<BlockNumber, BlakeTwo256>;
/// Block type as expected by this runtime.
pub type Block = generic::Block<Header, UncheckedExtrinsic>;
/// A Block signed with a Justification
pub type SignedBlock = generic::SignedBlock<Block>;
/// `BlockId` type as expected by this runtime.
pub type BlockId = generic::BlockId<Block>;
/// The `SignedExtension` to the basic transaction logic.
pub type SignedExtra = (
	frame_system::CheckNonZeroSender<Runtime>,
	frame_system::CheckSpecVersion<Runtime>,
	frame_system::CheckTxVersion<Runtime>,
	frame_system::CheckGenesis<Runtime>,
	frame_system::CheckMortality<Runtime>,
	frame_system::CheckNonce<Runtime>,
	frame_system::CheckWeight<Runtime>,
	pallet_transaction_payment::ChargeTransactionPayment<Runtime>,
);

/// Unchecked extrinsic type as expected by this runtime.
pub type UncheckedExtrinsic =
	generic::UncheckedExtrinsic<Address, RuntimeCall, Signature, SignedExtra>;

/// All migrations that will run on the next runtime upgrade.
///
/// This contains the combined migrations of the last 10 releases. It allows to skip runtime
/// upgrades in case governance decides to do so. THE ORDER IS IMPORTANT.
pub type Migrations = migrations::Unreleased;

/// The runtime migrations per release.
#[allow(deprecated, missing_docs)]
pub mod migrations {
	use super::*;

	use frame_support::traits::LockIdentifier;
	use frame_system::pallet_prelude::BlockNumberFor;
	#[cfg(feature = "try-runtime")]
	use sp_core::crypto::ByteArray;

	pub struct GetLegacyLeaseImpl;
	impl coretime::migration::GetLegacyLease<BlockNumber> for GetLegacyLeaseImpl {
		fn get_parachain_lease_in_blocks(para: ParaId) -> Option<BlockNumber> {
			let now = frame_system::Pallet::<Runtime>::block_number();
			let lease = slots::Pallet::<Runtime>::lease(para);
			if lease.is_empty() {
				return None
			}
			// Lease not yet started, ignore:
			if lease.iter().any(Option::is_none) {
				return None
			}
			let (index, _) =
				<slots::Pallet<Runtime> as Leaser<BlockNumber>>::lease_period_index(now)?;
			Some(index.saturating_add(lease.len() as u32).saturating_mul(LeasePeriod::get()))
		}
	}

	parameter_types! {
		pub const DemocracyPalletName: &'static str = "Democracy";
		pub const CouncilPalletName: &'static str = "Council";
		pub const TechnicalCommitteePalletName: &'static str = "TechnicalCommittee";
		pub const PhragmenElectionPalletName: &'static str = "PhragmenElection";
		pub const TechnicalMembershipPalletName: &'static str = "TechnicalMembership";
		pub const TipsPalletName: &'static str = "Tips";
		pub const ImOnlinePalletName: &'static str = "ImOnline";
		pub const PhragmenElectionPalletId: LockIdentifier = *b"phrelect";
	}

	// Special Config for Gov V1 pallets, allowing us to run migrations for them without
	// implementing their configs on [`Runtime`].
	pub struct UnlockConfig;
	impl pallet_democracy::migrations::unlock_and_unreserve_all_funds::UnlockConfig for UnlockConfig {
		type Currency = Balances;
		type MaxVotes = ConstU32<100>;
		type MaxDeposits = ConstU32<100>;
		type AccountId = AccountId;
		type BlockNumber = BlockNumberFor<Runtime>;
		type DbWeight = <Runtime as frame_system::Config>::DbWeight;
		type PalletName = DemocracyPalletName;
	}
	impl pallet_elections_phragmen::migrations::unlock_and_unreserve_all_funds::UnlockConfig
		for UnlockConfig
	{
		type Currency = Balances;
		type MaxVotesPerVoter = ConstU32<16>;
		type PalletId = PhragmenElectionPalletId;
		type AccountId = AccountId;
		type DbWeight = <Runtime as frame_system::Config>::DbWeight;
		type PalletName = PhragmenElectionPalletName;
	}
	impl pallet_tips::migrations::unreserve_deposits::UnlockConfig<()> for UnlockConfig {
		type Currency = Balances;
		type Hash = Hash;
		type DataDepositPerByte = DataDepositPerByte;
		type TipReportDepositBase = TipReportDepositBase;
		type AccountId = AccountId;
		type BlockNumber = BlockNumberFor<Runtime>;
		type DbWeight = <Runtime as frame_system::Config>::DbWeight;
		type PalletName = TipsPalletName;
	}

	/// Upgrade Session keys to exclude `ImOnline` key.
	/// When this is removed, should also remove `OldSessionKeys`.
	pub struct UpgradeSessionKeys;
	const UPGRADE_SESSION_KEYS_FROM_SPEC: u32 = 104000;

	impl frame_support::traits::OnRuntimeUpgrade for UpgradeSessionKeys {
		#[cfg(feature = "try-runtime")]
		fn pre_upgrade() -> Result<sp_std::vec::Vec<u8>, sp_runtime::TryRuntimeError> {
			if System::last_runtime_upgrade_spec_version() > UPGRADE_SESSION_KEYS_FROM_SPEC {
				log::warn!(target: "runtime::session_keys", "Skipping session keys migration pre-upgrade check due to spec version (already applied?)");
				return Ok(Vec::new())
			}

			log::info!(target: "runtime::session_keys", "Collecting pre-upgrade session keys state");
			let key_ids = SessionKeys::key_ids();
			frame_support::ensure!(
				key_ids.into_iter().find(|&k| *k == sp_core::crypto::key_types::IM_ONLINE) == None,
				"New session keys contain the ImOnline key that should have been removed",
			);
			let storage_key = pallet_session::QueuedKeys::<Runtime>::hashed_key();
			let mut state: Vec<u8> = Vec::new();
			frame_support::storage::unhashed::get::<Vec<(ValidatorId, OldSessionKeys)>>(
				&storage_key,
			)
			.ok_or::<sp_runtime::TryRuntimeError>("Queued keys are not available".into())?
			.into_iter()
			.for_each(|(id, keys)| {
				state.extend_from_slice(id.as_slice());
				for key_id in key_ids {
					state.extend_from_slice(keys.get_raw(*key_id));
				}
			});
			frame_support::ensure!(state.len() > 0, "Queued keys are not empty before upgrade");
			Ok(state)
		}

		fn on_runtime_upgrade() -> Weight {
			if System::last_runtime_upgrade_spec_version() > UPGRADE_SESSION_KEYS_FROM_SPEC {
				log::info!("Skipping session keys upgrade: already applied");
				return <Runtime as frame_system::Config>::DbWeight::get().reads(1)
			}
			log::trace!("Upgrading session keys");
			Session::upgrade_keys::<OldSessionKeys, _>(transform_session_keys);
			Perbill::from_percent(50) * BlockWeights::get().max_block
		}

		#[cfg(feature = "try-runtime")]
		fn post_upgrade(
			old_state: sp_std::vec::Vec<u8>,
		) -> Result<(), sp_runtime::TryRuntimeError> {
			if System::last_runtime_upgrade_spec_version() > UPGRADE_SESSION_KEYS_FROM_SPEC {
				log::warn!(target: "runtime::session_keys", "Skipping session keys migration post-upgrade check due to spec version (already applied?)");
				return Ok(())
			}

			let key_ids = SessionKeys::key_ids();
			let mut new_state: Vec<u8> = Vec::new();
			pallet_session::QueuedKeys::<Runtime>::get().into_iter().for_each(|(id, keys)| {
				new_state.extend_from_slice(id.as_slice());
				for key_id in key_ids {
					new_state.extend_from_slice(keys.get_raw(*key_id));
				}
			});
			frame_support::ensure!(new_state.len() > 0, "Queued keys are not empty after upgrade");
			frame_support::ensure!(
				old_state == new_state,
				"Pre-upgrade and post-upgrade keys do not match!"
			);
			log::info!(target: "runtime::session_keys", "Session keys migrated successfully");
			Ok(())
		}
	}

	// We don't have a limit in the Relay Chain.
	const IDENTITY_MIGRATION_KEY_LIMIT: u64 = u64::MAX;

	/// Unreleased migrations. Add new ones here:
	pub type Unreleased = (
		pallet_society::migrations::MigrateToV2<Runtime, (), ()>,
		parachains_configuration::migration::v7::MigrateToV7<Runtime>,
		assigned_slots::migration::v1::MigrateToV1<Runtime>,
		parachains_scheduler::migration::MigrateV1ToV2<Runtime>,
		parachains_configuration::migration::v8::MigrateToV8<Runtime>,
		parachains_configuration::migration::v9::MigrateToV9<Runtime>,
		paras_registrar::migration::MigrateToV1<Runtime, ()>,
		pallet_referenda::migration::v1::MigrateV0ToV1<Runtime, ()>,
		pallet_referenda::migration::v1::MigrateV0ToV1<Runtime, pallet_referenda::Instance2>,

		// Unlock & unreserve Gov1 funds

		pallet_elections_phragmen::migrations::unlock_and_unreserve_all_funds::UnlockAndUnreserveAllFunds<UnlockConfig>,
		pallet_democracy::migrations::unlock_and_unreserve_all_funds::UnlockAndUnreserveAllFunds<UnlockConfig>,
		pallet_tips::migrations::unreserve_deposits::UnreserveDeposits<UnlockConfig, ()>,

		// Delete all Gov v1 pallet storage key/values.

		frame_support::migrations::RemovePallet<DemocracyPalletName, <Runtime as frame_system::Config>::DbWeight>,
		frame_support::migrations::RemovePallet<CouncilPalletName, <Runtime as frame_system::Config>::DbWeight>,
		frame_support::migrations::RemovePallet<TechnicalCommitteePalletName, <Runtime as frame_system::Config>::DbWeight>,
		frame_support::migrations::RemovePallet<PhragmenElectionPalletName, <Runtime as frame_system::Config>::DbWeight>,
		frame_support::migrations::RemovePallet<TechnicalMembershipPalletName, <Runtime as frame_system::Config>::DbWeight>,
		frame_support::migrations::RemovePallet<TipsPalletName, <Runtime as frame_system::Config>::DbWeight>,

		pallet_grandpa::migrations::MigrateV4ToV5<Runtime>,
		parachains_configuration::migration::v10::MigrateToV10<Runtime>,

		// Upgrade `SessionKeys` to exclude `ImOnline`
		UpgradeSessionKeys,

		// Remove `im-online` pallet on-chain storage
		frame_support::migrations::RemovePallet<ImOnlinePalletName, <Runtime as frame_system::Config>::DbWeight>,

		// Migrate Identity pallet for Usernames
		pallet_identity::migration::versioned::V0ToV1<Runtime, IDENTITY_MIGRATION_KEY_LIMIT>,
		parachains_configuration::migration::v11::MigrateToV11<Runtime>,
		// This needs to come after the `parachains_configuration` above as we are reading the configuration.
		coretime::migration::MigrateToCoretime<Runtime, crate::xcm_config::XcmRouter, GetLegacyLeaseImpl>,
	);
}

/// Executive: handles dispatch to the various modules.
pub type Executive = frame_executive::Executive<
	Runtime,
	Block,
	frame_system::ChainContext<Runtime>,
	Runtime,
	AllPalletsWithSystem,
	Migrations,
>;
/// The payload being signed in transactions.
pub type SignedPayload = generic::SignedPayload<RuntimeCall, SignedExtra>;

parameter_types! {
	// The deposit configuration for the singed migration. Specially if you want to allow any signed account to do the migration (see `SignedFilter`, these deposits should be high)
	pub const MigrationSignedDepositPerItem: Balance = 1 * CENTS;
	pub const MigrationSignedDepositBase: Balance = 20 * CENTS * 100;
	pub const MigrationMaxKeyLen: u32 = 512;
}

impl pallet_state_trie_migration::Config for Runtime {
	type RuntimeEvent = RuntimeEvent;
	type Currency = Balances;
	type RuntimeHoldReason = RuntimeHoldReason;
	type SignedDepositPerItem = MigrationSignedDepositPerItem;
	type SignedDepositBase = MigrationSignedDepositBase;
	type ControlOrigin = EnsureRoot<AccountId>;
	// specific account for the migration, can trigger the signed migrations.
	type SignedFilter = frame_system::EnsureSignedBy<MigController, AccountId>;

	// Use same weights as substrate ones.
	type WeightInfo = pallet_state_trie_migration::weights::SubstrateWeight<Runtime>;
	type MaxKeyLen = MigrationMaxKeyLen;
}

frame_support::ord_parameter_types! {
	pub const MigController: AccountId = AccountId::from(hex_literal::hex!("52bc71c1eca5353749542dfdf0af97bf764f9c2f44e860cd485f1cd86400f649"));
}

#[cfg(feature = "runtime-benchmarks")]
mod benches {
	frame_benchmarking::define_benchmarks!(
		// Polkadot
		// NOTE: Make sure to prefix these with `runtime_common::` so
		// the that path resolves correctly in the generated file.
		[runtime_common::assigned_slots, AssignedSlots]
		[runtime_common::auctions, Auctions]
		[runtime_common::coretime, Coretime]
		[runtime_common::crowdloan, Crowdloan]
		[runtime_common::claims, Claims]
		[runtime_common::identity_migrator, IdentityMigrator]
		[runtime_common::slots, Slots]
		[runtime_common::paras_registrar, Registrar]
		[runtime_parachains::configuration, Configuration]
		[runtime_parachains::hrmp, Hrmp]
		[runtime_parachains::disputes, ParasDisputes]
		[runtime_parachains::inclusion, ParaInclusion]
		[runtime_parachains::initializer, Initializer]
		[runtime_parachains::paras_inherent, ParaInherent]
		[runtime_parachains::paras, Paras]
		[runtime_parachains::assigner_on_demand, OnDemandAssignmentProvider]
		// Substrate
		[pallet_balances, Balances]
		[pallet_balances, NisCounterpartBalances]
		[frame_benchmarking::baseline, Baseline::<Runtime>]
		[pallet_bounties, Bounties]
		[pallet_child_bounties, ChildBounties]
		[pallet_conviction_voting, ConvictionVoting]
		[pallet_nis, Nis]
		[pallet_identity, Identity]
		[pallet_indices, Indices]
		[pallet_message_queue, MessageQueue]
		[pallet_multisig, Multisig]
		[pallet_preimage, Preimage]
		[pallet_proxy, Proxy]
		[pallet_ranked_collective, FellowshipCollective]
		[pallet_recovery, Recovery]
		[pallet_referenda, Referenda]
		[pallet_referenda, FellowshipReferenda]
		[pallet_scheduler, Scheduler]
		[pallet_sudo, Sudo]
		[frame_system, SystemBench::<Runtime>]
		[pallet_timestamp, Timestamp]
		[pallet_treasury, Treasury]
		[pallet_utility, Utility]
		[pallet_vesting, Vesting]
		[pallet_asset_rate, AssetRate]
		[pallet_whitelist, Whitelist]
		// XCM
		[pallet_xcm, PalletXcmExtrinsicsBenchmark::<Runtime>]
		[pallet_xcm_benchmarks::fungible, pallet_xcm_benchmarks::fungible::Pallet::<Runtime>]
		[pallet_xcm_benchmarks::generic, pallet_xcm_benchmarks::generic::Pallet::<Runtime>]
	);
}

sp_api::impl_runtime_apis! {
	impl sp_api::Core<Block> for Runtime {
		fn version() -> RuntimeVersion {
			VERSION
		}

		fn execute_block(block: Block) {
			Executive::execute_block(block);
		}

		fn initialize_block(header: &<Block as BlockT>::Header) {
			Executive::initialize_block(header)
		}
	}

	impl sp_api::Metadata<Block> for Runtime {
		fn metadata() -> OpaqueMetadata {
			OpaqueMetadata::new(Runtime::metadata().into())
		}

		fn metadata_at_version(version: u32) -> Option<OpaqueMetadata> {
			Runtime::metadata_at_version(version)
		}

		fn metadata_versions() -> sp_std::vec::Vec<u32> {
			Runtime::metadata_versions()
		}
	}

	impl block_builder_api::BlockBuilder<Block> for Runtime {
		fn apply_extrinsic(extrinsic: <Block as BlockT>::Extrinsic) -> ApplyExtrinsicResult {
			Executive::apply_extrinsic(extrinsic)
		}

		fn finalize_block() -> <Block as BlockT>::Header {
			Executive::finalize_block()
		}

		fn inherent_extrinsics(data: inherents::InherentData) -> Vec<<Block as BlockT>::Extrinsic> {
			data.create_extrinsics()
		}

		fn check_inherents(
			block: Block,
			data: inherents::InherentData,
		) -> inherents::CheckInherentsResult {
			data.check_extrinsics(&block)
		}
	}

	impl tx_pool_api::runtime_api::TaggedTransactionQueue<Block> for Runtime {
		fn validate_transaction(
			source: TransactionSource,
			tx: <Block as BlockT>::Extrinsic,
			block_hash: <Block as BlockT>::Hash,
		) -> TransactionValidity {
			Executive::validate_transaction(source, tx, block_hash)
		}
	}

	impl offchain_primitives::OffchainWorkerApi<Block> for Runtime {
		fn offchain_worker(header: &<Block as BlockT>::Header) {
			Executive::offchain_worker(header)
		}
	}

	#[api_version(10)]
	impl primitives::runtime_api::ParachainHost<Block> for Runtime {
		fn validators() -> Vec<ValidatorId> {
			parachains_runtime_api_impl::validators::<Runtime>()
		}

		fn validator_groups() -> (Vec<Vec<ValidatorIndex>>, GroupRotationInfo<BlockNumber>) {
			parachains_runtime_api_impl::validator_groups::<Runtime>()
		}

		fn availability_cores() -> Vec<CoreState<Hash, BlockNumber>> {
			parachains_runtime_api_impl::availability_cores::<Runtime>()
		}

		fn persisted_validation_data(para_id: ParaId, assumption: OccupiedCoreAssumption)
			-> Option<PersistedValidationData<Hash, BlockNumber>> {
			parachains_runtime_api_impl::persisted_validation_data::<Runtime>(para_id, assumption)
		}

		fn assumed_validation_data(
			para_id: ParaId,
			expected_persisted_validation_data_hash: Hash,
		) -> Option<(PersistedValidationData<Hash, BlockNumber>, ValidationCodeHash)> {
			parachains_runtime_api_impl::assumed_validation_data::<Runtime>(
				para_id,
				expected_persisted_validation_data_hash,
			)
		}

		fn check_validation_outputs(
			para_id: ParaId,
			outputs: primitives::CandidateCommitments,
		) -> bool {
			parachains_runtime_api_impl::check_validation_outputs::<Runtime>(para_id, outputs)
		}

		fn session_index_for_child() -> SessionIndex {
			parachains_runtime_api_impl::session_index_for_child::<Runtime>()
		}

		fn validation_code(para_id: ParaId, assumption: OccupiedCoreAssumption)
			-> Option<ValidationCode> {
			parachains_runtime_api_impl::validation_code::<Runtime>(para_id, assumption)
		}

		fn candidate_pending_availability(para_id: ParaId) -> Option<CommittedCandidateReceipt<Hash>> {
			parachains_runtime_api_impl::candidate_pending_availability::<Runtime>(para_id)
		}

		fn candidate_events() -> Vec<CandidateEvent<Hash>> {
			parachains_runtime_api_impl::candidate_events::<Runtime, _>(|ev| {
				match ev {
					RuntimeEvent::ParaInclusion(ev) => {
						Some(ev)
					}
					_ => None,
				}
			})
		}

		fn session_info(index: SessionIndex) -> Option<SessionInfo> {
			parachains_runtime_api_impl::session_info::<Runtime>(index)
		}

		fn session_executor_params(session_index: SessionIndex) -> Option<ExecutorParams> {
			parachains_runtime_api_impl::session_executor_params::<Runtime>(session_index)
		}

		fn dmq_contents(recipient: ParaId) -> Vec<InboundDownwardMessage<BlockNumber>> {
			parachains_runtime_api_impl::dmq_contents::<Runtime>(recipient)
		}

		fn inbound_hrmp_channels_contents(
			recipient: ParaId
		) -> BTreeMap<ParaId, Vec<InboundHrmpMessage<BlockNumber>>> {
			parachains_runtime_api_impl::inbound_hrmp_channels_contents::<Runtime>(recipient)
		}

		fn validation_code_by_hash(hash: ValidationCodeHash) -> Option<ValidationCode> {
			parachains_runtime_api_impl::validation_code_by_hash::<Runtime>(hash)
		}

		fn on_chain_votes() -> Option<ScrapedOnChainVotes<Hash>> {
			parachains_runtime_api_impl::on_chain_votes::<Runtime>()
		}

		fn submit_pvf_check_statement(
			stmt: primitives::PvfCheckStatement,
			signature: primitives::ValidatorSignature
		) {
			parachains_runtime_api_impl::submit_pvf_check_statement::<Runtime>(stmt, signature)
		}

		fn pvfs_require_precheck() -> Vec<ValidationCodeHash> {
			parachains_runtime_api_impl::pvfs_require_precheck::<Runtime>()
		}

		fn validation_code_hash(para_id: ParaId, assumption: OccupiedCoreAssumption)
			-> Option<ValidationCodeHash>
		{
			parachains_runtime_api_impl::validation_code_hash::<Runtime>(para_id, assumption)
		}

		fn disputes() -> Vec<(SessionIndex, CandidateHash, DisputeState<BlockNumber>)> {
			parachains_runtime_api_impl::get_session_disputes::<Runtime>()
		}

		fn unapplied_slashes(
		) -> Vec<(SessionIndex, CandidateHash, slashing::PendingSlashes)> {
			parachains_runtime_api_impl::unapplied_slashes::<Runtime>()
		}

		fn key_ownership_proof(
			validator_id: ValidatorId,
		) -> Option<slashing::OpaqueKeyOwnershipProof> {
			use parity_scale_codec::Encode;

			Historical::prove((PARACHAIN_KEY_TYPE_ID, validator_id))
				.map(|p| p.encode())
				.map(slashing::OpaqueKeyOwnershipProof::new)
		}

		fn submit_report_dispute_lost(
			dispute_proof: slashing::DisputeProof,
			key_ownership_proof: slashing::OpaqueKeyOwnershipProof,
		) -> Option<()> {
			parachains_runtime_api_impl::submit_unsigned_slashing_report::<Runtime>(
				dispute_proof,
				key_ownership_proof,
			)
		}

		fn minimum_backing_votes() -> u32 {
			parachains_runtime_api_impl::minimum_backing_votes::<Runtime>()
		}

		fn para_backing_state(para_id: ParaId) -> Option<primitives::async_backing::BackingState> {
			parachains_runtime_api_impl::backing_state::<Runtime>(para_id)
		}

		fn async_backing_params() -> primitives::AsyncBackingParams {
			parachains_runtime_api_impl::async_backing_params::<Runtime>()
		}

		fn approval_voting_params() -> ApprovalVotingParams {
			parachains_staging_runtime_api_impl::approval_voting_params::<Runtime>()
		}

		fn disabled_validators() -> Vec<ValidatorIndex> {
			parachains_staging_runtime_api_impl::disabled_validators::<Runtime>()
		}

		fn node_features() -> NodeFeatures {
			parachains_staging_runtime_api_impl::node_features::<Runtime>()
		}
	}

	#[api_version(3)]
	impl beefy_primitives::BeefyApi<Block, BeefyId> for Runtime {
		fn beefy_genesis() -> Option<BlockNumber> {
			Beefy::genesis_block()
		}

		fn validator_set() -> Option<beefy_primitives::ValidatorSet<BeefyId>> {
			Beefy::validator_set()
		}

		fn submit_report_equivocation_unsigned_extrinsic(
			equivocation_proof: beefy_primitives::EquivocationProof<
				BlockNumber,
				BeefyId,
				BeefySignature,
			>,
			key_owner_proof: beefy_primitives::OpaqueKeyOwnershipProof,
		) -> Option<()> {
			let key_owner_proof = key_owner_proof.decode()?;

			Beefy::submit_unsigned_equivocation_report(
				equivocation_proof,
				key_owner_proof,
			)
		}

		fn generate_key_ownership_proof(
			_set_id: beefy_primitives::ValidatorSetId,
			authority_id: BeefyId,
		) -> Option<beefy_primitives::OpaqueKeyOwnershipProof> {
			use parity_scale_codec::Encode;

			Historical::prove((beefy_primitives::KEY_TYPE, authority_id))
				.map(|p| p.encode())
				.map(beefy_primitives::OpaqueKeyOwnershipProof::new)
		}
	}

	#[api_version(2)]
	impl mmr::MmrApi<Block, mmr::Hash, BlockNumber> for Runtime {
		fn mmr_root() -> Result<mmr::Hash, mmr::Error> {
			Ok(Mmr::mmr_root())
		}

		fn mmr_leaf_count() -> Result<mmr::LeafIndex, mmr::Error> {
			Ok(Mmr::mmr_leaves())
		}

		fn generate_proof(
			block_numbers: Vec<BlockNumber>,
			best_known_block_number: Option<BlockNumber>,
		) -> Result<(Vec<mmr::EncodableOpaqueLeaf>, mmr::Proof<mmr::Hash>), mmr::Error> {
			Mmr::generate_proof(block_numbers, best_known_block_number).map(
				|(leaves, proof)| {
					(
						leaves
							.into_iter()
							.map(|leaf| mmr::EncodableOpaqueLeaf::from_leaf(&leaf))
							.collect(),
						proof,
					)
				},
			)
		}

		fn verify_proof(leaves: Vec<mmr::EncodableOpaqueLeaf>, proof: mmr::Proof<mmr::Hash>)
			-> Result<(), mmr::Error>
		{
			let leaves = leaves.into_iter().map(|leaf|
				leaf.into_opaque_leaf()
				.try_decode()
				.ok_or(mmr::Error::Verify)).collect::<Result<Vec<mmr::Leaf>, mmr::Error>>()?;
			Mmr::verify_leaves(leaves, proof)
		}

		fn verify_proof_stateless(
			root: mmr::Hash,
			leaves: Vec<mmr::EncodableOpaqueLeaf>,
			proof: mmr::Proof<mmr::Hash>
		) -> Result<(), mmr::Error> {
			let nodes = leaves.into_iter().map(|leaf|mmr::DataOrHash::Data(leaf.into_opaque_leaf())).collect();
			pallet_mmr::verify_leaves_proof::<mmr::Hashing, _>(root, nodes, proof)
		}
	}

	impl fg_primitives::GrandpaApi<Block> for Runtime {
		fn grandpa_authorities() -> Vec<(GrandpaId, u64)> {
			Grandpa::grandpa_authorities()
		}

		fn current_set_id() -> fg_primitives::SetId {
			Grandpa::current_set_id()
		}

		fn submit_report_equivocation_unsigned_extrinsic(
			equivocation_proof: fg_primitives::EquivocationProof<
				<Block as BlockT>::Hash,
				sp_runtime::traits::NumberFor<Block>,
			>,
			key_owner_proof: fg_primitives::OpaqueKeyOwnershipProof,
		) -> Option<()> {
			let key_owner_proof = key_owner_proof.decode()?;

			Grandpa::submit_unsigned_equivocation_report(
				equivocation_proof,
				key_owner_proof,
			)
		}

		fn generate_key_ownership_proof(
			_set_id: fg_primitives::SetId,
			authority_id: fg_primitives::AuthorityId,
		) -> Option<fg_primitives::OpaqueKeyOwnershipProof> {
			use parity_scale_codec::Encode;

			Historical::prove((fg_primitives::KEY_TYPE, authority_id))
				.map(|p| p.encode())
				.map(fg_primitives::OpaqueKeyOwnershipProof::new)
		}
	}

	impl babe_primitives::BabeApi<Block> for Runtime {
		fn configuration() -> babe_primitives::BabeConfiguration {
			let epoch_config = Babe::epoch_config().unwrap_or(BABE_GENESIS_EPOCH_CONFIG);
			babe_primitives::BabeConfiguration {
				slot_duration: Babe::slot_duration(),
				epoch_length: EpochDurationInBlocks::get().into(),
				c: epoch_config.c,
				authorities: Babe::authorities().to_vec(),
				randomness: Babe::randomness(),
				allowed_slots: epoch_config.allowed_slots,
			}
		}

		fn current_epoch_start() -> babe_primitives::Slot {
			Babe::current_epoch_start()
		}

		fn current_epoch() -> babe_primitives::Epoch {
			Babe::current_epoch()
		}

		fn next_epoch() -> babe_primitives::Epoch {
			Babe::next_epoch()
		}

		fn generate_key_ownership_proof(
			_slot: babe_primitives::Slot,
			authority_id: babe_primitives::AuthorityId,
		) -> Option<babe_primitives::OpaqueKeyOwnershipProof> {
			use parity_scale_codec::Encode;

			Historical::prove((babe_primitives::KEY_TYPE, authority_id))
				.map(|p| p.encode())
				.map(babe_primitives::OpaqueKeyOwnershipProof::new)
		}

		fn submit_report_equivocation_unsigned_extrinsic(
			equivocation_proof: babe_primitives::EquivocationProof<<Block as BlockT>::Header>,
			key_owner_proof: babe_primitives::OpaqueKeyOwnershipProof,
		) -> Option<()> {
			let key_owner_proof = key_owner_proof.decode()?;

			Babe::submit_unsigned_equivocation_report(
				equivocation_proof,
				key_owner_proof,
			)
		}
	}

	impl authority_discovery_primitives::AuthorityDiscoveryApi<Block> for Runtime {
		fn authorities() -> Vec<AuthorityDiscoveryId> {
			parachains_runtime_api_impl::relevant_authority_ids::<Runtime>()
		}
	}

	impl sp_session::SessionKeys<Block> for Runtime {
		fn generate_session_keys(seed: Option<Vec<u8>>) -> Vec<u8> {
			SessionKeys::generate(seed)
		}

		fn decode_session_keys(
			encoded: Vec<u8>,
		) -> Option<Vec<(Vec<u8>, sp_core::crypto::KeyTypeId)>> {
			SessionKeys::decode_into_raw_public_keys(&encoded)
		}
	}

	impl frame_system_rpc_runtime_api::AccountNonceApi<Block, AccountId, Nonce> for Runtime {
		fn account_nonce(account: AccountId) -> Nonce {
			System::account_nonce(account)
		}
	}

	impl pallet_transaction_payment_rpc_runtime_api::TransactionPaymentApi<
		Block,
		Balance,
	> for Runtime {
		fn query_info(uxt: <Block as BlockT>::Extrinsic, len: u32) -> RuntimeDispatchInfo<Balance> {
			TransactionPayment::query_info(uxt, len)
		}
		fn query_fee_details(uxt: <Block as BlockT>::Extrinsic, len: u32) -> FeeDetails<Balance> {
			TransactionPayment::query_fee_details(uxt, len)
		}
		fn query_weight_to_fee(weight: Weight) -> Balance {
			TransactionPayment::weight_to_fee(weight)
		}
		fn query_length_to_fee(length: u32) -> Balance {
			TransactionPayment::length_to_fee(length)
		}
	}

	impl pallet_beefy_mmr::BeefyMmrApi<Block, Hash> for RuntimeApi {
		fn authority_set_proof() -> beefy_primitives::mmr::BeefyAuthoritySet<Hash> {
			MmrLeaf::authority_set_proof()
		}

		fn next_authority_set_proof() -> beefy_primitives::mmr::BeefyNextAuthoritySet<Hash> {
			MmrLeaf::next_authority_set_proof()
		}
	}

	#[cfg(feature = "try-runtime")]
	impl frame_try_runtime::TryRuntime<Block> for Runtime {
		fn on_runtime_upgrade(checks: frame_try_runtime::UpgradeCheckSelect) -> (Weight, Weight) {
			log::info!("try-runtime::on_runtime_upgrade rococo.");
			let weight = Executive::try_runtime_upgrade(checks).unwrap();
			(weight, BlockWeights::get().max_block)
		}

		fn execute_block(
			block: Block,
			state_root_check: bool,
			signature_check: bool,
			select: frame_try_runtime::TryStateSelect,
		) -> Weight {
			// NOTE: intentional unwrap: we don't want to propagate the error backwards, and want to
			// have a backtrace here.
			Executive::try_execute_block(block, state_root_check, signature_check, select).unwrap()
		}
	}

	#[cfg(feature = "runtime-benchmarks")]
	impl frame_benchmarking::Benchmark<Block> for Runtime {
		fn benchmark_metadata(extra: bool) -> (
			Vec<frame_benchmarking::BenchmarkList>,
			Vec<frame_support::traits::StorageInfo>,
		) {
			use frame_benchmarking::{Benchmarking, BenchmarkList};
			use frame_support::traits::StorageInfoTrait;

			use frame_system_benchmarking::Pallet as SystemBench;
			use frame_benchmarking::baseline::Pallet as Baseline;

			use pallet_xcm::benchmarking::Pallet as PalletXcmExtrinsicsBenchmark;

			let mut list = Vec::<BenchmarkList>::new();
			list_benchmarks!(list, extra);

			let storage_info = AllPalletsWithSystem::storage_info();
			return (list, storage_info)
		}

		fn dispatch_benchmark(
			config: frame_benchmarking::BenchmarkConfig,
		) -> Result<
			Vec<frame_benchmarking::BenchmarkBatch>,
			sp_runtime::RuntimeString,
		> {
			use frame_support::traits::WhitelistedStorageKeys;
			use frame_benchmarking::{Benchmarking, BenchmarkBatch, BenchmarkError};
			use frame_system_benchmarking::Pallet as SystemBench;
			use frame_benchmarking::baseline::Pallet as Baseline;
			use pallet_xcm::benchmarking::Pallet as PalletXcmExtrinsicsBenchmark;
			use sp_storage::TrackedStorageKey;
			use xcm::latest::prelude::*;
			use xcm_config::{
				AssetHub, LocalCheckAccount, LocationConverter, TokenLocation, XcmConfig,
			};

			parameter_types! {
				pub ExistentialDepositAsset: Option<Asset> = Some((
					TokenLocation::get(),
					ExistentialDeposit::get()
				).into());
				pub ToParachain: ParaId = rococo_runtime_constants::system_parachain::ASSET_HUB_ID.into();
			}

			impl frame_system_benchmarking::Config for Runtime {}
			impl frame_benchmarking::baseline::Config for Runtime {}
			impl pallet_xcm::benchmarking::Config for Runtime {
				fn reachable_dest() -> Option<Location> {
					Some(crate::xcm_config::AssetHub::get())
				}

				fn teleportable_asset_and_dest() -> Option<(Asset, Location)> {
					// Relay/native token can be teleported to/from AH.
					Some((
						Asset {
							fun: Fungible(EXISTENTIAL_DEPOSIT),
							id: AssetId(Here.into())
						},
						crate::xcm_config::AssetHub::get(),
					))
				}

				fn reserve_transferable_asset_and_dest() -> Option<(Asset, Location)> {
					// Relay can reserve transfer native token to some random parachain.
					Some((
						Asset {
							fun: Fungible(EXISTENTIAL_DEPOSIT),
							id: AssetId(Here.into())
						},
						Parachain(43211234).into(),
					))
				}

				fn set_up_complex_asset_transfer(
				) -> Option<(Assets, u32, Location, Box<dyn FnOnce()>)> {
					// Relay supports only native token, either reserve transfer it to non-system parachains,
					// or teleport it to system parachain. Use the teleport case for benchmarking as it's
					// slightly heavier.
					// Relay/native token can be teleported to/from AH.
					let native_location = Here.into();
					let dest = crate::xcm_config::AssetHub::get();
					pallet_xcm::benchmarking::helpers::native_teleport_as_asset_transfer::<Runtime>(
						native_location,
						dest
					)
				}
			}
			impl pallet_xcm_benchmarks::Config for Runtime {
				type XcmConfig = XcmConfig;
				type AccountIdConverter = LocationConverter;
				type DeliveryHelper = runtime_common::xcm_sender::ToParachainDeliveryHelper<
					XcmConfig,
					ExistentialDepositAsset,
					xcm_config::PriceForChildParachainDelivery,
					ToParachain,
					(),
				>;
				fn valid_destination() -> Result<Location, BenchmarkError> {
					Ok(AssetHub::get())
				}
				fn worst_case_holding(_depositable_count: u32) -> Assets {
					// Rococo only knows about ROC
					vec![Asset{
						id: AssetId(TokenLocation::get()),
						fun: Fungible(1_000_000 * UNITS),
					}].into()
				}
			}

			parameter_types! {
				pub TrustedTeleporter: Option<(Location, Asset)> = Some((
					AssetHub::get(),
					Asset { fun: Fungible(1 * UNITS), id: AssetId(TokenLocation::get()) },
				));
				pub TrustedReserve: Option<(Location, Asset)> = None;
			}

			impl pallet_xcm_benchmarks::fungible::Config for Runtime {
				type TransactAsset = Balances;

				type CheckedAccount = LocalCheckAccount;
				type TrustedTeleporter = TrustedTeleporter;
				type TrustedReserve = TrustedReserve;

				fn get_asset() -> Asset {
					Asset {
						id: AssetId(TokenLocation::get()),
						fun: Fungible(1 * UNITS),
					}
				}
			}

			impl pallet_xcm_benchmarks::generic::Config for Runtime {
				type TransactAsset = Balances;
				type RuntimeCall = RuntimeCall;

				fn worst_case_response() -> (u64, Response) {
					(0u64, Response::Version(Default::default()))
				}

				fn worst_case_asset_exchange() -> Result<(Assets, Assets), BenchmarkError> {
					// Rococo doesn't support asset exchanges
					Err(BenchmarkError::Skip)
				}

				fn universal_alias() -> Result<(Location, Junction), BenchmarkError> {
					// The XCM executor of Rococo doesn't have a configured `UniversalAliases`
					Err(BenchmarkError::Skip)
				}

				fn transact_origin_and_runtime_call() -> Result<(Location, RuntimeCall), BenchmarkError> {
					Ok((AssetHub::get(), frame_system::Call::remark_with_event { remark: vec![] }.into()))
				}

				fn subscribe_origin() -> Result<Location, BenchmarkError> {
					Ok(AssetHub::get())
				}

				fn claimable_asset() -> Result<(Location, Location, Assets), BenchmarkError> {
					let origin = AssetHub::get();
					let assets: Assets = (AssetId(TokenLocation::get()), 1_000 * UNITS).into();
					let ticket = Location { parents: 0, interior: Here };
					Ok((origin, ticket, assets))
				}

				fn fee_asset() -> Result<Asset, BenchmarkError> {
					Ok(Asset {
						id: AssetId(TokenLocation::get()),
						fun: Fungible(1_000_000 * UNITS),
					})
				}

				fn unlockable_asset() -> Result<(Location, Location, Asset), BenchmarkError> {
					// Rococo doesn't support asset locking
					Err(BenchmarkError::Skip)
				}

				fn export_message_origin_and_destination(
				) -> Result<(Location, NetworkId, InteriorLocation), BenchmarkError> {
					// Rococo doesn't support exporting messages
					Err(BenchmarkError::Skip)
				}

				fn alias_origin() -> Result<(Location, Location), BenchmarkError> {
					// The XCM executor of Rococo doesn't have a configured `Aliasers`
					Err(BenchmarkError::Skip)
				}
			}

			let mut whitelist: Vec<TrackedStorageKey> = AllPalletsWithSystem::whitelisted_storage_keys();
			let treasury_key = frame_system::Account::<Runtime>::hashed_key_for(Treasury::account_id());
			whitelist.push(treasury_key.to_vec().into());

			let mut batches = Vec::<BenchmarkBatch>::new();
			let params = (&config, &whitelist);

			add_benchmarks!(params, batches);

			Ok(batches)
		}
	}

	impl sp_genesis_builder::GenesisBuilder<Block> for Runtime {
		fn create_default_config() -> Vec<u8> {
			create_default_config::<RuntimeGenesisConfig>()
		}

		fn build_config(config: Vec<u8>) -> sp_genesis_builder::Result {
			build_config::<RuntimeGenesisConfig>(config)
		}
	}
}

#[cfg(all(test, feature = "try-runtime"))]
mod remote_tests {
	use super::*;
	use frame_try_runtime::{runtime_decl_for_try_runtime::TryRuntime, UpgradeCheckSelect};
	use remote_externalities::{
		Builder, Mode, OfflineConfig, OnlineConfig, SnapshotConfig, Transport,
	};
	use std::env::var;

	#[tokio::test]
	async fn run_migrations() {
		if var("RUN_MIGRATION_TESTS").is_err() {
			return
		}

		sp_tracing::try_init_simple();
		let transport: Transport =
			var("WS").unwrap_or("wss://rococo-rpc.polkadot.io:443".to_string()).into();
		let maybe_state_snapshot: Option<SnapshotConfig> = var("SNAP").map(|s| s.into()).ok();
		let mut ext = Builder::<Block>::default()
			.mode(if let Some(state_snapshot) = maybe_state_snapshot {
				Mode::OfflineOrElseOnline(
					OfflineConfig { state_snapshot: state_snapshot.clone() },
					OnlineConfig {
						transport,
						state_snapshot: Some(state_snapshot),
						..Default::default()
					},
				)
			} else {
				Mode::Online(OnlineConfig { transport, ..Default::default() })
			})
			.build()
			.await
			.unwrap();
		ext.execute_with(|| Runtime::on_runtime_upgrade(UpgradeCheckSelect::PreAndPost));
	}
}<|MERGE_RESOLUTION|>--- conflicted
+++ resolved
@@ -80,11 +80,7 @@
 	weights::{ConstantMultiplier, WeightMeter},
 	PalletId,
 };
-<<<<<<< HEAD
-use frame_system::{EnsureRoot, EnsureRootWithSuccess};
-=======
-use frame_system::{EnsureRoot, EnsureSigned};
->>>>>>> 5c79ed37
+use frame_system::{EnsureRoot, EnsureSigned, EnsureRootWithSuccess};
 use pallet_grandpa::{fg_primitives, AuthorityId as GrandpaId};
 use pallet_identity::legacy::IdentityInfo;
 use pallet_session::historical as session_historical;
@@ -1476,12 +1472,7 @@
 		RootTesting: pallet_root_testing = 249,
 
 		// Sudo.
-<<<<<<< HEAD
-		Sudo: pallet_sudo::{Pallet, Call, Storage, Event<T>, Config<T>} = 255,
-
-=======
 		Sudo: pallet_sudo = 255,
->>>>>>> 5c79ed37
 	}
 }
 
