// Copyright (C) Parity Technologies (UK) Ltd.
// This file is part of Polkadot.

// Polkadot is free software: you can redistribute it and/or modify
// it under the terms of the GNU General Public License as published by
// the Free Software Foundation, either version 3 of the License, or
// (at your option) any later version.

// Polkadot is distributed in the hope that it will be useful,
// but WITHOUT ANY WARRANTY; without even the implied warranty of
// MERCHANTABILITY or FITNESS FOR A PARTICULAR PURPOSE.  See the
// GNU General Public License for more details.

// You should have received a copy of the GNU General Public License
// along with Polkadot.  If not, see <http://www.gnu.org/licenses/>.

//! Pallet to handle XCM messages.

#![cfg_attr(not(feature = "std"), no_std)]

#[cfg(feature = "runtime-benchmarks")]
mod benchmarking;
#[cfg(test)]
mod mock;
#[cfg(test)]
mod tests;

pub mod migration;

use codec::{Decode, Encode, EncodeLike, MaxEncodedLen};
use frame_support::{
	dispatch::GetDispatchInfo,
	pallet_prelude::*,
	traits::{
		Contains, ContainsPair, Currency, Defensive, EnsureOrigin, Get, LockableCurrency,
		OriginTrait, WithdrawReasons,
	},
	PalletId,
};
use frame_system::pallet_prelude::{BlockNumberFor, *};
pub use pallet::*;
use scale_info::TypeInfo;
use sp_runtime::{
	traits::{
		AccountIdConversion, BadOrigin, BlakeTwo256, BlockNumberProvider, Dispatchable, Hash,
		Saturating, Zero,
	},
	RuntimeDebug,
};
use sp_std::{boxed::Box, marker::PhantomData, prelude::*, result::Result, vec};
use xcm::{latest::QueryResponseInfo, prelude::*};
use xcm_builder::{
	ExecuteController, ExecuteControllerWeightInfo, QueryController, QueryControllerWeightInfo,
	SendController, SendControllerWeightInfo,
};
use xcm_executor::{
	traits::{
		CheckSuspension, ClaimAssets, ConvertLocation, ConvertOrigin, DropAssets, MatchesFungible,
		OnResponse, Properties, QueryHandler, QueryResponseStatus, VersionChangeNotifier,
		WeightBounds,
	},
	AssetsInHolding,
};

pub trait WeightInfo {
	fn send() -> Weight;
	fn teleport_assets() -> Weight;
	fn reserve_transfer_assets() -> Weight;
	fn execute() -> Weight;
	fn force_xcm_version() -> Weight;
	fn force_default_xcm_version() -> Weight;
	fn force_subscribe_version_notify() -> Weight;
	fn force_unsubscribe_version_notify() -> Weight;
	fn force_suspension() -> Weight;
	fn migrate_supported_version() -> Weight;
	fn migrate_version_notifiers() -> Weight;
	fn already_notified_target() -> Weight;
	fn notify_current_targets() -> Weight;
	fn notify_target_migration_fail() -> Weight;
	fn migrate_version_notify_targets() -> Weight;
	fn migrate_and_notify_old_targets() -> Weight;
	fn new_query() -> Weight;
	fn take_response() -> Weight;
}

/// fallback implementation
pub struct TestWeightInfo;
impl WeightInfo for TestWeightInfo {
	fn send() -> Weight {
		Weight::from_parts(100_000_000, 0)
	}

	fn teleport_assets() -> Weight {
		Weight::from_parts(100_000_000, 0)
	}

	fn reserve_transfer_assets() -> Weight {
		Weight::from_parts(100_000_000, 0)
	}

	fn execute() -> Weight {
		Weight::from_parts(100_000_000, 0)
	}

	fn force_xcm_version() -> Weight {
		Weight::from_parts(100_000_000, 0)
	}

	fn force_default_xcm_version() -> Weight {
		Weight::from_parts(100_000_000, 0)
	}

	fn force_subscribe_version_notify() -> Weight {
		Weight::from_parts(100_000_000, 0)
	}

	fn force_unsubscribe_version_notify() -> Weight {
		Weight::from_parts(100_000_000, 0)
	}

	fn force_suspension() -> Weight {
		Weight::from_parts(100_000_000, 0)
	}

	fn migrate_supported_version() -> Weight {
		Weight::from_parts(100_000_000, 0)
	}

	fn migrate_version_notifiers() -> Weight {
		Weight::from_parts(100_000_000, 0)
	}

	fn already_notified_target() -> Weight {
		Weight::from_parts(100_000_000, 0)
	}

	fn notify_current_targets() -> Weight {
		Weight::from_parts(100_000_000, 0)
	}

	fn notify_target_migration_fail() -> Weight {
		Weight::from_parts(100_000_000, 0)
	}

	fn migrate_version_notify_targets() -> Weight {
		Weight::from_parts(100_000_000, 0)
	}

	fn migrate_and_notify_old_targets() -> Weight {
		Weight::from_parts(100_000_000, 0)
	}

	fn new_query() -> Weight {
		Weight::from_parts(100_000_000, 0)
	}

	fn take_response() -> Weight {
		Weight::from_parts(100_000_000, 0)
	}
}

#[frame_support::pallet]
pub mod pallet {
	use super::*;
	use frame_support::{
		dispatch::{GetDispatchInfo, PostDispatchInfo},
		parameter_types,
	};
	use frame_system::Config as SysConfig;
	use sp_core::H256;
	use sp_runtime::traits::Dispatchable;
	use xcm_executor::traits::{MatchesFungible, WeightBounds};

	parameter_types! {
		/// An implementation of `Get<u32>` which just returns the latest XCM version which we can
		/// support.
		pub const CurrentXcmVersion: u32 = XCM_VERSION;
	}

	const STORAGE_VERSION: StorageVersion = StorageVersion::new(1);

	#[pallet::pallet]
	#[pallet::storage_version(STORAGE_VERSION)]
	#[pallet::without_storage_info]
	pub struct Pallet<T>(_);

	pub type BalanceOf<T> =
		<<T as Config>::Currency as Currency<<T as frame_system::Config>::AccountId>>::Balance;

	#[pallet::config]
	/// The module configuration trait.
	pub trait Config: frame_system::Config {
		/// The overarching event type.
		type RuntimeEvent: From<Event<Self>> + IsType<<Self as frame_system::Config>::RuntimeEvent>;

		/// A lockable currency.
		// TODO: We should really use a trait which can handle multiple currencies.
		type Currency: LockableCurrency<Self::AccountId, Moment = BlockNumberFor<Self>>;

		/// The `Asset` matcher for `Currency`.
		type CurrencyMatcher: MatchesFungible<BalanceOf<Self>>;

		/// Required origin for sending XCM messages. If successful, it resolves to `Location`
		/// which exists as an interior location within this chain's XCM context.
		type SendXcmOrigin: EnsureOrigin<<Self as SysConfig>::RuntimeOrigin, Success = Location>;

		/// The type used to actually dispatch an XCM to its destination.
		type XcmRouter: SendXcm;

		/// Required origin for executing XCM messages, including the teleport functionality. If
		/// successful, then it resolves to `Location` which exists as an interior location
		/// within this chain's XCM context.
		type ExecuteXcmOrigin: EnsureOrigin<<Self as SysConfig>::RuntimeOrigin, Success = Location>;

		/// Our XCM filter which messages to be executed using `XcmExecutor` must pass.
		type XcmExecuteFilter: Contains<(Location, Xcm<<Self as Config>::RuntimeCall>)>;

		/// Something to execute an XCM message.
		type XcmExecutor: ExecuteXcm<<Self as Config>::RuntimeCall>;

		/// Our XCM filter which messages to be teleported using the dedicated extrinsic must pass.
		type XcmTeleportFilter: Contains<(Location, Vec<Asset>)>;

		/// Our XCM filter which messages to be reserve-transferred using the dedicated extrinsic
		/// must pass.
		type XcmReserveTransferFilter: Contains<(Location, Vec<Asset>)>;

		/// Means of measuring the weight consumed by an XCM message locally.
		type Weigher: WeightBounds<<Self as Config>::RuntimeCall>;

		/// This chain's Universal Location.
		type UniversalLocation: Get<InteriorLocation>;

		/// The runtime `Origin` type.
		type RuntimeOrigin: From<Origin> + From<<Self as SysConfig>::RuntimeOrigin>;

		/// The runtime `Call` type.
		type RuntimeCall: Parameter
			+ GetDispatchInfo
			+ Dispatchable<
				RuntimeOrigin = <Self as Config>::RuntimeOrigin,
				PostInfo = PostDispatchInfo,
			>;

		const VERSION_DISCOVERY_QUEUE_SIZE: u32;

		/// The latest supported version that we advertise. Generally just set it to
		/// `pallet_xcm::CurrentXcmVersion`.
		type AdvertisedXcmVersion: Get<XcmVersion>;

		/// The origin that is allowed to call privileged operations on the XCM pallet
		type AdminOrigin: EnsureOrigin<<Self as SysConfig>::RuntimeOrigin>;

		/// The assets which we consider a given origin is trusted if they claim to have placed a
		/// lock.
		type TrustedLockers: ContainsPair<Location, Asset>;

		/// How to get an `AccountId` value from a `Location`, useful for handling asset locks.
		type SovereignAccountOf: ConvertLocation<Self::AccountId>;

		/// The maximum number of local XCM locks that a single account may have.
		type MaxLockers: Get<u32>;

		/// The maximum number of consumers a single remote lock may have.
		type MaxRemoteLockConsumers: Get<u32>;

		/// The ID type for local consumers of remote locks.
		type RemoteLockConsumerIdentifier: Parameter + Member + MaxEncodedLen + Ord + Copy;

		/// Weight information for extrinsics in this pallet.
		type WeightInfo: WeightInfo;

		/// A `Location` that can be reached via `XcmRouter`. Used only in benchmarks.
		///
		/// If `None`, the benchmarks that depend on a reachable destination will be skipped.
		#[cfg(feature = "runtime-benchmarks")]
		type ReachableDest: Get<Option<Location>>;
	}

	impl<T: Config> ExecuteControllerWeightInfo for Pallet<T> {
		fn execute() -> Weight {
			T::WeightInfo::execute()
		}
	}

	impl<T: Config> ExecuteController<OriginFor<T>, <T as Config>::RuntimeCall> for Pallet<T> {
		type WeightInfo = Self;
		fn execute(
			origin: OriginFor<T>,
			message: Box<VersionedXcm<<T as Config>::RuntimeCall>>,
			max_weight: Weight,
		) -> Result<Outcome, DispatchError> {
			let origin_location = T::ExecuteXcmOrigin::ensure_origin(origin)?;
			let hash = message.using_encoded(sp_io::hashing::blake2_256);
			let message = (*message).try_into().map_err(|()| Error::<T>::BadVersion)?;
			let value = (origin_location, message);
			ensure!(T::XcmExecuteFilter::contains(&value), Error::<T>::Filtered);
			let (origin_location, message) = value;
			let outcome = T::XcmExecutor::execute_xcm_in_credit(
				origin_location,
				message,
				hash,
				max_weight,
				max_weight,
			);
			Self::deposit_event(Event::Attempted { outcome: outcome.clone() });
			Ok(outcome)
		}
	}

	impl<T: Config> SendControllerWeightInfo for Pallet<T> {
		fn send() -> Weight {
			T::WeightInfo::send()
		}
	}

	impl<T: Config> SendController<OriginFor<T>> for Pallet<T> {
		type WeightInfo = Self;
		fn send(
			origin: OriginFor<T>,
			dest: Box<VersionedMultiLocation>,
			message: Box<VersionedXcm<()>>,
		) -> Result<XcmHash, DispatchError> {
			let origin_location = T::SendXcmOrigin::ensure_origin(origin)?;
			let interior: Junctions =
				origin_location.try_into().map_err(|_| Error::<T>::InvalidOrigin)?;
			let dest = MultiLocation::try_from(*dest).map_err(|()| Error::<T>::BadVersion)?;
			let message: Xcm<()> = (*message).try_into().map_err(|()| Error::<T>::BadVersion)?;

			let message_id =
				Self::send_xcm(interior, dest, message.clone()).map_err(Error::<T>::from)?;
			let e = Event::Sent { origin: origin_location, destination: dest, message, message_id };
			Self::deposit_event(e);
			Ok(message_id)
		}
	}

	impl<T: Config> QueryControllerWeightInfo for Pallet<T> {
		fn query() -> Weight {
			T::WeightInfo::new_query()
		}
		fn take_response() -> Weight {
			T::WeightInfo::take_response()
		}
	}

	impl<T: Config> QueryController<OriginFor<T>, BlockNumberFor<T>> for Pallet<T> {
		type WeightInfo = Self;

		fn query(
			origin: OriginFor<T>,
			timeout: BlockNumberFor<T>,
			match_querier: VersionedMultiLocation,
		) -> Result<Self::QueryId, DispatchError> {
			let responder = <T as Config>::ExecuteXcmOrigin::ensure_origin(origin)?;
			let query_id = <Self as QueryHandler>::new_query(
				responder,
				timeout,
				MultiLocation::try_from(match_querier)
					.map_err(|_| Into::<DispatchError>::into(Error::<T>::BadVersion))?,
			);

			Ok(query_id)
		}
	}

	#[pallet::event]
	#[pallet::generate_deposit(pub(super) fn deposit_event)]
	pub enum Event<T: Config> {
		/// Execution of an XCM message was attempted.
		Attempted { outcome: xcm::latest::Outcome },
		/// A XCM message was sent.
		Sent { origin: Location, destination: Location, message: Xcm<()>, message_id: XcmHash },
		/// Query response received which does not match a registered query. This may be because a
		/// matching query was never registered, it may be because it is a duplicate response, or
		/// because the query timed out.
		UnexpectedResponse { origin: Location, query_id: QueryId },
		/// Query response has been received and is ready for taking with `take_response`. There is
		/// no registered notification call.
		ResponseReady { query_id: QueryId, response: Response },
		/// Query response has been received and query is removed. The registered notification has
		/// been dispatched and executed successfully.
		Notified { query_id: QueryId, pallet_index: u8, call_index: u8 },
		/// Query response has been received and query is removed. The registered notification
		/// could not be dispatched because the dispatch weight is greater than the maximum weight
		/// originally budgeted by this runtime for the query result.
		NotifyOverweight {
			query_id: QueryId,
			pallet_index: u8,
			call_index: u8,
			actual_weight: Weight,
			max_budgeted_weight: Weight,
		},
		/// Query response has been received and query is removed. There was a general error with
		/// dispatching the notification call.
		NotifyDispatchError { query_id: QueryId, pallet_index: u8, call_index: u8 },
		/// Query response has been received and query is removed. The dispatch was unable to be
		/// decoded into a `Call`; this might be due to dispatch function having a signature which
		/// is not `(origin, QueryId, Response)`.
		NotifyDecodeFailed { query_id: QueryId, pallet_index: u8, call_index: u8 },
		/// Expected query response has been received but the origin location of the response does
		/// not match that expected. The query remains registered for a later, valid, response to
		/// be received and acted upon.
		InvalidResponder {
			origin: Location,
			query_id: QueryId,
			expected_location: Option<Location>,
		},
		/// Expected query response has been received but the expected origin location placed in
		/// storage by this runtime previously cannot be decoded. The query remains registered.
		///
		/// This is unexpected (since a location placed in storage in a previously executing
		/// runtime should be readable prior to query timeout) and dangerous since the possibly
		/// valid response will be dropped. Manual governance intervention is probably going to be
		/// needed.
		InvalidResponderVersion { origin: Location, query_id: QueryId },
		/// Received query response has been read and removed.
		ResponseTaken { query_id: QueryId },
		/// Some assets have been placed in an asset trap.
		AssetsTrapped { hash: H256, origin: Location, assets: VersionedAssets },
		/// An XCM version change notification message has been attempted to be sent.
		///
		/// The cost of sending it (borne by the chain) is included.
		VersionChangeNotified {
			destination: Location,
			result: XcmVersion,
			cost: Assets,
			message_id: XcmHash,
		},
		/// The supported version of a location has been changed. This might be through an
		/// automatic notification or a manual intervention.
		SupportedVersionChanged { location: Location, version: XcmVersion },
		/// A given location which had a version change subscription was dropped owing to an error
		/// sending the notification to it.
		NotifyTargetSendFail { location: Location, query_id: QueryId, error: XcmError },
		/// A given location which had a version change subscription was dropped owing to an error
		/// migrating the location to our new XCM format.
		NotifyTargetMigrationFail { location: VersionedLocation, query_id: QueryId },
		/// Expected query response has been received but the expected querier location placed in
		/// storage by this runtime previously cannot be decoded. The query remains registered.
		///
		/// This is unexpected (since a location placed in storage in a previously executing
		/// runtime should be readable prior to query timeout) and dangerous since the possibly
		/// valid response will be dropped. Manual governance intervention is probably going to be
		/// needed.
		InvalidQuerierVersion { origin: Location, query_id: QueryId },
		/// Expected query response has been received but the querier location of the response does
		/// not match the expected. The query remains registered for a later, valid, response to
		/// be received and acted upon.
		InvalidQuerier {
			origin: Location,
			query_id: QueryId,
			expected_querier: Location,
			maybe_actual_querier: Option<Location>,
		},
		/// A remote has requested XCM version change notification from us and we have honored it.
		/// A version information message is sent to them and its cost is included.
		VersionNotifyStarted { destination: Location, cost: Assets, message_id: XcmHash },
		/// We have requested that a remote chain send us XCM version change notifications.
		VersionNotifyRequested { destination: Location, cost: Assets, message_id: XcmHash },
		/// We have requested that a remote chain stops sending us XCM version change
		/// notifications.
		VersionNotifyUnrequested { destination: Location, cost: Assets, message_id: XcmHash },
		/// Fees were paid from a location for an operation (often for using `SendXcm`).
		FeesPaid { paying: Location, fees: Assets },
		/// Some assets have been claimed from an asset trap
		AssetsClaimed { hash: H256, origin: Location, assets: VersionedAssets },
	}

	#[pallet::origin]
	#[derive(PartialEq, Eq, Clone, Encode, Decode, RuntimeDebug, TypeInfo, MaxEncodedLen)]
	pub enum Origin {
		/// It comes from somewhere in the XCM space wanting to transact.
		Xcm(Location),
		/// It comes as an expected response from an XCM location.
		Response(Location),
	}
	impl From<Location> for Origin {
		fn from(location: Location) -> Origin {
			Origin::Xcm(location)
		}
	}

	#[pallet::error]
	pub enum Error<T> {
		/// The desired destination was unreachable, generally because there is a no way of routing
		/// to it.
		Unreachable,
		/// There was some other issue (i.e. not to do with routing) in sending the message.
		/// Perhaps a lack of space for buffering the message.
		SendFailure,
		/// The message execution fails the filter.
		Filtered,
		/// The message's weight could not be determined.
		UnweighableMessage,
		/// The destination `Location` provided cannot be inverted.
		DestinationNotInvertible,
		/// The assets to be sent are empty.
		Empty,
		/// Could not re-anchor the assets to declare the fees for the destination chain.
		CannotReanchor,
		/// Too many assets have been attempted for transfer.
		TooManyAssets,
		/// Origin is invalid for sending.
		InvalidOrigin,
		/// The version of the `Versioned` value used is not able to be interpreted.
		BadVersion,
		/// The given location could not be used (e.g. because it cannot be expressed in the
		/// desired version of XCM).
		BadLocation,
		/// The referenced subscription could not be found.
		NoSubscription,
		/// The location is invalid since it already has a subscription from us.
		AlreadySubscribed,
		/// Invalid asset for the operation.
		InvalidAsset,
		/// The owner does not own (all) of the asset that they wish to do the operation on.
		LowBalance,
		/// The asset owner has too many locks on the asset.
		TooManyLocks,
		/// The given account is not an identifiable sovereign account for any location.
		AccountNotSovereign,
		/// The operation required fees to be paid which the initiator could not meet.
		FeesNotMet,
		/// A remote lock with the corresponding data could not be found.
		LockNotFound,
		/// The unlock operation cannot succeed because there are still consumers of the lock.
		InUse,
	}

	impl<T: Config> From<SendError> for Error<T> {
		fn from(e: SendError) -> Self {
			match e {
				SendError::Fees => Error::<T>::FeesNotMet,
				SendError::NotApplicable => Error::<T>::Unreachable,
				_ => Error::<T>::SendFailure,
			}
		}
	}

	/// The status of a query.
	#[derive(Clone, Eq, PartialEq, Encode, Decode, RuntimeDebug, TypeInfo)]
	pub enum QueryStatus<BlockNumber> {
		/// The query was sent but no response has yet been received.
		Pending {
			/// The `QueryResponse` XCM must have this origin to be considered a reply for this
			/// query.
			responder: VersionedLocation,
			/// The `QueryResponse` XCM must have this value as the `querier` field to be
			/// considered a reply for this query. If `None` then the querier is ignored.
			maybe_match_querier: Option<VersionedLocation>,
			maybe_notify: Option<(u8, u8)>,
			timeout: BlockNumber,
		},
		/// The query is for an ongoing version notification subscription.
		VersionNotifier { origin: VersionedLocation, is_active: bool },
		/// A response has been received.
		Ready { response: VersionedResponse, at: BlockNumber },
	}

	#[derive(Copy, Clone)]
	pub(crate) struct LatestVersionedLocation<'a>(pub(crate) &'a Location);
	impl<'a> EncodeLike<VersionedLocation> for LatestVersionedLocation<'a> {}
	impl<'a> Encode for LatestVersionedLocation<'a> {
		fn encode(&self) -> Vec<u8> {
			let mut r = VersionedLocation::from(Location::default()).encode();
			r.truncate(1);
			self.0.using_encoded(|d| r.extend_from_slice(d));
			r
		}
	}

	#[derive(Clone, Encode, Decode, Eq, PartialEq, Ord, PartialOrd, TypeInfo)]
	pub enum VersionMigrationStage {
		MigrateSupportedVersion,
		MigrateVersionNotifiers,
		NotifyCurrentTargets(Option<Vec<u8>>),
		MigrateAndNotifyOldTargets,
	}

	impl Default for VersionMigrationStage {
		fn default() -> Self {
			Self::MigrateSupportedVersion
		}
	}

	/// The latest available query index.
	#[pallet::storage]
	pub(super) type QueryCounter<T: Config> = StorageValue<_, QueryId, ValueQuery>;

	/// The ongoing queries.
	#[pallet::storage]
	#[pallet::getter(fn query)]
	pub(super) type Queries<T: Config> =
		StorageMap<_, Blake2_128Concat, QueryId, QueryStatus<BlockNumberFor<T>>, OptionQuery>;

	/// The existing asset traps.
	///
	/// Key is the blake2 256 hash of (origin, versioned `Assets`) pair. Value is the number of
	/// times this pair has been trapped (usually just 1 if it exists at all).
	#[pallet::storage]
	#[pallet::getter(fn asset_trap)]
	pub(super) type AssetTraps<T: Config> = StorageMap<_, Identity, H256, u32, ValueQuery>;

	/// Default version to encode XCM when latest version of destination is unknown. If `None`,
	/// then the destinations whose XCM version is unknown are considered unreachable.
	#[pallet::storage]
	#[pallet::whitelist_storage]
	pub(super) type SafeXcmVersion<T: Config> = StorageValue<_, XcmVersion, OptionQuery>;

	/// The Latest versions that we know various locations support.
	#[pallet::storage]
	pub(super) type SupportedVersion<T: Config> = StorageDoubleMap<
		_,
		Twox64Concat,
		XcmVersion,
		Blake2_128Concat,
		VersionedLocation,
		XcmVersion,
		OptionQuery,
	>;

	/// All locations that we have requested version notifications from.
	#[pallet::storage]
	pub(super) type VersionNotifiers<T: Config> = StorageDoubleMap<
		_,
		Twox64Concat,
		XcmVersion,
		Blake2_128Concat,
		VersionedLocation,
		QueryId,
		OptionQuery,
	>;

	/// The target locations that are subscribed to our version changes, as well as the most recent
	/// of our versions we informed them of.
	#[pallet::storage]
	pub(super) type VersionNotifyTargets<T: Config> = StorageDoubleMap<
		_,
		Twox64Concat,
		XcmVersion,
		Blake2_128Concat,
		VersionedLocation,
		(QueryId, Weight, XcmVersion),
		OptionQuery,
	>;

	pub struct VersionDiscoveryQueueSize<T>(PhantomData<T>);
	impl<T: Config> Get<u32> for VersionDiscoveryQueueSize<T> {
		fn get() -> u32 {
			T::VERSION_DISCOVERY_QUEUE_SIZE
		}
	}

	/// Destinations whose latest XCM version we would like to know. Duplicates not allowed, and
	/// the `u32` counter is the number of times that a send to the destination has been attempted,
	/// which is used as a prioritization.
	#[pallet::storage]
	#[pallet::whitelist_storage]
	pub(super) type VersionDiscoveryQueue<T: Config> = StorageValue<
		_,
		BoundedVec<(VersionedLocation, u32), VersionDiscoveryQueueSize<T>>,
		ValueQuery,
	>;

	/// The current migration's stage, if any.
	#[pallet::storage]
	pub(super) type CurrentMigration<T: Config> =
		StorageValue<_, VersionMigrationStage, OptionQuery>;

	#[derive(Clone, Encode, Decode, Eq, PartialEq, Ord, PartialOrd, TypeInfo, MaxEncodedLen)]
	#[scale_info(skip_type_params(MaxConsumers))]
	pub struct RemoteLockedFungibleRecord<ConsumerIdentifier, MaxConsumers: Get<u32>> {
		/// Total amount of the asset held by the remote lock.
		pub amount: u128,
		/// The owner of the locked asset.
		pub owner: VersionedLocation,
		/// The location which holds the original lock.
		pub locker: VersionedLocation,
		/// Local consumers of the remote lock with a consumer identifier and the amount
		/// of fungible asset every consumer holds.
		/// Every consumer can hold up to total amount of the remote lock.
		pub consumers: BoundedVec<(ConsumerIdentifier, u128), MaxConsumers>,
	}

	impl<LockId, MaxConsumers: Get<u32>> RemoteLockedFungibleRecord<LockId, MaxConsumers> {
		/// Amount of the remote lock in use by consumers.
		/// Returns `None` if the remote lock has no consumers.
		pub fn amount_held(&self) -> Option<u128> {
			self.consumers.iter().max_by(|x, y| x.1.cmp(&y.1)).map(|max| max.1)
		}
	}

	/// Fungible assets which we know are locked on a remote chain.
	#[pallet::storage]
	pub(super) type RemoteLockedFungibles<T: Config> = StorageNMap<
		_,
		(
			NMapKey<Twox64Concat, XcmVersion>,
			NMapKey<Blake2_128Concat, T::AccountId>,
			NMapKey<Blake2_128Concat, VersionedAssetId>,
		),
		RemoteLockedFungibleRecord<T::RemoteLockConsumerIdentifier, T::MaxRemoteLockConsumers>,
		OptionQuery,
	>;

	/// Fungible assets which we know are locked on this chain.
	#[pallet::storage]
	pub(super) type LockedFungibles<T: Config> = StorageMap<
		_,
		Blake2_128Concat,
		T::AccountId,
		BoundedVec<(BalanceOf<T>, VersionedLocation), T::MaxLockers>,
		OptionQuery,
	>;

	/// Global suspension state of the XCM executor.
	#[pallet::storage]
	pub(super) type XcmExecutionSuspended<T: Config> = StorageValue<_, bool, ValueQuery>;

	#[pallet::genesis_config]
	pub struct GenesisConfig<T: Config> {
		#[serde(skip)]
		pub _config: sp_std::marker::PhantomData<T>,
		/// The default version to encode outgoing XCM messages with.
		pub safe_xcm_version: Option<XcmVersion>,
	}

	impl<T: Config> Default for GenesisConfig<T> {
		fn default() -> Self {
			Self { safe_xcm_version: Some(XCM_VERSION), _config: Default::default() }
		}
	}

	#[pallet::genesis_build]
	impl<T: Config> BuildGenesisConfig for GenesisConfig<T> {
		fn build(&self) {
			SafeXcmVersion::<T>::set(self.safe_xcm_version);
		}
	}

	#[pallet::hooks]
	impl<T: Config> Hooks<BlockNumberFor<T>> for Pallet<T> {
		fn on_initialize(_n: BlockNumberFor<T>) -> Weight {
			let mut weight_used = Weight::zero();
			if let Some(migration) = CurrentMigration::<T>::get() {
				// Consume 10% of block at most
				let max_weight = T::BlockWeights::get().max_block / 10;
				let (w, maybe_migration) = Self::check_xcm_version_change(migration, max_weight);
				CurrentMigration::<T>::set(maybe_migration);
				weight_used.saturating_accrue(w);
			}

			// Here we aim to get one successful version negotiation request sent per block, ordered
			// by the destinations being most sent to.
			let mut q = VersionDiscoveryQueue::<T>::take().into_inner();
			// TODO: correct weights.
			weight_used.saturating_accrue(T::DbWeight::get().reads_writes(1, 1));
			q.sort_by_key(|i| i.1);
			while let Some((versioned_dest, _)) = q.pop() {
				if let Ok(dest) = Location::try_from(versioned_dest) {
					if Self::request_version_notify(dest).is_ok() {
						// TODO: correct weights.
						weight_used.saturating_accrue(T::DbWeight::get().reads_writes(1, 1));
						break
					}
				}
			}
			// Should never fail since we only removed items. But better safe than panicking as it's
			// way better to drop the queue than panic on initialize.
			if let Ok(q) = BoundedVec::try_from(q) {
				VersionDiscoveryQueue::<T>::put(q);
			}
			weight_used
		}
	}

	pub mod migrations {
		use super::*;
		use frame_support::traits::{PalletInfoAccess, StorageVersion};

		#[derive(Clone, Eq, PartialEq, Encode, Decode, RuntimeDebug, TypeInfo)]
		enum QueryStatusV0<BlockNumber> {
			Pending {
				responder: VersionedLocation,
				maybe_notify: Option<(u8, u8)>,
				timeout: BlockNumber,
			},
			VersionNotifier {
				origin: VersionedLocation,
				is_active: bool,
			},
			Ready {
				response: VersionedResponse,
				at: BlockNumber,
			},
		}
		impl<B> From<QueryStatusV0<B>> for QueryStatus<B> {
			fn from(old: QueryStatusV0<B>) -> Self {
				use QueryStatusV0::*;
				match old {
					Pending { responder, maybe_notify, timeout } => QueryStatus::Pending {
						responder,
						maybe_notify,
						timeout,
						maybe_match_querier: Some(Location::here().into()),
					},
					VersionNotifier { origin, is_active } =>
						QueryStatus::VersionNotifier { origin, is_active },
					Ready { response, at } => QueryStatus::Ready { response, at },
				}
			}
		}

		pub fn migrate_to_v1<T: Config, P: GetStorageVersion + PalletInfoAccess>(
		) -> frame_support::weights::Weight {
			let on_chain_storage_version = <P as GetStorageVersion>::on_chain_storage_version();
			log::info!(
				target: "runtime::xcm",
				"Running migration storage v1 for xcm with storage version {:?}",
				on_chain_storage_version,
			);

			if on_chain_storage_version < 1 {
				let mut count = 0;
				Queries::<T>::translate::<QueryStatusV0<BlockNumberFor<T>>, _>(|_key, value| {
					count += 1;
					Some(value.into())
				});
				StorageVersion::new(1).put::<P>();
				log::info!(
					target: "runtime::xcm",
					"Running migration storage v1 for xcm with storage version {:?} was complete",
					on_chain_storage_version,
				);
				// calculate and return migration weights
				T::DbWeight::get().reads_writes(count as u64 + 1, count as u64 + 1)
			} else {
				log::warn!(
					target: "runtime::xcm",
					"Attempted to apply migration to v1 but failed because storage version is {:?}",
					on_chain_storage_version,
				);
				T::DbWeight::get().reads(1)
			}
		}
	}

	#[pallet::call]
	impl<T: Config> Pallet<T> {
		#[pallet::call_index(0)]
		#[pallet::weight(T::WeightInfo::send())]
		pub fn send(
			origin: OriginFor<T>,
			dest: Box<VersionedLocation>,
			message: Box<VersionedXcm<()>>,
		) -> DispatchResult {
<<<<<<< HEAD
			let origin_location = T::SendXcmOrigin::ensure_origin(origin)?;
			let interior: Junctions =
				origin_location.clone().try_into().map_err(|_| Error::<T>::InvalidOrigin)?;
			let dest = Location::try_from(*dest).map_err(|()| Error::<T>::BadVersion)?;
			let message: Xcm<()> = (*message).try_into().map_err(|()| Error::<T>::BadVersion)?;

			let message_id = Self::send_xcm(interior, dest.clone(), message.clone())
				.map_err(Error::<T>::from)?;
			let e = Event::Sent { origin: origin_location, destination: dest, message, message_id };
			Self::deposit_event(e);
=======
			<Self as SendController<_>>::send(origin, dest, message)?;
>>>>>>> 5f4ce802
			Ok(())
		}

		/// Teleport some assets from the local chain to some destination chain.
		///
		/// **This function is deprecated: Use `limited_teleport_assets` instead.**
		///
		/// Fee payment on the destination side is made from the asset in the `assets` vector of
		/// index `fee_asset_item`. The weight limit for fees is not provided and thus is unlimited,
		/// with all fees taken as needed from the asset.
		///
		/// - `origin`: Must be capable of withdrawing the `assets` and executing XCM.
		/// - `dest`: Destination context for the assets. Will typically be `[Parent,
		///   Parachain(..)]` to send from parachain to parachain, or `[Parachain(..)]` to send from
		///   relay to parachain.
		/// - `beneficiary`: A beneficiary location for the assets in the context of `dest`. Will
		///   generally be an `AccountId32` value.
		/// - `assets`: The assets to be withdrawn. The first item should be the currency used to to
		///   pay the fee on the `dest` side. May not be empty.
		/// - `fee_asset_item`: The index into `assets` of the item which should be used to pay
		///   fees.
		#[pallet::call_index(1)]
		#[pallet::weight({
			let maybe_assets: Result<Assets, ()> = (*assets.clone()).try_into();
			let maybe_dest: Result<Location, ()> = (*dest.clone()).try_into();
			match (maybe_assets, maybe_dest) {
				(Ok(assets), Ok(dest)) => {
					use sp_std::vec;
					let count = assets.len() as u32;
					let mut message = Xcm(vec![
						WithdrawAsset(assets),
						SetFeesMode { jit_withdraw: true },
						InitiateTeleport {
							assets: Wild(AllCounted(count)),
							dest,
							xcm: Xcm(vec![]),
						},
					]);
					T::Weigher::weight(&mut message).map_or(Weight::MAX, |w| T::WeightInfo::teleport_assets().saturating_add(w))
				}
				_ => Weight::MAX,
			}
		})]
		pub fn teleport_assets(
			origin: OriginFor<T>,
			dest: Box<VersionedLocation>,
			beneficiary: Box<VersionedLocation>,
			assets: Box<VersionedAssets>,
			fee_asset_item: u32,
		) -> DispatchResult {
			Self::do_teleport_assets(origin, dest, beneficiary, assets, fee_asset_item, Unlimited)
		}

		/// Transfer some assets from the local chain to the sovereign account of a destination
		/// chain and forward a notification XCM.
		///
		/// **This function is deprecated: Use `limited_reserve_transfer_assets` instead.**
		///
		/// Fee payment on the destination side is made from the asset in the `assets` vector of
		/// index `fee_asset_item`. The weight limit for fees is not provided and thus is unlimited,
		/// with all fees taken as needed from the asset.
		///
		/// - `origin`: Must be capable of withdrawing the `assets` and executing XCM.
		/// - `dest`: Destination context for the assets. Will typically be `[Parent,
		///   Parachain(..)]` to send from parachain to parachain, or `[Parachain(..)]` to send from
		///   relay to parachain.
		/// - `beneficiary`: A beneficiary location for the assets in the context of `dest`. Will
		///   generally be an `AccountId32` value.
		/// - `assets`: The assets to be withdrawn. This should include the assets used to pay the
		///   fee on the `dest` side.
		/// - `fee_asset_item`: The index into `assets` of the item which should be used to pay
		///   fees.
		#[pallet::call_index(2)]
		#[pallet::weight({
			let maybe_assets: Result<Assets, ()> = (*assets.clone()).try_into();
			let maybe_dest: Result<Location, ()> = (*dest.clone()).try_into();
			match (maybe_assets, maybe_dest) {
				(Ok(assets), Ok(dest)) => {
					use sp_std::vec;
					let mut message = Xcm(vec![
						SetFeesMode { jit_withdraw: true },
						TransferReserveAsset { assets, dest, xcm: Xcm(vec![]) }
					]);
					T::Weigher::weight(&mut message).map_or(Weight::MAX, |w| T::WeightInfo::reserve_transfer_assets().saturating_add(w))
				}
				_ => Weight::MAX,
			}
		})]
		pub fn reserve_transfer_assets(
			origin: OriginFor<T>,
			dest: Box<VersionedLocation>,
			beneficiary: Box<VersionedLocation>,
			assets: Box<VersionedAssets>,
			fee_asset_item: u32,
		) -> DispatchResult {
			Self::do_reserve_transfer_assets(
				origin,
				dest,
				beneficiary,
				assets,
				fee_asset_item,
				Unlimited,
			)
		}

		/// Execute an XCM message from a local, signed, origin.
		///
		/// An event is deposited indicating whether `msg` could be executed completely or only
		/// partially.
		///
		/// No more than `max_weight` will be used in its attempted execution. If this is less than
		/// the maximum amount of weight that the message could take to be executed, then no
		/// execution attempt will be made.
		///
		/// NOTE: A successful return to this does *not* imply that the `msg` was executed
		/// successfully to completion; only that it was attempted.
		#[pallet::call_index(3)]
		#[pallet::weight(max_weight.saturating_add(T::WeightInfo::execute()))]
		pub fn execute(
			origin: OriginFor<T>,
			message: Box<VersionedXcm<<T as Config>::RuntimeCall>>,
			max_weight: Weight,
		) -> DispatchResultWithPostInfo {
<<<<<<< HEAD
			let origin_location = T::ExecuteXcmOrigin::ensure_origin(origin)?;
			let mut hash = message.using_encoded(sp_io::hashing::blake2_256);
			let message = (*message).try_into().map_err(|()| Error::<T>::BadVersion)?;
			let value = (origin_location, message);
			ensure!(T::XcmExecuteFilter::contains(&value), Error::<T>::Filtered);
			let (origin_location, message) = value;
			let outcome = T::XcmExecutor::prepare_and_execute(
				origin_location,
				message,
				&mut hash,
				max_weight,
				max_weight,
			);
			let result =
				Ok(Some(outcome.weight_used().saturating_add(T::WeightInfo::execute())).into());
			Self::deposit_event(Event::Attempted { outcome });
			result
=======
			let outcome = <Self as ExecuteController<_, _>>::execute(origin, message, max_weight)?;
			Ok(Some(outcome.weight_used().saturating_add(T::WeightInfo::execute())).into())
>>>>>>> 5f4ce802
		}

		/// Extoll that a particular destination can be communicated with through a particular
		/// version of XCM.
		///
		/// - `origin`: Must be an origin specified by AdminOrigin.
		/// - `location`: The destination that is being described.
		/// - `xcm_version`: The latest version of XCM that `location` supports.
		#[pallet::call_index(4)]
		#[pallet::weight(T::WeightInfo::force_xcm_version())]
		pub fn force_xcm_version(
			origin: OriginFor<T>,
			location: Box<Location>,
			version: XcmVersion,
		) -> DispatchResult {
			T::AdminOrigin::ensure_origin(origin)?;
			let location = *location;
			SupportedVersion::<T>::insert(XCM_VERSION, LatestVersionedLocation(&location), version);
			Self::deposit_event(Event::SupportedVersionChanged { location, version });
			Ok(())
		}

		/// Set a safe XCM version (the version that XCM should be encoded with if the most recent
		/// version a destination can accept is unknown).
		///
		/// - `origin`: Must be an origin specified by AdminOrigin.
		/// - `maybe_xcm_version`: The default XCM encoding version, or `None` to disable.
		#[pallet::call_index(5)]
		#[pallet::weight(T::WeightInfo::force_default_xcm_version())]
		pub fn force_default_xcm_version(
			origin: OriginFor<T>,
			maybe_xcm_version: Option<XcmVersion>,
		) -> DispatchResult {
			T::AdminOrigin::ensure_origin(origin)?;
			SafeXcmVersion::<T>::set(maybe_xcm_version);
			Ok(())
		}

		/// Ask a location to notify us regarding their XCM version and any changes to it.
		///
		/// - `origin`: Must be an origin specified by AdminOrigin.
		/// - `location`: The location to which we should subscribe for XCM version notifications.
		#[pallet::call_index(6)]
		#[pallet::weight(T::WeightInfo::force_subscribe_version_notify())]
		pub fn force_subscribe_version_notify(
			origin: OriginFor<T>,
			location: Box<VersionedLocation>,
		) -> DispatchResult {
			T::AdminOrigin::ensure_origin(origin)?;
			let location: Location =
				(*location).try_into().map_err(|()| Error::<T>::BadLocation)?;
			Self::request_version_notify(location).map_err(|e| {
				match e {
					XcmError::InvalidLocation => Error::<T>::AlreadySubscribed,
					_ => Error::<T>::InvalidOrigin,
				}
				.into()
			})
		}

		/// Require that a particular destination should no longer notify us regarding any XCM
		/// version changes.
		///
		/// - `origin`: Must be an origin specified by AdminOrigin.
		/// - `location`: The location to which we are currently subscribed for XCM version
		///   notifications which we no longer desire.
		#[pallet::call_index(7)]
		#[pallet::weight(T::WeightInfo::force_unsubscribe_version_notify())]
		pub fn force_unsubscribe_version_notify(
			origin: OriginFor<T>,
			location: Box<VersionedLocation>,
		) -> DispatchResult {
			T::AdminOrigin::ensure_origin(origin)?;
			let location: Location =
				(*location).try_into().map_err(|()| Error::<T>::BadLocation)?;
			Self::unrequest_version_notify(location).map_err(|e| {
				match e {
					XcmError::InvalidLocation => Error::<T>::NoSubscription,
					_ => Error::<T>::InvalidOrigin,
				}
				.into()
			})
		}

		/// Transfer some assets from the local chain to the sovereign account of a destination
		/// chain and forward a notification XCM.
		///
		/// Fee payment on the destination side is made from the asset in the `assets` vector of
		/// index `fee_asset_item`, up to enough to pay for `weight_limit` of weight. If more weight
		/// is needed than `weight_limit`, then the operation will fail and the assets send may be
		/// at risk.
		///
		/// - `origin`: Must be capable of withdrawing the `assets` and executing XCM.
		/// - `dest`: Destination context for the assets. Will typically be `[Parent,
		///   Parachain(..)]` to send from parachain to parachain, or `[Parachain(..)]` to send from
		///   relay to parachain.
		/// - `beneficiary`: A beneficiary location for the assets in the context of `dest`. Will
		///   generally be an `AccountId32` value.
		/// - `assets`: The assets to be withdrawn. This should include the assets used to pay the
		///   fee on the `dest` side.
		/// - `fee_asset_item`: The index into `assets` of the item which should be used to pay
		///   fees.
		/// - `weight_limit`: The remote-side weight limit, if any, for the XCM fee purchase.
		#[pallet::call_index(8)]
		#[pallet::weight({
			let maybe_assets: Result<Assets, ()> = (*assets.clone()).try_into();
			let maybe_dest: Result<Location, ()> = (*dest.clone()).try_into();
			match (maybe_assets, maybe_dest) {
				(Ok(assets), Ok(dest)) => {
					use sp_std::vec;
					let mut message = Xcm(vec![
						SetFeesMode { jit_withdraw: true },
						TransferReserveAsset { assets, dest, xcm: Xcm(vec![]) }
					]);
					T::Weigher::weight(&mut message).map_or(Weight::MAX, |w| T::WeightInfo::reserve_transfer_assets().saturating_add(w))
				}
				_ => Weight::MAX,
			}
		})]
		pub fn limited_reserve_transfer_assets(
			origin: OriginFor<T>,
			dest: Box<VersionedLocation>,
			beneficiary: Box<VersionedLocation>,
			assets: Box<VersionedAssets>,
			fee_asset_item: u32,
			weight_limit: WeightLimit,
		) -> DispatchResult {
			Self::do_reserve_transfer_assets(
				origin,
				dest,
				beneficiary,
				assets,
				fee_asset_item,
				weight_limit,
			)
		}

		/// Teleport some assets from the local chain to some destination chain.
		///
		/// Fee payment on the destination side is made from the asset in the `assets` vector of
		/// index `fee_asset_item`, up to enough to pay for `weight_limit` of weight. If more weight
		/// is needed than `weight_limit`, then the operation will fail and the assets send may be
		/// at risk.
		///
		/// - `origin`: Must be capable of withdrawing the `assets` and executing XCM.
		/// - `dest`: Destination context for the assets. Will typically be `[Parent,
		///   Parachain(..)]` to send from parachain to parachain, or `[Parachain(..)]` to send from
		///   relay to parachain.
		/// - `beneficiary`: A beneficiary location for the assets in the context of `dest`. Will
		///   generally be an `AccountId32` value.
		/// - `assets`: The assets to be withdrawn. The first item should be the currency used to to
		///   pay the fee on the `dest` side. May not be empty.
		/// - `fee_asset_item`: The index into `assets` of the item which should be used to pay
		///   fees.
		/// - `weight_limit`: The remote-side weight limit, if any, for the XCM fee purchase.
		#[pallet::call_index(9)]
		#[pallet::weight({
			let maybe_assets: Result<Assets, ()> = (*assets.clone()).try_into();
			let maybe_dest: Result<Location, ()> = (*dest.clone()).try_into();
			match (maybe_assets, maybe_dest) {
				(Ok(assets), Ok(dest)) => {
					use sp_std::vec;
					let count = assets.len() as u32;
					let mut message = Xcm(vec![
						WithdrawAsset(assets),
						SetFeesMode { jit_withdraw: true },
						InitiateTeleport { assets: Wild(AllCounted(count)), dest, xcm: Xcm(vec![]) },
					]);
					T::Weigher::weight(&mut message).map_or(Weight::MAX, |w| T::WeightInfo::teleport_assets().saturating_add(w))
				}
				_ => Weight::MAX,
			}
		})]
		pub fn limited_teleport_assets(
			origin: OriginFor<T>,
			dest: Box<VersionedLocation>,
			beneficiary: Box<VersionedLocation>,
			assets: Box<VersionedAssets>,
			fee_asset_item: u32,
			weight_limit: WeightLimit,
		) -> DispatchResult {
			Self::do_teleport_assets(
				origin,
				dest,
				beneficiary,
				assets,
				fee_asset_item,
				weight_limit,
			)
		}

		/// Set or unset the global suspension state of the XCM executor.
		///
		/// - `origin`: Must be an origin specified by AdminOrigin.
		/// - `suspended`: `true` to suspend, `false` to resume.
		#[pallet::call_index(10)]
		#[pallet::weight(T::WeightInfo::force_suspension())]
		pub fn force_suspension(origin: OriginFor<T>, suspended: bool) -> DispatchResult {
			T::AdminOrigin::ensure_origin(origin)?;
			XcmExecutionSuspended::<T>::set(suspended);
			Ok(())
		}
	}
}

/// The maximum number of distinct assets allowed to be transferred in a single helper extrinsic.
const MAX_ASSETS_FOR_TRANSFER: usize = 2;

impl<T: Config> QueryHandler for Pallet<T> {
	type QueryId = u64;
	type BlockNumber = BlockNumberFor<T>;
	type Error = XcmError;
	type UniversalLocation = T::UniversalLocation;

	/// Attempt to create a new query ID and register it as a query that is yet to respond.
	fn new_query(
		responder: impl Into<Location>,
		timeout: BlockNumberFor<T>,
		match_querier: impl Into<Location>,
	) -> Self::QueryId {
		Self::do_new_query(responder, None, timeout, match_querier)
	}

	/// To check the status of the query, use `fn query()` passing the resultant `QueryId`
	/// value.
	fn report_outcome(
		message: &mut Xcm<()>,
		responder: impl Into<Location>,
		timeout: Self::BlockNumber,
	) -> Result<Self::QueryId, Self::Error> {
		let responder = responder.into();
		let destination = Self::UniversalLocation::get()
			.invert_target(&responder)
			.map_err(|()| XcmError::LocationNotInvertible)?;
		let query_id = Self::new_query(responder, timeout, Here);
		let response_info = QueryResponseInfo { destination, query_id, max_weight: Weight::zero() };
		let report_error = Xcm(vec![ReportError(response_info)]);
		message.0.insert(0, SetAppendix(report_error));
		Ok(query_id)
	}

	/// Removes response when ready and emits [Event::ResponseTaken] event.
	fn take_response(query_id: Self::QueryId) -> QueryResponseStatus<Self::BlockNumber> {
		match Queries::<T>::get(query_id) {
			Some(QueryStatus::Ready { response, at }) => match response.try_into() {
				Ok(response) => {
					Queries::<T>::remove(query_id);
					Self::deposit_event(Event::ResponseTaken { query_id });
					QueryResponseStatus::Ready { response, at }
				},
				Err(_) => QueryResponseStatus::UnexpectedVersion,
			},
			Some(QueryStatus::Pending { timeout, .. }) => QueryResponseStatus::Pending { timeout },
			Some(_) => QueryResponseStatus::UnexpectedVersion,
			None => QueryResponseStatus::NotFound,
		}
	}

	#[cfg(feature = "runtime-benchmarks")]
	fn expect_response(id: Self::QueryId, response: Response) {
		let response = response.into();
		Queries::<T>::insert(
			id,
			QueryStatus::Ready { response, at: frame_system::Pallet::<T>::block_number() },
		);
	}
}

impl<T: Config> Pallet<T> {
	fn do_reserve_transfer_assets(
		origin: OriginFor<T>,
		dest: Box<VersionedLocation>,
		beneficiary: Box<VersionedLocation>,
		assets: Box<VersionedAssets>,
		fee_asset_item: u32,
		weight_limit: WeightLimit,
	) -> DispatchResult {
		let origin_location = T::ExecuteXcmOrigin::ensure_origin(origin)?;
		let dest = (*dest).try_into().map_err(|()| Error::<T>::BadVersion)?;
		let beneficiary: Location =
			(*beneficiary).try_into().map_err(|()| Error::<T>::BadVersion)?;
		let assets: Assets = (*assets).try_into().map_err(|()| Error::<T>::BadVersion)?;

		ensure!(assets.len() <= MAX_ASSETS_FOR_TRANSFER, Error::<T>::TooManyAssets);
		let value = (origin_location, assets.into_inner());
		ensure!(T::XcmReserveTransferFilter::contains(&value), Error::<T>::Filtered);
		let (origin_location, assets) = value;
		let context = T::UniversalLocation::get();
		let fees = assets
			.get(fee_asset_item as usize)
			.ok_or(Error::<T>::Empty)?
			.clone()
			.reanchored(&dest, &context)
			.map_err(|_| Error::<T>::CannotReanchor)?;
		let max_assets = assets.len() as u32;
		let assets: Assets = assets.into();
		let xcm = Xcm(vec![
			BuyExecution { fees, weight_limit },
			DepositAsset { assets: Wild(AllCounted(max_assets)), beneficiary },
		]);
		let mut message = Xcm(vec![
			SetFeesMode { jit_withdraw: true },
			TransferReserveAsset { assets, dest, xcm },
		]);
		let weight =
			T::Weigher::weight(&mut message).map_err(|()| Error::<T>::UnweighableMessage)?;
		let mut hash = message.using_encoded(sp_io::hashing::blake2_256);
		let outcome =
			T::XcmExecutor::prepare_and_execute(origin_location, message, &mut hash, weight, weight);
		Self::deposit_event(Event::Attempted { outcome });
		Ok(())
	}

	fn do_teleport_assets(
		origin: OriginFor<T>,
		dest: Box<VersionedLocation>,
		beneficiary: Box<VersionedLocation>,
		assets: Box<VersionedAssets>,
		fee_asset_item: u32,
		weight_limit: WeightLimit,
	) -> DispatchResult {
		let origin_location = T::ExecuteXcmOrigin::ensure_origin(origin)?;
		let dest = (*dest).try_into().map_err(|()| Error::<T>::BadVersion)?;
		let beneficiary: Location =
			(*beneficiary).try_into().map_err(|()| Error::<T>::BadVersion)?;
		let assets: Assets = (*assets).try_into().map_err(|()| Error::<T>::BadVersion)?;

		ensure!(assets.len() <= MAX_ASSETS_FOR_TRANSFER, Error::<T>::TooManyAssets);
		let value = (origin_location, assets.into_inner());
		ensure!(T::XcmTeleportFilter::contains(&value), Error::<T>::Filtered);
		let (origin_location, assets) = value;
		let context = T::UniversalLocation::get();
		let fees = assets
			.get(fee_asset_item as usize)
			.ok_or(Error::<T>::Empty)?
			.clone()
			.reanchored(&dest, &context)
			.map_err(|_| Error::<T>::CannotReanchor)?;
		let max_assets = assets.len() as u32;
		let assets: Assets = assets.into();
		let xcm = Xcm(vec![
			BuyExecution { fees, weight_limit },
			DepositAsset { assets: Wild(AllCounted(max_assets)), beneficiary },
		]);
		let mut message = Xcm(vec![
			WithdrawAsset(assets),
			SetFeesMode { jit_withdraw: true },
			InitiateTeleport { assets: Wild(AllCounted(max_assets)), dest, xcm },
		]);
		let weight =
			T::Weigher::weight(&mut message).map_err(|()| Error::<T>::UnweighableMessage)?;
		let mut hash = message.using_encoded(sp_io::hashing::blake2_256);
		let outcome =
			T::XcmExecutor::prepare_and_execute(origin_location, message, &mut hash, weight, weight);
		Self::deposit_event(Event::Attempted { outcome });
		Ok(())
	}

	/// Will always make progress, and will do its best not to use much more than `weight_cutoff`
	/// in doing so.
	pub(crate) fn check_xcm_version_change(
		mut stage: VersionMigrationStage,
		weight_cutoff: Weight,
	) -> (Weight, Option<VersionMigrationStage>) {
		let mut weight_used = Weight::zero();

		let sv_migrate_weight = T::WeightInfo::migrate_supported_version();
		let vn_migrate_weight = T::WeightInfo::migrate_version_notifiers();
		let vnt_already_notified_weight = T::WeightInfo::already_notified_target();
		let vnt_notify_weight = T::WeightInfo::notify_current_targets();
		let vnt_migrate_weight = T::WeightInfo::migrate_version_notify_targets();
		let vnt_migrate_fail_weight = T::WeightInfo::notify_target_migration_fail();
		let vnt_notify_migrate_weight = T::WeightInfo::migrate_and_notify_old_targets();

		use VersionMigrationStage::*;

		if stage == MigrateSupportedVersion {
			// We assume that supported XCM version only ever increases, so just cycle through lower
			// XCM versioned from the current.
			for v in 0..XCM_VERSION {
				for (old_key, value) in SupportedVersion::<T>::drain_prefix(v) {
					if let Ok(new_key) = old_key.into_latest() {
						SupportedVersion::<T>::insert(XCM_VERSION, new_key, value);
					}
					weight_used.saturating_accrue(sv_migrate_weight);
					if weight_used.any_gte(weight_cutoff) {
						return (weight_used, Some(stage))
					}
				}
			}
			stage = MigrateVersionNotifiers;
		}
		if stage == MigrateVersionNotifiers {
			for v in 0..XCM_VERSION {
				for (old_key, value) in VersionNotifiers::<T>::drain_prefix(v) {
					if let Ok(new_key) = old_key.into_latest() {
						VersionNotifiers::<T>::insert(XCM_VERSION, new_key, value);
					}
					weight_used.saturating_accrue(vn_migrate_weight);
					if weight_used.any_gte(weight_cutoff) {
						return (weight_used, Some(stage))
					}
				}
			}
			stage = NotifyCurrentTargets(None);
		}

		let xcm_version = T::AdvertisedXcmVersion::get();

		if let NotifyCurrentTargets(maybe_last_raw_key) = stage {
			let mut iter = match maybe_last_raw_key {
				Some(k) => VersionNotifyTargets::<T>::iter_prefix_from(XCM_VERSION, k),
				None => VersionNotifyTargets::<T>::iter_prefix(XCM_VERSION),
			};
			while let Some((key, value)) = iter.next() {
				let (query_id, max_weight, target_xcm_version) = value;
				let new_key: Location = match key.clone().try_into() {
					Ok(k) if target_xcm_version != xcm_version => k,
					_ => {
						// We don't early return here since we need to be certain that we
						// make some progress.
						weight_used.saturating_accrue(vnt_already_notified_weight);
						continue
					},
				};
				let response = Response::Version(xcm_version);
				let message =
					Xcm(vec![QueryResponse { query_id, response, max_weight, querier: None }]);
				let event = match send_xcm::<T::XcmRouter>(new_key.clone(), message) {
					Ok((message_id, cost)) => {
						let value = (query_id, max_weight, xcm_version);
						VersionNotifyTargets::<T>::insert(XCM_VERSION, key, value);
						Event::VersionChangeNotified {
							destination: new_key,
							result: xcm_version,
							cost,
							message_id,
						}
					},
					Err(e) => {
						VersionNotifyTargets::<T>::remove(XCM_VERSION, key);
						Event::NotifyTargetSendFail { location: new_key, query_id, error: e.into() }
					},
				};
				Self::deposit_event(event);
				weight_used.saturating_accrue(vnt_notify_weight);
				if weight_used.any_gte(weight_cutoff) {
					let last = Some(iter.last_raw_key().into());
					return (weight_used, Some(NotifyCurrentTargets(last)))
				}
			}
			stage = MigrateAndNotifyOldTargets;
		}
		if stage == MigrateAndNotifyOldTargets {
			for v in 0..XCM_VERSION {
				for (old_key, value) in VersionNotifyTargets::<T>::drain_prefix(v) {
					let (query_id, max_weight, target_xcm_version) = value;
					let new_key = match Location::try_from(old_key.clone()) {
						Ok(k) => k,
						Err(()) => {
							Self::deposit_event(Event::NotifyTargetMigrationFail {
								location: old_key,
								query_id: value.0,
							});
							weight_used.saturating_accrue(vnt_migrate_fail_weight);
							if weight_used.any_gte(weight_cutoff) {
								return (weight_used, Some(stage))
							}
							continue
						},
					};

					let versioned_key = LatestVersionedLocation(&new_key);
					if target_xcm_version == xcm_version {
						VersionNotifyTargets::<T>::insert(XCM_VERSION, versioned_key, value);
						weight_used.saturating_accrue(vnt_migrate_weight);
					} else {
						// Need to notify target.
						let response = Response::Version(xcm_version);
						let message = Xcm(vec![QueryResponse {
							query_id,
							response,
							max_weight,
							querier: None,
						}]);
						let event = match send_xcm::<T::XcmRouter>(new_key.clone(), message) {
							Ok((message_id, cost)) => {
								VersionNotifyTargets::<T>::insert(
									XCM_VERSION,
									versioned_key,
									(query_id, max_weight, xcm_version),
								);
								Event::VersionChangeNotified {
									destination: new_key,
									result: xcm_version,
									cost,
									message_id,
								}
							},
							Err(e) => Event::NotifyTargetSendFail {
								location: new_key,
								query_id,
								error: e.into(),
							},
						};
						Self::deposit_event(event);
						weight_used.saturating_accrue(vnt_notify_migrate_weight);
					}
					if weight_used.any_gte(weight_cutoff) {
						return (weight_used, Some(stage))
					}
				}
			}
		}
		(weight_used, None)
	}

	/// Request that `dest` informs us of its version.
	pub fn request_version_notify(dest: impl Into<Location>) -> XcmResult {
		let dest = dest.into();
		let versioned_dest = VersionedLocation::from(dest.clone());
		let already = VersionNotifiers::<T>::contains_key(XCM_VERSION, &versioned_dest);
		ensure!(!already, XcmError::InvalidLocation);
		let query_id = QueryCounter::<T>::mutate(|q| {
			let r = *q;
			q.saturating_inc();
			r
		});
		// TODO #3735: Correct weight.
		let instruction = SubscribeVersion { query_id, max_response_weight: Weight::zero() };
		let (message_id, cost) = send_xcm::<T::XcmRouter>(dest.clone(), Xcm(vec![instruction]))?;
		Self::deposit_event(Event::VersionNotifyRequested { destination: dest, cost, message_id });
		VersionNotifiers::<T>::insert(XCM_VERSION, &versioned_dest, query_id);
		let query_status =
			QueryStatus::VersionNotifier { origin: versioned_dest, is_active: false };
		Queries::<T>::insert(query_id, query_status);
		Ok(())
	}

	/// Request that `dest` ceases informing us of its version.
	pub fn unrequest_version_notify(dest: impl Into<Location>) -> XcmResult {
		let dest = dest.into();
		let versioned_dest = LatestVersionedLocation(&dest);
		let query_id = VersionNotifiers::<T>::take(XCM_VERSION, versioned_dest)
			.ok_or(XcmError::InvalidLocation)?;
		let (message_id, cost) =
			send_xcm::<T::XcmRouter>(dest.clone(), Xcm(vec![UnsubscribeVersion]))?;
		Self::deposit_event(Event::VersionNotifyUnrequested {
			destination: dest,
			cost,
			message_id,
		});
		Queries::<T>::remove(query_id);
		Ok(())
	}

	/// Relay an XCM `message` from a given `interior` location in this context to a given `dest`
	/// location. The `fee_payer` is charged for the delivery unless `None` in which case fees
	/// are not charged (and instead borne by the chain).
	pub fn send_xcm(
		interior: impl Into<Junctions>,
		dest: impl Into<Location>,
		mut message: Xcm<()>,
	) -> Result<XcmHash, SendError> {
		let interior = interior.into();
		let dest = dest.into();
		let maybe_fee_payer = if interior != Junctions::Here {
			message.0.insert(0, DescendOrigin(interior.clone()));
			Some(interior.into())
		} else {
			None
		};
		log::debug!(target: "xcm::send_xcm", "dest: {:?}, message: {:?}", &dest, &message);
		let (ticket, price) = validate_send::<T::XcmRouter>(dest, message)?;
		if let Some(fee_payer) = maybe_fee_payer {
			Self::charge_fees(fee_payer, price).map_err(|_| SendError::Fees)?;
		}
		T::XcmRouter::deliver(ticket)
	}

	pub fn check_account() -> T::AccountId {
		const ID: PalletId = PalletId(*b"py/xcmch");
		AccountIdConversion::<T::AccountId>::into_account_truncating(&ID)
	}

	/// Create a new expectation of a query response with the querier being here.
	fn do_new_query(
		responder: impl Into<Location>,
		maybe_notify: Option<(u8, u8)>,
		timeout: BlockNumberFor<T>,
		match_querier: impl Into<Location>,
	) -> u64 {
		QueryCounter::<T>::mutate(|q| {
			let r = *q;
			q.saturating_inc();
			Queries::<T>::insert(
				r,
				QueryStatus::Pending {
					responder: responder.into().into(),
					maybe_match_querier: Some(match_querier.into().into()),
					maybe_notify,
					timeout,
				},
			);
			r
		})
	}

	/// Consume `message` and return another which is equivalent to it except that it reports
	/// back the outcome and dispatches `notify` on this chain.
	///
	/// - `message`: The message whose outcome should be reported.
	/// - `responder`: The origin from which a response should be expected.
	/// - `notify`: A dispatchable function which will be called once the outcome of `message` is
	///   known. It may be a dispatchable in any pallet of the local chain, but other than the usual
	///   origin, it must accept exactly two arguments: `query_id: QueryId` and `outcome: Response`,
	///   and in that order. It should expect that the origin is `Origin::Response` and will contain
	///   the responder's location.
	/// - `timeout`: The block number after which it is permissible for `notify` not to be called
	///   even if a response is received.
	///
	/// `report_outcome_notify` may return an error if the `responder` is not invertible.
	///
	/// It is assumed that the querier of the response will be `Here`.
	///
	/// NOTE: `notify` gets called as part of handling an incoming message, so it should be
	/// lightweight. Its weight is estimated during this function and stored ready for
	/// weighing `ReportOutcome` on the way back. If it turns out to be heavier once it returns
	/// then reporting the outcome will fail. Futhermore if the estimate is too high, then it
	/// may be put in the overweight queue and need to be manually executed.
	pub fn report_outcome_notify(
		message: &mut Xcm<()>,
		responder: impl Into<Location>,
		notify: impl Into<<T as Config>::RuntimeCall>,
		timeout: BlockNumberFor<T>,
	) -> Result<(), XcmError> {
		let responder = responder.into();
		let destination = T::UniversalLocation::get()
			.invert_target(&responder)
			.map_err(|()| XcmError::LocationNotInvertible)?;
		let notify: <T as Config>::RuntimeCall = notify.into();
		let max_weight = notify.get_dispatch_info().weight;
		let query_id = Self::new_notify_query(responder, notify, timeout, Here);
		let response_info = QueryResponseInfo { destination, query_id, max_weight };
		let report_error = Xcm(vec![ReportError(response_info)]);
		message.0.insert(0, SetAppendix(report_error));
		Ok(())
	}

	/// Attempt to create a new query ID and register it as a query that is yet to respond, and
	/// which will call a dispatchable when a response happens.
	pub fn new_notify_query(
		responder: impl Into<Location>,
		notify: impl Into<<T as Config>::RuntimeCall>,
		timeout: BlockNumberFor<T>,
		match_querier: impl Into<Location>,
	) -> u64 {
		let notify = notify.into().using_encoded(|mut bytes| Decode::decode(&mut bytes)).expect(
			"decode input is output of Call encode; Call guaranteed to have two enums; qed",
		);
		Self::do_new_query(responder, Some(notify), timeout, match_querier)
	}

	/// Note that a particular destination to whom we would like to send a message is unknown
	/// and queue it for version discovery.
	fn note_unknown_version(dest: &Location) {
		log::trace!(
			target: "xcm::pallet_xcm::note_unknown_version",
			"XCM version is unknown for destination: {:?}",
			dest,
		);
		let versioned_dest = VersionedLocation::from(dest.clone());
		VersionDiscoveryQueue::<T>::mutate(|q| {
			if let Some(index) = q.iter().position(|i| &i.0 == &versioned_dest) {
				// exists - just bump the count.
				q[index].1.saturating_inc();
			} else {
				let _ = q.try_push((versioned_dest, 1));
			}
		});
	}

	/// Withdraw given `assets` from the given `location` and pay as XCM fees.
	///
	/// Fails if:
	/// - the `assets` are not known on this chain;
	/// - the `assets` cannot be withdrawn with that location as the Origin.
	fn charge_fees(location: Location, assets: Assets) -> DispatchResult {
		T::XcmExecutor::charge_fees(location.clone(), assets.clone())
			.map_err(|_| Error::<T>::FeesNotMet)?;
		Self::deposit_event(Event::FeesPaid { paying: location, fees: assets });
		Ok(())
	}
}

pub struct LockTicket<T: Config> {
	sovereign_account: T::AccountId,
	amount: BalanceOf<T>,
	unlocker: Location,
	item_index: Option<usize>,
}

impl<T: Config> xcm_executor::traits::Enact for LockTicket<T> {
	fn enact(self) -> Result<(), xcm_executor::traits::LockError> {
		use xcm_executor::traits::LockError::UnexpectedState;
		let mut locks = LockedFungibles::<T>::get(&self.sovereign_account).unwrap_or_default();
		match self.item_index {
			Some(index) => {
				ensure!(locks.len() > index, UnexpectedState);
				ensure!(locks[index].1.try_as::<_>() == Ok(&self.unlocker), UnexpectedState);
				locks[index].0 = locks[index].0.max(self.amount);
			},
			None => {
				locks
					.try_push((self.amount, self.unlocker.into()))
					.map_err(|(_balance, _location)| UnexpectedState)?;
			},
		}
		LockedFungibles::<T>::insert(&self.sovereign_account, locks);
		T::Currency::extend_lock(
			*b"py/xcmlk",
			&self.sovereign_account,
			self.amount,
			WithdrawReasons::all(),
		);
		Ok(())
	}
}

pub struct UnlockTicket<T: Config> {
	sovereign_account: T::AccountId,
	amount: BalanceOf<T>,
	unlocker: Location,
}

impl<T: Config> xcm_executor::traits::Enact for UnlockTicket<T> {
	fn enact(self) -> Result<(), xcm_executor::traits::LockError> {
		use xcm_executor::traits::LockError::UnexpectedState;
		let mut locks =
			LockedFungibles::<T>::get(&self.sovereign_account).ok_or(UnexpectedState)?;
		let mut maybe_remove_index = None;
		let mut locked = BalanceOf::<T>::zero();
		let mut found = false;
		// We could just as well do with with an into_iter, filter_map and collect, however this way
		// avoids making an allocation.
		for (i, x) in locks.iter_mut().enumerate() {
			if x.1.try_as::<_>().defensive() == Ok(&self.unlocker) {
				x.0 = x.0.saturating_sub(self.amount);
				if x.0.is_zero() {
					maybe_remove_index = Some(i);
				}
				found = true;
			}
			locked = locked.max(x.0);
		}
		ensure!(found, UnexpectedState);
		if let Some(remove_index) = maybe_remove_index {
			locks.swap_remove(remove_index);
		}
		LockedFungibles::<T>::insert(&self.sovereign_account, locks);
		let reasons = WithdrawReasons::all();
		T::Currency::set_lock(*b"py/xcmlk", &self.sovereign_account, locked, reasons);
		Ok(())
	}
}

pub struct ReduceTicket<T: Config> {
	key: (u32, T::AccountId, VersionedAssetId),
	amount: u128,
	locker: VersionedLocation,
	owner: VersionedLocation,
}

impl<T: Config> xcm_executor::traits::Enact for ReduceTicket<T> {
	fn enact(self) -> Result<(), xcm_executor::traits::LockError> {
		use xcm_executor::traits::LockError::UnexpectedState;
		let mut record = RemoteLockedFungibles::<T>::get(&self.key).ok_or(UnexpectedState)?;
		ensure!(self.locker == record.locker && self.owner == record.owner, UnexpectedState);
		let new_amount = record.amount.checked_sub(self.amount).ok_or(UnexpectedState)?;
		ensure!(record.amount_held().map_or(true, |h| new_amount >= h), UnexpectedState);
		if new_amount == 0 {
			RemoteLockedFungibles::<T>::remove(&self.key);
		} else {
			record.amount = new_amount;
			RemoteLockedFungibles::<T>::insert(&self.key, &record);
		}
		Ok(())
	}
}

impl<T: Config> xcm_executor::traits::AssetLock for Pallet<T> {
	type LockTicket = LockTicket<T>;
	type UnlockTicket = UnlockTicket<T>;
	type ReduceTicket = ReduceTicket<T>;

	fn prepare_lock(
		unlocker: Location,
		asset: Asset,
		owner: Location,
	) -> Result<LockTicket<T>, xcm_executor::traits::LockError> {
		use xcm_executor::traits::LockError::*;
		let sovereign_account = T::SovereignAccountOf::convert_location(&owner).ok_or(BadOwner)?;
		let amount = T::CurrencyMatcher::matches_fungible(&asset).ok_or(UnknownAsset)?;
		ensure!(T::Currency::free_balance(&sovereign_account) >= amount, AssetNotOwned);
		let locks = LockedFungibles::<T>::get(&sovereign_account).unwrap_or_default();
		let item_index = locks.iter().position(|x| x.1.try_as::<_>() == Ok(&unlocker));
		ensure!(item_index.is_some() || locks.len() < T::MaxLockers::get() as usize, NoResources);
		Ok(LockTicket { sovereign_account, amount, unlocker, item_index })
	}

	fn prepare_unlock(
		unlocker: Location,
		asset: Asset,
		owner: Location,
	) -> Result<UnlockTicket<T>, xcm_executor::traits::LockError> {
		use xcm_executor::traits::LockError::*;
		let sovereign_account = T::SovereignAccountOf::convert_location(&owner).ok_or(BadOwner)?;
		let amount = T::CurrencyMatcher::matches_fungible(&asset).ok_or(UnknownAsset)?;
		ensure!(T::Currency::free_balance(&sovereign_account) >= amount, AssetNotOwned);
		let locks = LockedFungibles::<T>::get(&sovereign_account).unwrap_or_default();
		let item_index =
			locks.iter().position(|x| x.1.try_as::<_>() == Ok(&unlocker)).ok_or(NotLocked)?;
		ensure!(locks[item_index].0 >= amount, NotLocked);
		Ok(UnlockTicket { sovereign_account, amount, unlocker })
	}

	fn note_unlockable(
		locker: Location,
		asset: Asset,
		mut owner: Location,
	) -> Result<(), xcm_executor::traits::LockError> {
		use xcm_executor::traits::LockError::*;
		ensure!(T::TrustedLockers::contains(&locker, &asset), NotTrusted);
		let amount = match asset.fun {
			Fungible(a) => a,
			NonFungible(_) => return Err(Unimplemented),
		};
		owner.remove_network_id();
		let account = T::SovereignAccountOf::convert_location(&owner).ok_or(BadOwner)?;
		let locker = locker.into();
		let owner = owner.into();
		let id: VersionedAssetId = asset.id.into();
		let key = (XCM_VERSION, account, id);
		let mut record =
			RemoteLockedFungibleRecord { amount, owner, locker, consumers: BoundedVec::default() };
		if let Some(old) = RemoteLockedFungibles::<T>::get(&key) {
			// Make sure that the new record wouldn't clobber any old data.
			ensure!(old.locker == record.locker && old.owner == record.owner, WouldClobber);
			record.consumers = old.consumers;
			record.amount = record.amount.max(old.amount);
		}
		RemoteLockedFungibles::<T>::insert(&key, record);
		Ok(())
	}

	fn prepare_reduce_unlockable(
		locker: Location,
		asset: Asset,
		mut owner: Location,
	) -> Result<Self::ReduceTicket, xcm_executor::traits::LockError> {
		use xcm_executor::traits::LockError::*;
		let amount = match asset.fun {
			Fungible(a) => a,
			NonFungible(_) => return Err(Unimplemented),
		};
		owner.remove_network_id();
		let sovereign_account = T::SovereignAccountOf::convert_location(&owner).ok_or(BadOwner)?;
		let locker = locker.into();
		let owner = owner.into();
		let id: VersionedAssetId = asset.id.into();
		let key = (XCM_VERSION, sovereign_account, id);

		let record = RemoteLockedFungibles::<T>::get(&key).ok_or(NotLocked)?;
		// Make sure that the record contains what we expect and there's enough to unlock.
		ensure!(locker == record.locker && owner == record.owner, WouldClobber);
		ensure!(record.amount >= amount, NotEnoughLocked);
		ensure!(
			record.amount_held().map_or(true, |h| record.amount.saturating_sub(amount) >= h),
			InUse
		);
		Ok(ReduceTicket { key, amount, locker, owner })
	}
}

impl<T: Config> WrapVersion for Pallet<T> {
	fn wrap_version<RuntimeCall>(
		dest: &Location,
		xcm: impl Into<VersionedXcm<RuntimeCall>>,
	) -> Result<VersionedXcm<RuntimeCall>, ()> {
		SupportedVersion::<T>::get(XCM_VERSION, LatestVersionedLocation(dest))
			.or_else(|| {
				Self::note_unknown_version(dest);
				SafeXcmVersion::<T>::get()
			})
			.ok_or_else(|| {
				log::trace!(
					target: "xcm::pallet_xcm::wrap_version",
					"Could not determine a version to wrap XCM for destination: {:?}",
					dest,
				);
				()
			})
			.and_then(|v| xcm.into().into_version(v.min(XCM_VERSION)))
	}
}

impl<T: Config> VersionChangeNotifier for Pallet<T> {
	/// Start notifying `location` should the XCM version of this chain change.
	///
	/// When it does, this type should ensure a `QueryResponse` message is sent with the given
	/// `query_id` & `max_weight` and with a `response` of `Response::Version`. This should happen
	/// until/unless `stop` is called with the correct `query_id`.
	///
	/// If the `location` has an ongoing notification and when this function is called, then an
	/// error should be returned.
	fn start(
		dest: &Location,
		query_id: QueryId,
		max_weight: Weight,
		_context: &XcmContext,
	) -> XcmResult {
		let versioned_dest = LatestVersionedLocation(dest);
		let already = VersionNotifyTargets::<T>::contains_key(XCM_VERSION, versioned_dest);
		ensure!(!already, XcmError::InvalidLocation);

		let xcm_version = T::AdvertisedXcmVersion::get();
		let response = Response::Version(xcm_version);
		let instruction = QueryResponse { query_id, response, max_weight, querier: None };
		let (message_id, cost) = send_xcm::<T::XcmRouter>(dest.clone(), Xcm(vec![instruction]))?;
		Self::deposit_event(Event::<T>::VersionNotifyStarted {
			destination: dest.clone(),
			cost,
			message_id,
		});

		let value = (query_id, max_weight, xcm_version);
		VersionNotifyTargets::<T>::insert(XCM_VERSION, versioned_dest, value);
		Ok(())
	}

	/// Stop notifying `location` should the XCM change. This is a no-op if there was never a
	/// subscription.
	fn stop(dest: &Location, _context: &XcmContext) -> XcmResult {
		VersionNotifyTargets::<T>::remove(XCM_VERSION, LatestVersionedLocation(dest));
		Ok(())
	}

	/// Return true if a location is subscribed to XCM version changes.
	fn is_subscribed(dest: &Location) -> bool {
		let versioned_dest = LatestVersionedLocation(dest);
		VersionNotifyTargets::<T>::contains_key(XCM_VERSION, versioned_dest)
	}
}

impl<T: Config> DropAssets for Pallet<T> {
	fn drop_assets(origin: &Location, assets: AssetsInHolding, _context: &XcmContext) -> Weight {
		if assets.is_empty() {
			return Weight::zero()
		}
		let versioned = VersionedAssets::from(Assets::from(assets));
		let hash = BlakeTwo256::hash_of(&(&origin, &versioned));
		AssetTraps::<T>::mutate(hash, |n| *n += 1);
		Self::deposit_event(Event::AssetsTrapped {
			hash,
			origin: origin.clone(),
			assets: versioned,
		});
		// TODO #3735: Put the real weight in there.
		Weight::zero()
	}
}

impl<T: Config> ClaimAssets for Pallet<T> {
	fn claim_assets(
		origin: &Location,
		ticket: &Location,
		assets: &Assets,
		_context: &XcmContext,
	) -> bool {
		let mut versioned = VersionedAssets::from(assets.clone());
		match ticket.unpack() {
			(0, [GeneralIndex(i)]) =>
				versioned = match versioned.into_version(*i as u32) {
					Ok(v) => v,
					Err(()) => return false,
				},
			(0, []) => (),
			_ => return false,
		};
		let hash = BlakeTwo256::hash_of(&(origin.clone(), versioned.clone()));
		match AssetTraps::<T>::get(hash) {
			0 => return false,
			1 => AssetTraps::<T>::remove(hash),
			n => AssetTraps::<T>::insert(hash, n - 1),
		}
		Self::deposit_event(Event::AssetsClaimed {
			hash,
			origin: origin.clone(),
			assets: versioned,
		});
		return true
	}
}

impl<T: Config> OnResponse for Pallet<T> {
	fn expecting_response(
		origin: &Location,
		query_id: QueryId,
		querier: Option<&Location>,
	) -> bool {
		match Queries::<T>::get(query_id) {
			Some(QueryStatus::Pending { responder, maybe_match_querier, .. }) =>
				Location::try_from(responder).map_or(false, |r| origin == &r) &&
					maybe_match_querier.map_or(true, |match_querier| {
						Location::try_from(match_querier).map_or(false, |match_querier| {
							querier.map_or(false, |q| q == &match_querier)
						})
					}),
			Some(QueryStatus::VersionNotifier { origin: r, .. }) =>
				Location::try_from(r).map_or(false, |r| origin == &r),
			_ => false,
		}
	}

	fn on_response(
		origin: &Location,
		query_id: QueryId,
		querier: Option<&Location>,
		response: Response,
		max_weight: Weight,
		_context: &XcmContext,
	) -> Weight {
		let origin = origin.clone();
		match (response, Queries::<T>::get(query_id)) {
			(
				Response::Version(v),
				Some(QueryStatus::VersionNotifier { origin: expected_origin, is_active }),
			) => {
				let origin: Location = match expected_origin.try_into() {
					Ok(o) if o == origin => o,
					Ok(o) => {
						Self::deposit_event(Event::InvalidResponder {
							origin: origin.clone(),
							query_id,
							expected_location: Some(o),
						});
						return Weight::zero()
					},
					_ => {
						Self::deposit_event(Event::InvalidResponder {
							origin: origin.clone(),
							query_id,
							expected_location: None,
						});
						// TODO #3735: Correct weight for this.
						return Weight::zero()
					},
				};
				// TODO #3735: Check max_weight is correct.
				if !is_active {
					Queries::<T>::insert(
						query_id,
						QueryStatus::VersionNotifier {
							origin: origin.clone().into(),
							is_active: true,
						},
					);
				}
				// We're being notified of a version change.
				SupportedVersion::<T>::insert(XCM_VERSION, LatestVersionedLocation(&origin), v);
				Self::deposit_event(Event::SupportedVersionChanged {
					location: origin,
					version: v,
				});
				Weight::zero()
			},
			(
				response,
				Some(QueryStatus::Pending { responder, maybe_notify, maybe_match_querier, .. }),
			) => {
				if let Some(match_querier) = maybe_match_querier {
					let match_querier = match Location::try_from(match_querier) {
						Ok(mq) => mq,
						Err(_) => {
							Self::deposit_event(Event::InvalidQuerierVersion {
								origin: origin.clone(),
								query_id,
							});
							return Weight::zero()
						},
					};
					if querier.map_or(true, |q| q != &match_querier) {
						Self::deposit_event(Event::InvalidQuerier {
							origin: origin.clone(),
							query_id,
							expected_querier: match_querier,
							maybe_actual_querier: querier.cloned(),
						});
						return Weight::zero()
					}
				}
				let responder = match Location::try_from(responder) {
					Ok(r) => r,
					Err(_) => {
						Self::deposit_event(Event::InvalidResponderVersion {
							origin: origin.clone(),
							query_id,
						});
						return Weight::zero()
					},
				};
				if origin != responder {
					Self::deposit_event(Event::InvalidResponder {
						origin: origin.clone(),
						query_id,
						expected_location: Some(responder),
					});
					return Weight::zero()
				}
				return match maybe_notify {
					Some((pallet_index, call_index)) => {
						// This is a bit horrible, but we happen to know that the `Call` will
						// be built by `(pallet_index: u8, call_index: u8, QueryId, Response)`.
						// So we just encode that and then re-encode to a real Call.
						let bare = (pallet_index, call_index, query_id, response);
						if let Ok(call) = bare.using_encoded(|mut bytes| {
							<T as Config>::RuntimeCall::decode(&mut bytes)
						}) {
							Queries::<T>::remove(query_id);
							let weight = call.get_dispatch_info().weight;
							if weight.any_gt(max_weight) {
								let e = Event::NotifyOverweight {
									query_id,
									pallet_index,
									call_index,
									actual_weight: weight,
									max_budgeted_weight: max_weight,
								};
								Self::deposit_event(e);
								return Weight::zero()
							}
							let dispatch_origin = Origin::Response(origin.clone()).into();
							match call.dispatch(dispatch_origin) {
								Ok(post_info) => {
									let e = Event::Notified { query_id, pallet_index, call_index };
									Self::deposit_event(e);
									post_info.actual_weight
								},
								Err(error_and_info) => {
									let e = Event::NotifyDispatchError {
										query_id,
										pallet_index,
										call_index,
									};
									Self::deposit_event(e);
									// Not much to do with the result as it is. It's up to the
									// parachain to ensure that the message makes sense.
									error_and_info.post_info.actual_weight
								},
							}
							.unwrap_or(weight)
						} else {
							let e =
								Event::NotifyDecodeFailed { query_id, pallet_index, call_index };
							Self::deposit_event(e);
							Weight::zero()
						}
					},
					None => {
						let e = Event::ResponseReady { query_id, response: response.clone() };
						Self::deposit_event(e);
						let at = frame_system::Pallet::<T>::current_block_number();
						let response = response.into();
						Queries::<T>::insert(query_id, QueryStatus::Ready { response, at });
						Weight::zero()
					},
				}
			},
			_ => {
				let e = Event::UnexpectedResponse { origin: origin.clone(), query_id };
				Self::deposit_event(e);
				Weight::zero()
			},
		}
	}
}

impl<T: Config> CheckSuspension for Pallet<T> {
	fn is_suspended<Call>(
		_origin: &Location,
		_instructions: &mut [Instruction<Call>],
		_max_weight: Weight,
		_properties: &mut Properties,
	) -> bool {
		XcmExecutionSuspended::<T>::get()
	}
}

/// Ensure that the origin `o` represents an XCM (`Transact`) origin.
///
/// Returns `Ok` with the location of the XCM sender or an `Err` otherwise.
pub fn ensure_xcm<OuterOrigin>(o: OuterOrigin) -> Result<Location, BadOrigin>
where
	OuterOrigin: Into<Result<Origin, OuterOrigin>>,
{
	match o.into() {
		Ok(Origin::Xcm(location)) => Ok(location),
		_ => Err(BadOrigin),
	}
}

/// Ensure that the origin `o` represents an XCM response origin.
///
/// Returns `Ok` with the location of the responder or an `Err` otherwise.
pub fn ensure_response<OuterOrigin>(o: OuterOrigin) -> Result<Location, BadOrigin>
where
	OuterOrigin: Into<Result<Origin, OuterOrigin>>,
{
	match o.into() {
		Ok(Origin::Response(location)) => Ok(location),
		_ => Err(BadOrigin),
	}
}

/// Filter for `Location` to find those which represent a strict majority approval of an
/// identified plurality.
///
/// May reasonably be used with `EnsureXcm`.
pub struct IsMajorityOfBody<Prefix, Body>(PhantomData<(Prefix, Body)>);
impl<Prefix: Get<Location>, Body: Get<BodyId>> Contains<Location>
	for IsMajorityOfBody<Prefix, Body>
{
	fn contains(l: &Location) -> bool {
		let maybe_suffix = l.match_and_split(&Prefix::get());
		matches!(maybe_suffix, Some(Plurality { id, part }) if id == &Body::get() && part.is_majority())
	}
}

/// Filter for `Location` to find those which represent a voice of an identified plurality.
///
/// May reasonably be used with `EnsureXcm`.
pub struct IsVoiceOfBody<Prefix, Body>(PhantomData<(Prefix, Body)>);
impl<Prefix: Get<Location>, Body: Get<BodyId>> Contains<Location> for IsVoiceOfBody<Prefix, Body> {
	fn contains(l: &Location) -> bool {
		let maybe_suffix = l.match_and_split(&Prefix::get());
		matches!(maybe_suffix, Some(Plurality { id, part }) if id == &Body::get() && part == &BodyPart::Voice)
	}
}

/// `EnsureOrigin` implementation succeeding with a `Location` value to recognize and filter
/// the `Origin::Xcm` item.
pub struct EnsureXcm<F>(PhantomData<F>);
impl<O: OriginTrait + From<Origin>, F: Contains<Location>> EnsureOrigin<O> for EnsureXcm<F>
where
	O::PalletsOrigin: From<Origin> + TryInto<Origin, Error = O::PalletsOrigin>,
{
	type Success = Location;

	fn try_origin(outer: O) -> Result<Self::Success, O> {
		outer.try_with_caller(|caller| {
			caller.try_into().and_then(|o| match o {
				Origin::Xcm(location) if F::contains(&location) => Ok(location),
				Origin::Xcm(location) => Err(Origin::Xcm(location).into()),
				o => Err(o.into()),
			})
		})
	}

	#[cfg(feature = "runtime-benchmarks")]
	fn try_successful_origin() -> Result<O, ()> {
		Ok(O::from(Origin::Xcm(Here.into())))
	}
}

/// `EnsureOrigin` implementation succeeding with a `Location` value to recognize and filter
/// the `Origin::Response` item.
pub struct EnsureResponse<F>(PhantomData<F>);
impl<O: OriginTrait + From<Origin>, F: Contains<Location>> EnsureOrigin<O> for EnsureResponse<F>
where
	O::PalletsOrigin: From<Origin> + TryInto<Origin, Error = O::PalletsOrigin>,
{
	type Success = Location;

	fn try_origin(outer: O) -> Result<Self::Success, O> {
		outer.try_with_caller(|caller| {
			caller.try_into().and_then(|o| match o {
				Origin::Response(responder) => Ok(responder),
				o => Err(o.into()),
			})
		})
	}

	#[cfg(feature = "runtime-benchmarks")]
	fn try_successful_origin() -> Result<O, ()> {
		Ok(O::from(Origin::Response(Here.into())))
	}
}

/// A simple passthrough where we reuse the `Location`-typed XCM origin as the inner value of
/// this crate's `Origin::Xcm` value.
pub struct XcmPassthrough<RuntimeOrigin>(PhantomData<RuntimeOrigin>);
impl<RuntimeOrigin: From<crate::Origin>> ConvertOrigin<RuntimeOrigin>
	for XcmPassthrough<RuntimeOrigin>
{
	fn convert_origin(
		origin: impl Into<Location>,
		kind: OriginKind,
	) -> Result<RuntimeOrigin, Location> {
		let origin = origin.into();
		match kind {
			OriginKind::Xcm => Ok(crate::Origin::Xcm(origin).into()),
			_ => Err(origin),
		}
	}
}<|MERGE_RESOLUTION|>--- conflicted
+++ resolved
@@ -855,20 +855,7 @@
 			dest: Box<VersionedLocation>,
 			message: Box<VersionedXcm<()>>,
 		) -> DispatchResult {
-<<<<<<< HEAD
-			let origin_location = T::SendXcmOrigin::ensure_origin(origin)?;
-			let interior: Junctions =
-				origin_location.clone().try_into().map_err(|_| Error::<T>::InvalidOrigin)?;
-			let dest = Location::try_from(*dest).map_err(|()| Error::<T>::BadVersion)?;
-			let message: Xcm<()> = (*message).try_into().map_err(|()| Error::<T>::BadVersion)?;
-
-			let message_id = Self::send_xcm(interior, dest.clone(), message.clone())
-				.map_err(Error::<T>::from)?;
-			let e = Event::Sent { origin: origin_location, destination: dest, message, message_id };
-			Self::deposit_event(e);
-=======
 			<Self as SendController<_>>::send(origin, dest, message)?;
->>>>>>> 5f4ce802
 			Ok(())
 		}
 
@@ -992,28 +979,8 @@
 			message: Box<VersionedXcm<<T as Config>::RuntimeCall>>,
 			max_weight: Weight,
 		) -> DispatchResultWithPostInfo {
-<<<<<<< HEAD
-			let origin_location = T::ExecuteXcmOrigin::ensure_origin(origin)?;
-			let mut hash = message.using_encoded(sp_io::hashing::blake2_256);
-			let message = (*message).try_into().map_err(|()| Error::<T>::BadVersion)?;
-			let value = (origin_location, message);
-			ensure!(T::XcmExecuteFilter::contains(&value), Error::<T>::Filtered);
-			let (origin_location, message) = value;
-			let outcome = T::XcmExecutor::prepare_and_execute(
-				origin_location,
-				message,
-				&mut hash,
-				max_weight,
-				max_weight,
-			);
-			let result =
-				Ok(Some(outcome.weight_used().saturating_add(T::WeightInfo::execute())).into());
-			Self::deposit_event(Event::Attempted { outcome });
-			result
-=======
 			let outcome = <Self as ExecuteController<_, _>>::execute(origin, message, max_weight)?;
 			Ok(Some(outcome.weight_used().saturating_add(T::WeightInfo::execute())).into())
->>>>>>> 5f4ce802
 		}
 
 		/// Extoll that a particular destination can be communicated with through a particular
