// Copyright (C) Parity Technologies (UK) Ltd.
// This file is part of Cumulus.

// Cumulus is free software: you can redistribute it and/or modify
// it under the terms of the GNU General Public License as published by
// the Free Software Foundation, either version 3 of the License, or
// (at your option) any later version.

// Cumulus is distributed in the hope that it will be useful,
// but WITHOUT ANY WARRANTY; without even the implied warranty of
// MERCHANTABILITY or FITNESS FOR A PARTICULAR PURPOSE.  See the
// GNU General Public License for more details.

// You should have received a copy of the GNU General Public License
// along with Cumulus.  If not, see <http://www.gnu.org/licenses/>.

use crate::{
	chain_spec,
	cli::{Cli, RelayChainCli, Subcommand},
	service::{new_partial, Block},
};
use cumulus_primitives_core::ParaId;
use frame_benchmarking_cli::{BenchmarkCmd, SUBSTRATE_REFERENCE_HARDWARE};
use log::info;
use parachains_common::{AssetHubPolkadotAuraId, AuraId};
use sc_cli::{
	ChainSpec, CliConfiguration, DefaultConfigurationValues, ImportParams, KeystoreParams,
	NetworkParams, Result, SharedParams, SubstrateCli,
};
use sc_service::config::{BasePath, PrometheusConfig};
use sp_runtime::traits::AccountIdConversion;
use std::{net::SocketAddr, path::PathBuf};

/// Helper enum that is used for better distinction of different parachain/runtime configuration
/// (it is based/calculated on ChainSpec's ID attribute)
#[derive(Debug, PartialEq, Default)]
enum Runtime {
	/// This is the default runtime (actually based on rococo)
	#[default]
	Default,
	Shell,
	Seedling,
	AssetHubPolkadot,
	AssetHubKusama,
	AssetHubRococo,
	AssetHubWestend,
	Penpal(ParaId),
	ContractsRococo,
	CollectivesPolkadot,
	CollectivesWestend,
	Glutton,
	GluttonWestend,
	BridgeHub(chain_spec::bridge_hubs::BridgeHubRuntimeType),
	People(chain_spec::people::PeopleRuntimeType),
}

trait RuntimeResolver {
	fn runtime(&self) -> Runtime;
}

impl RuntimeResolver for dyn ChainSpec {
	fn runtime(&self) -> Runtime {
		runtime(self.id())
	}
}

/// Implementation, that can resolve [`Runtime`] from any json configuration file
impl RuntimeResolver for PathBuf {
	fn runtime(&self) -> Runtime {
		#[derive(Debug, serde::Deserialize)]
		struct EmptyChainSpecWithId {
			id: String,
		}

		let file = std::fs::File::open(self).expect("Failed to open file");
		let reader = std::io::BufReader::new(file);
		let chain_spec: EmptyChainSpecWithId = serde_json::from_reader(reader)
			.expect("Failed to read 'json' file with ChainSpec configuration");

		runtime(&chain_spec.id)
	}
}

fn runtime(id: &str) -> Runtime {
	let id = id.replace('_', "-");
	let (_, id, para_id) = extract_parachain_id(&id);

	if id.starts_with("shell") {
		Runtime::Shell
	} else if id.starts_with("seedling") {
		Runtime::Seedling
	} else if id.starts_with("asset-hub-polkadot") | id.starts_with("statemint") {
		Runtime::AssetHubPolkadot
	} else if id.starts_with("asset-hub-kusama") | id.starts_with("statemine") {
		Runtime::AssetHubKusama
	} else if id.starts_with("asset-hub-rococo") {
		Runtime::AssetHubRococo
	} else if id.starts_with("asset-hub-westend") | id.starts_with("westmint") {
		Runtime::AssetHubWestend
	} else if id.starts_with("penpal") {
		Runtime::Penpal(para_id.unwrap_or(ParaId::new(0)))
	} else if id.starts_with("contracts-rococo") {
		Runtime::ContractsRococo
	} else if id.starts_with("collectives-polkadot") {
		Runtime::CollectivesPolkadot
	} else if id.starts_with("collectives-westend") {
		Runtime::CollectivesWestend
	} else if id.starts_with(chain_spec::bridge_hubs::BridgeHubRuntimeType::ID_PREFIX) {
		Runtime::BridgeHub(
			id.parse::<chain_spec::bridge_hubs::BridgeHubRuntimeType>()
				.expect("Invalid value"),
		)
	} else if id.starts_with("glutton-westend") {
		Runtime::GluttonWestend
	} else if id.starts_with("glutton") {
		Runtime::Glutton
	} else if id.starts_with(chain_spec::people::PeopleRuntimeType::ID_PREFIX) {
		Runtime::People(id.parse::<chain_spec::people::PeopleRuntimeType>().expect("Invalid value"))
	} else {
		log::warn!("No specific runtime was recognized for ChainSpec's id: '{}', so Runtime::default() will be used", id);
		Runtime::default()
	}
}

fn load_spec(id: &str) -> std::result::Result<Box<dyn ChainSpec>, String> {
	let (id, _, para_id) = extract_parachain_id(id);
	Ok(match id {
		// - Defaul-like
		"staging" =>
			Box::new(chain_spec::rococo_parachain::staging_rococo_parachain_local_config()),
		"tick" =>
			Box::new(chain_spec::rococo_parachain::RococoParachainChainSpec::from_json_bytes(
				&include_bytes!("../chain-specs/tick.json")[..],
			)?),
		"trick" =>
			Box::new(chain_spec::rococo_parachain::RococoParachainChainSpec::from_json_bytes(
				&include_bytes!("../chain-specs/trick.json")[..],
			)?),
		"track" =>
			Box::new(chain_spec::rococo_parachain::RococoParachainChainSpec::from_json_bytes(
				&include_bytes!("../chain-specs/track.json")[..],
			)?),

		// -- Starters
		"shell" => Box::new(chain_spec::shell::get_shell_chain_spec()),
		"seedling" => Box::new(chain_spec::seedling::get_seedling_chain_spec()),

		// -- Asset Hub Polkadot
		"asset-hub-polkadot-dev" | "statemint-dev" =>
			Box::new(chain_spec::asset_hubs::asset_hub_polkadot_development_config()),
		"asset-hub-polkadot-local" | "statemint-local" =>
			Box::new(chain_spec::asset_hubs::asset_hub_polkadot_local_config()),
		// the chain spec as used for generating the upgrade genesis values
		"asset-hub-polkadot-genesis" | "statemint-genesis" =>
			Box::new(chain_spec::asset_hubs::asset_hub_polkadot_config()),
		// the shell-based chain spec as used for syncing
		"asset-hub-polkadot" | "statemint" =>
			Box::new(chain_spec::asset_hubs::AssetHubPolkadotChainSpec::from_json_bytes(
				&include_bytes!("../chain-specs/asset-hub-polkadot.json")[..],
			)?),

		// -- Asset Hub Kusama
		"asset-hub-kusama-dev" | "statemine-dev" =>
			Box::new(chain_spec::asset_hubs::asset_hub_kusama_development_config()),
		"asset-hub-kusama-local" | "statemine-local" =>
			Box::new(chain_spec::asset_hubs::asset_hub_kusama_local_config()),
		// the chain spec as used for generating the upgrade genesis values
		"asset-hub-kusama-genesis" | "statemine-genesis" =>
			Box::new(chain_spec::asset_hubs::asset_hub_kusama_config()),
		// the shell-based chain spec as used for syncing
		"asset-hub-kusama" | "statemine" =>
			Box::new(chain_spec::asset_hubs::AssetHubKusamaChainSpec::from_json_bytes(
				&include_bytes!("../chain-specs/asset-hub-kusama.json")[..],
			)?),

		// -- Asset Hub Rococo
		"asset-hub-rococo-dev" =>
			Box::new(chain_spec::asset_hubs::asset_hub_rococo_development_config()),
		"asset-hub-rococo-local" =>
			Box::new(chain_spec::asset_hubs::asset_hub_rococo_local_config()),
		// the chain spec as used for generating the upgrade genesis values
		"asset-hub-rococo-genesis" =>
			Box::new(chain_spec::asset_hubs::asset_hub_rococo_genesis_config()),
		"asset-hub-rococo" =>
			Box::new(chain_spec::asset_hubs::AssetHubRococoChainSpec::from_json_bytes(
				&include_bytes!("../chain-specs/asset-hub-rococo.json")[..],
			)?),

		// -- Asset Hub Westend
		"asset-hub-westend-dev" | "westmint-dev" =>
			Box::new(chain_spec::asset_hubs::asset_hub_westend_development_config()),
		"asset-hub-westend-local" | "westmint-local" =>
			Box::new(chain_spec::asset_hubs::asset_hub_westend_local_config()),
		// the chain spec as used for generating the upgrade genesis values
		"asset-hub-westend-genesis" | "westmint-genesis" =>
			Box::new(chain_spec::asset_hubs::asset_hub_westend_config()),
		// the shell-based chain spec as used for syncing
		"asset-hub-westend" | "westmint" =>
			Box::new(chain_spec::asset_hubs::AssetHubWestendChainSpec::from_json_bytes(
				&include_bytes!("../chain-specs/asset-hub-westend.json")[..],
			)?),

		// -- Polkadot Collectives
		"collectives-polkadot-dev" =>
			Box::new(chain_spec::collectives::collectives_polkadot_development_config()),
		"collectives-polkadot-local" =>
			Box::new(chain_spec::collectives::collectives_polkadot_local_config()),
		"collectives-polkadot" =>
			Box::new(chain_spec::collectives::CollectivesPolkadotChainSpec::from_json_bytes(
				&include_bytes!("../chain-specs/collectives-polkadot.json")[..],
			)?),
		"collectives-westend-dev" =>
			Box::new(chain_spec::collectives::collectives_westend_development_config()),
		"collectives-westend-local" =>
			Box::new(chain_spec::collectives::collectives_westend_local_config()),
		"collectives-westend" =>
			Box::new(chain_spec::collectives::CollectivesWestendChainSpec::from_json_bytes(
				&include_bytes!("../chain-specs/collectives-westend.json")[..],
			)?),

		// -- Contracts on Rococo
		"contracts-rococo-dev" =>
			Box::new(chain_spec::contracts::contracts_rococo_development_config()),
		"contracts-rococo-local" =>
			Box::new(chain_spec::contracts::contracts_rococo_local_config()),
		"contracts-rococo-genesis" => Box::new(chain_spec::contracts::contracts_rococo_config()),
		"contracts-rococo" =>
			Box::new(chain_spec::contracts::ContractsRococoChainSpec::from_json_bytes(
				&include_bytes!("../chain-specs/contracts-rococo.json")[..],
			)?),

		// -- BridgeHub
		bridge_like_id
			if bridge_like_id
				.starts_with(chain_spec::bridge_hubs::BridgeHubRuntimeType::ID_PREFIX) =>
			bridge_like_id
				.parse::<chain_spec::bridge_hubs::BridgeHubRuntimeType>()
				.expect("invalid value")
				.load_config()?,

		// -- Penpall
		"penpal-kusama" => Box::new(chain_spec::penpal::get_penpal_chain_spec(
			para_id.expect("Must specify parachain id"),
			"kusama-local",
		)),
		"penpal-polkadot" => Box::new(chain_spec::penpal::get_penpal_chain_spec(
			para_id.expect("Must specify parachain id"),
			"polkadot-local",
		)),

		// -- Glutton Westend
		"glutton-westend-dev" => Box::new(chain_spec::glutton::glutton_westend_development_config(
			para_id.expect("Must specify parachain id"),
		)),
		"glutton-westend-local" => Box::new(chain_spec::glutton::glutton_westend_local_config(
			para_id.expect("Must specify parachain id"),
		)),
		// the chain spec as used for generating the upgrade genesis values
		"glutton-westend-genesis" => Box::new(chain_spec::glutton::glutton_westend_config(
			para_id.expect("Must specify parachain id"),
		)),

		// -- Glutton
		"glutton-kusama-dev" => Box::new(chain_spec::glutton::glutton_development_config(
			para_id.expect("Must specify parachain id"),
		)),
		"glutton-kusama-local" => Box::new(chain_spec::glutton::glutton_local_config(
			para_id.expect("Must specify parachain id"),
		)),
		// the chain spec as used for generating the upgrade genesis values
		"glutton-kusama-genesis" => Box::new(chain_spec::glutton::glutton_config(
			para_id.expect("Must specify parachain id"),
		)),

		// -- People
		people_like_id
			if people_like_id.starts_with(chain_spec::people::PeopleRuntimeType::ID_PREFIX) =>
			people_like_id
				.parse::<chain_spec::people::PeopleRuntimeType>()
				.expect("invalid value")
				.load_config()?,

		// -- Fallback (generic chainspec)
		"" => {
			log::warn!("No ChainSpec.id specified, so using default one, based on rococo-parachain runtime");
			Box::new(chain_spec::rococo_parachain::rococo_parachain_local_config())
		},

		// -- Loading a specific spec from disk
		path => {
			let path: PathBuf = path.into();
			match path.runtime() {
				Runtime::AssetHubPolkadot => Box::new(
					chain_spec::asset_hubs::AssetHubPolkadotChainSpec::from_json_file(path)?,
				),
				Runtime::AssetHubKusama =>
					Box::new(chain_spec::asset_hubs::AssetHubKusamaChainSpec::from_json_file(path)?),
				Runtime::AssetHubRococo =>
					Box::new(chain_spec::asset_hubs::AssetHubRococoChainSpec::from_json_file(path)?),
				Runtime::AssetHubWestend => Box::new(
					chain_spec::asset_hubs::AssetHubWestendChainSpec::from_json_file(path)?,
				),
				Runtime::CollectivesPolkadot => Box::new(
					chain_spec::collectives::CollectivesPolkadotChainSpec::from_json_file(path)?,
				),
				Runtime::CollectivesWestend => Box::new(
					chain_spec::collectives::CollectivesWestendChainSpec::from_json_file(path)?,
				),
				Runtime::Shell =>
					Box::new(chain_spec::shell::ShellChainSpec::from_json_file(path)?),
				Runtime::Seedling =>
					Box::new(chain_spec::seedling::SeedlingChainSpec::from_json_file(path)?),
				Runtime::ContractsRococo =>
					Box::new(chain_spec::contracts::ContractsRococoChainSpec::from_json_file(path)?),
				Runtime::BridgeHub(bridge_hub_runtime_type) =>
					bridge_hub_runtime_type.chain_spec_from_json_file(path)?,
				Runtime::Penpal(_para_id) =>
					Box::new(chain_spec::penpal::PenpalChainSpec::from_json_file(path)?),
				Runtime::GluttonWestend =>
					Box::new(chain_spec::glutton::GluttonChainSpec::from_json_file(path)?),
				Runtime::Glutton =>
					Box::new(chain_spec::glutton::GluttonChainSpec::from_json_file(path)?),
				Runtime::People(people_runtime_type) =>
					people_runtime_type.chain_spec_from_json_file(path)?,
				Runtime::Default => Box::new(
					chain_spec::rococo_parachain::RococoParachainChainSpec::from_json_file(path)?,
				),
			}
		},
	})
}

/// Extracts the normalized chain id and parachain id from the input chain id.
/// (H/T to Phala for the idea)
/// E.g. "penpal-kusama-2004" yields ("penpal-kusama", Some(2004))
fn extract_parachain_id(id: &str) -> (&str, &str, Option<ParaId>) {
	const KUSAMA_TEST_PARA_PREFIX: &str = "penpal-kusama-";
	const POLKADOT_TEST_PARA_PREFIX: &str = "penpal-polkadot-";

	const GLUTTON_PARA_DEV_PREFIX: &str = "glutton-kusama-dev-";
	const GLUTTON_PARA_LOCAL_PREFIX: &str = "glutton-kusama-local-";
	const GLUTTON_PARA_GENESIS_PREFIX: &str = "glutton-kusama-genesis-";

	const GLUTTON_WESTEND_PARA_DEV_PREFIX: &str = "glutton-westend-dev-";
	const GLUTTON_WESTEND_PARA_LOCAL_PREFIX: &str = "glutton-westend-local-";
	const GLUTTON_WESTEND_PARA_GENESIS_PREFIX: &str = "glutton-westend-genesis-";

	let (norm_id, orig_id, para) = if let Some(suffix) = id.strip_prefix(KUSAMA_TEST_PARA_PREFIX) {
		let para_id: u32 = suffix.parse().expect("Invalid parachain-id suffix");
		(&id[..KUSAMA_TEST_PARA_PREFIX.len() - 1], id, Some(para_id))
	} else if let Some(suffix) = id.strip_prefix(POLKADOT_TEST_PARA_PREFIX) {
		let para_id: u32 = suffix.parse().expect("Invalid parachain-id suffix");
		(&id[..POLKADOT_TEST_PARA_PREFIX.len() - 1], id, Some(para_id))
	} else if let Some(suffix) = id.strip_prefix(GLUTTON_PARA_DEV_PREFIX) {
		let para_id: u32 = suffix.parse().expect("Invalid parachain-id suffix");
		(&id[..GLUTTON_PARA_DEV_PREFIX.len() - 1], id, Some(para_id))
	} else if let Some(suffix) = id.strip_prefix(GLUTTON_PARA_LOCAL_PREFIX) {
		let para_id: u32 = suffix.parse().expect("Invalid parachain-id suffix");
		(&id[..GLUTTON_PARA_LOCAL_PREFIX.len() - 1], id, Some(para_id))
	} else if let Some(suffix) = id.strip_prefix(GLUTTON_PARA_GENESIS_PREFIX) {
		let para_id: u32 = suffix.parse().expect("Invalid parachain-id suffix");
		(&id[..GLUTTON_PARA_GENESIS_PREFIX.len() - 1], id, Some(para_id))
	} else if let Some(suffix) = id.strip_prefix(GLUTTON_WESTEND_PARA_DEV_PREFIX) {
		let para_id: u32 = suffix.parse().expect("Invalid parachain-id suffix");
		(&id[..GLUTTON_WESTEND_PARA_DEV_PREFIX.len() - 1], id, Some(para_id))
	} else if let Some(suffix) = id.strip_prefix(GLUTTON_WESTEND_PARA_LOCAL_PREFIX) {
		let para_id: u32 = suffix.parse().expect("Invalid parachain-id suffix");
		(&id[..GLUTTON_WESTEND_PARA_LOCAL_PREFIX.len() - 1], id, Some(para_id))
	} else if let Some(suffix) = id.strip_prefix(GLUTTON_WESTEND_PARA_GENESIS_PREFIX) {
		let para_id: u32 = suffix.parse().expect("Invalid parachain-id suffix");
		(&id[..GLUTTON_WESTEND_PARA_GENESIS_PREFIX.len() - 1], id, Some(para_id))
	} else {
		(id, id, None)
	};

	(norm_id, orig_id, para.map(Into::into))
}

impl SubstrateCli for Cli {
	fn impl_name() -> String {
		"Polkadot parachain".into()
	}

	fn impl_version() -> String {
		env!("SUBSTRATE_CLI_IMPL_VERSION").into()
	}

	fn description() -> String {
		format!(
			"Polkadot parachain\n\nThe command-line arguments provided first will be \
		passed to the parachain node, while the arguments provided after -- will be passed \
		to the relaychain node.\n\n\
		{} [parachain-args] -- [relaychain-args]",
			Self::executable_name()
		)
	}

	fn author() -> String {
		env!("CARGO_PKG_AUTHORS").into()
	}

	fn support_url() -> String {
		"https://github.com/paritytech/polkadot-sdk/issues/new".into()
	}

	fn copyright_start_year() -> i32 {
		2017
	}

	fn load_spec(&self, id: &str) -> std::result::Result<Box<dyn ChainSpec>, String> {
		load_spec(id)
	}
}

impl SubstrateCli for RelayChainCli {
	fn impl_name() -> String {
		"Polkadot parachain".into()
	}

	fn impl_version() -> String {
		env!("SUBSTRATE_CLI_IMPL_VERSION").into()
	}

	fn description() -> String {
		format!(
			"Polkadot parachain\n\nThe command-line arguments provided first will be \
		passed to the parachain node, while the arguments provided after -- will be passed \
		to the relay chain node.\n\n\
		{} [parachain-args] -- [relay_chain-args]",
			Self::executable_name()
		)
	}

	fn author() -> String {
		env!("CARGO_PKG_AUTHORS").into()
	}

	fn support_url() -> String {
		"https://github.com/paritytech/polkadot-sdk/issues/new".into()
	}

	fn copyright_start_year() -> i32 {
		2017
	}

	fn load_spec(&self, id: &str) -> std::result::Result<Box<dyn ChainSpec>, String> {
		polkadot_cli::Cli::from_iter([RelayChainCli::executable_name()].iter()).load_spec(id)
	}
}

/// Creates partial components for the runtimes that are supported by the benchmarks.
macro_rules! construct_partials {
	($config:expr, |$partials:ident| $code:expr) => {
		match $config.chain_spec.runtime() {
			Runtime::AssetHubKusama => {
				let $partials = new_partial::<asset_hub_kusama_runtime::RuntimeApi, _>(
					&$config,
					crate::service::aura_build_import_queue::<_, AuraId>,
				)?;
				$code
			},
			Runtime::AssetHubRococo => {
				let $partials = new_partial::<asset_hub_rococo_runtime::RuntimeApi, _>(
					&$config,
					crate::service::aura_build_import_queue::<_, AuraId>,
				)?;
				$code
			},
			Runtime::AssetHubWestend => {
				let $partials = new_partial::<asset_hub_westend_runtime::RuntimeApi, _>(
					&$config,
					crate::service::aura_build_import_queue::<_, AuraId>,
				)?;
				$code
			},
			Runtime::AssetHubPolkadot => {
				let $partials = new_partial::<asset_hub_polkadot_runtime::RuntimeApi, _>(
					&$config,
					crate::service::aura_build_import_queue::<_, AssetHubPolkadotAuraId>,
				)?;
				$code
			},
			Runtime::BridgeHub(bridge_hub_runtime_type) => match bridge_hub_runtime_type {
				chain_spec::bridge_hubs::BridgeHubRuntimeType::Polkadot |
				chain_spec::bridge_hubs::BridgeHubRuntimeType::PolkadotLocal |
				chain_spec::bridge_hubs::BridgeHubRuntimeType::PolkadotDevelopment => {
					let $partials = new_partial::<chain_spec::bridge_hubs::polkadot::RuntimeApi, _>(
						&$config,
						crate::service::aura_build_import_queue::<_, AuraId>,
					)?;
					$code
				},
				chain_spec::bridge_hubs::BridgeHubRuntimeType::Kusama |
				chain_spec::bridge_hubs::BridgeHubRuntimeType::KusamaLocal |
				chain_spec::bridge_hubs::BridgeHubRuntimeType::KusamaDevelopment => {
					let $partials = new_partial::<chain_spec::bridge_hubs::kusama::RuntimeApi, _>(
						&$config,
						crate::service::aura_build_import_queue::<_, AuraId>,
					)?;
					$code
				},
				chain_spec::bridge_hubs::BridgeHubRuntimeType::Westend |
				chain_spec::bridge_hubs::BridgeHubRuntimeType::WestendLocal |
				chain_spec::bridge_hubs::BridgeHubRuntimeType::WestendDevelopment => {
					let $partials = new_partial::<chain_spec::bridge_hubs::westend::RuntimeApi, _>(
						&$config,
						crate::service::aura_build_import_queue::<_, AuraId>,
					)?;
					$code
				},
				chain_spec::bridge_hubs::BridgeHubRuntimeType::Rococo |
				chain_spec::bridge_hubs::BridgeHubRuntimeType::RococoLocal |
				chain_spec::bridge_hubs::BridgeHubRuntimeType::RococoDevelopment => {
					let $partials = new_partial::<chain_spec::bridge_hubs::rococo::RuntimeApi, _>(
						&$config,
						crate::service::aura_build_import_queue::<_, AuraId>,
					)?;
					$code
				},
			},
			Runtime::CollectivesPolkadot => {
				let $partials = new_partial::<collectives_polkadot_runtime::RuntimeApi, _>(
					&$config,
					crate::service::aura_build_import_queue::<_, AuraId>,
				)?;
				$code
			},
			Runtime::CollectivesWestend => {
				let $partials = new_partial::<collectives_westend_runtime::RuntimeApi, _>(
					&$config,
					crate::service::aura_build_import_queue::<_, AuraId>,
				)?;
				$code
			},
			Runtime::Shell => {
				let $partials = new_partial::<shell_runtime::RuntimeApi, _>(
					&$config,
					crate::service::shell_build_import_queue,
				)?;
				$code
			},
			Runtime::Seedling => {
				let $partials = new_partial::<seedling_runtime::RuntimeApi, _>(
					&$config,
					crate::service::shell_build_import_queue,
				)?;
				$code
			},
			Runtime::ContractsRococo => {
				let $partials = new_partial::<contracts_rococo_runtime::RuntimeApi, _>(
					&$config,
					crate::service::contracts_rococo_build_import_queue,
				)?;
				$code
			},
			Runtime::Penpal(_) | Runtime::Default => {
				let $partials = new_partial::<rococo_parachain_runtime::RuntimeApi, _>(
					&$config,
					crate::service::rococo_parachain_build_import_queue,
				)?;
				$code
			},
			Runtime::GluttonWestend => {
				let $partials = new_partial::<glutton_westend_runtime::RuntimeApi, _>(
					&$config,
					crate::service::shell_build_import_queue,
				)?;
				$code
			},
			Runtime::Glutton => {
				let $partials = new_partial::<glutton_runtime::RuntimeApi, _>(
					&$config,
					crate::service::shell_build_import_queue,
				)?;
				$code
			},
			Runtime::People(parent_relay) => match parent_relay {
				chain_spec::people::PeopleRuntimeType::Rococo |
				chain_spec::people::PeopleRuntimeType::RococoLocal => {
					let $partials = new_partial::<chain_spec::people::rococo::RuntimeApi, _>(
						&$config,
						crate::service::aura_build_import_queue::<_, AuraId>,
					)?;
					$code
				},
				chain_spec::people::PeopleRuntimeType::Westend |
				chain_spec::people::PeopleRuntimeType::WestendLocal => {
					let $partials = new_partial::<chain_spec::people::westend::RuntimeApi, _>(
						&$config,
						crate::service::aura_build_import_queue::<_, AuraId>,
					)?;
					$code
				},
			},
		}
	};
}

macro_rules! construct_async_run {
	(|$components:ident, $cli:ident, $cmd:ident, $config:ident| $( $code:tt )* ) => {{
		let runner = $cli.create_runner($cmd)?;
		match runner.config().chain_spec.runtime() {
			Runtime::AssetHubWestend => {
				runner.async_run(|$config| {
					let $components = new_partial::<asset_hub_westend_runtime::RuntimeApi, _>(
						&$config,
						crate::service::aura_build_import_queue::<_, AuraId>,
					)?;
					let task_manager = $components.task_manager;
					{ $( $code )* }.map(|v| (v, task_manager))
				})
			},
			Runtime::AssetHubRococo => {
				runner.async_run(|$config| {
					let $components = new_partial::<asset_hub_rococo_runtime::RuntimeApi, _>(
						&$config,
						crate::service::aura_build_import_queue::<_, AuraId>,
					)?;
					let task_manager = $components.task_manager;
					{ $( $code )* }.map(|v| (v, task_manager))
				})
			},
			Runtime::AssetHubKusama => {
				runner.async_run(|$config| {
					let $components = new_partial::<asset_hub_kusama_runtime::RuntimeApi, _>(
						&$config,
						crate::service::aura_build_import_queue::<_, AuraId>,
					)?;
					let task_manager = $components.task_manager;
					{ $( $code )* }.map(|v| (v, task_manager))
				})
			},
			Runtime::AssetHubPolkadot => {
				runner.async_run(|$config| {
					let $components = new_partial::<asset_hub_polkadot_runtime::RuntimeApi, _>(
						&$config,
						crate::service::aura_build_import_queue::<_, AssetHubPolkadotAuraId>,
					)?;
					let task_manager = $components.task_manager;
					{ $( $code )* }.map(|v| (v, task_manager))
				})
			},
			Runtime::CollectivesPolkadot => {
				runner.async_run(|$config| {
					let $components = new_partial::<collectives_polkadot_runtime::RuntimeApi, _>(
						&$config,
						crate::service::aura_build_import_queue::<_, AuraId>,
					)?;
					let task_manager = $components.task_manager;
					{ $( $code )* }.map(|v| (v, task_manager))
				})
			},
			Runtime::CollectivesWestend => {
				runner.async_run(|$config| {
					let $components = new_partial::<collectives_westend_runtime::RuntimeApi, _>(
						&$config,
						crate::service::aura_build_import_queue::<_, AuraId>,
					)?;
					let task_manager = $components.task_manager;
					{ $( $code )* }.map(|v| (v, task_manager))
				})
			},
			Runtime::Shell => {
				runner.async_run(|$config| {
					let $components = new_partial::<shell_runtime::RuntimeApi, _>(
						&$config,
						crate::service::shell_build_import_queue,
					)?;
					let task_manager = $components.task_manager;
					{ $( $code )* }.map(|v| (v, task_manager))
				})
			},
			Runtime::Seedling => {
				runner.async_run(|$config| {
					let $components = new_partial::<seedling_runtime::RuntimeApi, _>(
						&$config,
						crate::service::shell_build_import_queue,
					)?;
					let task_manager = $components.task_manager;
					{ $( $code )* }.map(|v| (v, task_manager))
				})
			},
			Runtime::ContractsRococo => {
				runner.async_run(|$config| {
					let $components = new_partial::<contracts_rococo_runtime::RuntimeApi, _>(
						&$config,
						crate::service::contracts_rococo_build_import_queue,
					)?;
					let task_manager = $components.task_manager;
					{ $( $code )* }.map(|v| (v, task_manager))
				})
			},
			Runtime::BridgeHub(bridge_hub_runtime_type) => {
				 match bridge_hub_runtime_type {
					chain_spec::bridge_hubs::BridgeHubRuntimeType::Polkadot |
					chain_spec::bridge_hubs::BridgeHubRuntimeType::PolkadotLocal |
					chain_spec::bridge_hubs::BridgeHubRuntimeType::PolkadotDevelopment => {
						runner.async_run(|$config| {
							let $components = new_partial::<chain_spec::bridge_hubs::polkadot::RuntimeApi, _>(
								&$config,
								crate::service::aura_build_import_queue::<_, AuraId>,
							)?;

							let task_manager = $components.task_manager;
							{ $( $code )* }.map(|v| (v, task_manager))
						})
					},
					chain_spec::bridge_hubs::BridgeHubRuntimeType::Kusama |
					chain_spec::bridge_hubs::BridgeHubRuntimeType::KusamaLocal |
					chain_spec::bridge_hubs::BridgeHubRuntimeType::KusamaDevelopment => {
						runner.async_run(|$config| {
							let $components = new_partial::<chain_spec::bridge_hubs::kusama::RuntimeApi, _>(
								&$config,
								crate::service::aura_build_import_queue::<_, AuraId>,
							)?;

							let task_manager = $components.task_manager;
							{ $( $code )* }.map(|v| (v, task_manager))
						})
					},
					chain_spec::bridge_hubs::BridgeHubRuntimeType::Westend |
					chain_spec::bridge_hubs::BridgeHubRuntimeType::WestendLocal |
					chain_spec::bridge_hubs::BridgeHubRuntimeType::WestendDevelopment => {
						runner.async_run(|$config| {
							let $components = new_partial::<chain_spec::bridge_hubs::westend::RuntimeApi, _>(
								&$config,
								crate::service::aura_build_import_queue::<_, AuraId>,
							)?;

							let task_manager = $components.task_manager;
							{ $( $code )* }.map(|v| (v, task_manager))
						})
					},
					chain_spec::bridge_hubs::BridgeHubRuntimeType::Rococo |
					chain_spec::bridge_hubs::BridgeHubRuntimeType::RococoLocal |
					chain_spec::bridge_hubs::BridgeHubRuntimeType::RococoDevelopment => {
						runner.async_run(|$config| {
							let $components = new_partial::<chain_spec::bridge_hubs::rococo::RuntimeApi, _>(
								&$config,
								crate::service::aura_build_import_queue::<_, AuraId>,
							)?;

							let task_manager = $components.task_manager;
							{ $( $code )* }.map(|v| (v, task_manager))
						})
					},
				}
			},
			Runtime::Penpal(_) | Runtime::Default => {
				runner.async_run(|$config| {
					let $components = new_partial::<
						rococo_parachain_runtime::RuntimeApi,
						_,
					>(
						&$config,
						crate::service::rococo_parachain_build_import_queue,
					)?;
					let task_manager = $components.task_manager;
					{ $( $code )* }.map(|v| (v, task_manager))
				})
			},
			Runtime::GluttonWestend => {
				runner.async_run(|$config| {
					let $components = new_partial::<glutton_westend_runtime::RuntimeApi, _>(
						&$config,
						crate::service::shell_build_import_queue,
					)?;
					let task_manager = $components.task_manager;
					{ $( $code )* }.map(|v| (v, task_manager))
				})
			},
			Runtime::Glutton => {
				runner.async_run(|$config| {
					let $components = new_partial::<glutton_runtime::RuntimeApi, _>(
						&$config,
						crate::service::shell_build_import_queue,
					)?;
					let task_manager = $components.task_manager;
					{ $( $code )* }.map(|v| (v, task_manager))
				})
			},
			Runtime::People(people_runtime_type) => {
				match people_runtime_type {
					chain_spec::people::PeopleRuntimeType::Rococo |
					chain_spec::people::PeopleRuntimeType::RococoLocal => {
						runner.async_run(|$config| {
							let $components = new_partial::<chain_spec::people::rococo::RuntimeApi, _>(
								&$config,
								crate::service::aura_build_import_queue::<_, AuraId>,
							)?;

							let task_manager = $components.task_manager;
							{ $( $code )* }.map(|v| (v, task_manager))
						})
					},
					chain_spec::people::PeopleRuntimeType::Westend |
					chain_spec::people::PeopleRuntimeType::WestendLocal => {
						runner.async_run(|$config| {
							let $components = new_partial::<chain_spec::people::westend::RuntimeApi, _>(
								&$config,
								crate::service::aura_build_import_queue::<_, AuraId>,
							)?;

							let task_manager = $components.task_manager;
							{ $( $code )* }.map(|v| (v, task_manager))
						})
					},
				}
			}
		}
	}}
}

/// Parse command line arguments into service configuration.
pub fn run() -> Result<()> {
	let cli = Cli::from_args();

	match &cli.subcommand {
		Some(Subcommand::BuildSpec(cmd)) => {
			let runner = cli.create_runner(cmd)?;
			runner.sync_run(|config| cmd.run(config.chain_spec, config.network))
		},
		Some(Subcommand::CheckBlock(cmd)) => {
			construct_async_run!(|components, cli, cmd, config| {
				Ok(cmd.run(components.client, components.import_queue))
			})
		},
		Some(Subcommand::ExportBlocks(cmd)) => {
			construct_async_run!(|components, cli, cmd, config| {
				Ok(cmd.run(components.client, config.database))
			})
		},
		Some(Subcommand::ExportState(cmd)) => {
			construct_async_run!(|components, cli, cmd, config| {
				Ok(cmd.run(components.client, config.chain_spec))
			})
		},
		Some(Subcommand::ImportBlocks(cmd)) => {
			construct_async_run!(|components, cli, cmd, config| {
				Ok(cmd.run(components.client, components.import_queue))
			})
		},
		Some(Subcommand::Revert(cmd)) => construct_async_run!(|components, cli, cmd, config| {
			Ok(cmd.run(components.client, components.backend, None))
		}),
		Some(Subcommand::PurgeChain(cmd)) => {
			let runner = cli.create_runner(cmd)?;

			runner.sync_run(|config| {
				let polkadot_cli = RelayChainCli::new(
					&config,
					[RelayChainCli::executable_name()].iter().chain(cli.relaychain_args.iter()),
				);

				let polkadot_config = SubstrateCli::create_configuration(
					&polkadot_cli,
					&polkadot_cli,
					config.tokio_handle.clone(),
				)
				.map_err(|err| format!("Relay chain argument error: {}", err))?;

				cmd.run(config, polkadot_config)
			})
		},
		Some(Subcommand::ExportGenesisState(cmd)) => {
			let runner = cli.create_runner(cmd)?;
			runner.sync_run(|config| {
				construct_partials!(config, |partials| cmd.run(&*config.chain_spec, &*partials.client))
			})
		},
		Some(Subcommand::ExportGenesisWasm(cmd)) => {
			let runner = cli.create_runner(cmd)?;
			runner.sync_run(|_config| {
				let spec = cli.load_spec(&cmd.shared_params.chain.clone().unwrap_or_default())?;
				cmd.run(&*spec)
			})
		},
		Some(Subcommand::Benchmark(cmd)) => {
			let runner = cli.create_runner(cmd)?;

			// Switch on the concrete benchmark sub-command-
			match cmd {
				BenchmarkCmd::Pallet(cmd) =>
					if cfg!(feature = "runtime-benchmarks") {
						runner.sync_run(|config| cmd.run::<Block, ()>(config))
					} else {
						Err("Benchmarking wasn't enabled when building the node. \
				You can enable it with `--features runtime-benchmarks`."
							.into())
					},
				BenchmarkCmd::Block(cmd) => runner.sync_run(|config| {
					construct_partials!(config, |partials| cmd.run(partials.client))
				}),
				#[cfg(not(feature = "runtime-benchmarks"))]
				BenchmarkCmd::Storage(_) =>
					return Err(sc_cli::Error::Input(
						"Compile with --features=runtime-benchmarks \
						to enable storage benchmarks."
							.into(),
					)
					.into()),
				#[cfg(feature = "runtime-benchmarks")]
				BenchmarkCmd::Storage(cmd) => runner.sync_run(|config| {
					construct_partials!(config, |partials| {
						let db = partials.backend.expose_db();
						let storage = partials.backend.expose_storage();

						cmd.run(config, partials.client.clone(), db, storage)
					})
				}),
				BenchmarkCmd::Machine(cmd) =>
					runner.sync_run(|config| cmd.run(&config, SUBSTRATE_REFERENCE_HARDWARE.clone())),
				// NOTE: this allows the Client to leniently implement
				// new benchmark commands without requiring a companion MR.
				#[allow(unreachable_patterns)]
				_ => Err("Benchmarking sub-command unsupported".into()),
			}
		},
		Some(Subcommand::TryRuntime) => Err("The `try-runtime` subcommand has been migrated to a standalone CLI (https://github.com/paritytech/try-runtime-cli). It is no longer being maintained here and will be removed entirely some time after January 2024. Please remove this subcommand from your runtime and use the standalone CLI.".into()),
		Some(Subcommand::Key(cmd)) => Ok(cmd.run(&cli)?),
		None => {
			let runner = cli.create_runner(&cli.run.normalize())?;
			let collator_options = cli.run.collator_options();

			runner.run_node_until_exit(|config| async move {
				// If Statemint (Statemine, Westmint, Rockmine) DB exists and we're using the
				// asset-hub chain spec, then rename the base path to the new chain ID. In the case
				// that both file paths exist, the node will exit, as the user must decide (by
				// deleting one path) the information that they want to use as their DB.
				let old_name = match config.chain_spec.id() {
<<<<<<< HEAD
					"asset-hub-polkadot" => Some("statemint"),
					"asset-hub-kusama" => Some("statemine"),
					"asset-hub-westend" => Some("westmint"),
					"asset-hub-rococo" => Some("rockmine"),
					_ => None,
=======
					 "asset-hub-polkadot" => Some("statemint"),
				     "asset-hub-kusama" => Some("statemine"),
				     "asset-hub-westend" => Some("westmint"),
				     "asset-hub-rococo" => Some("rockmine"),
				     _ => None,
>>>>>>> f4bb17cc
				};

				if let Some(old_name) = old_name {
					let new_path = config.base_path.config_dir(config.chain_spec.id());
					let old_path = config.base_path.config_dir(old_name);

					if old_path.exists() && new_path.exists() {
							return Err(format!(
							"Found legacy {} path {} and new asset-hub path {}. Delete one path such that only one exists.",
							old_name, old_path.display(), new_path.display()
						).into())
					}

					if old_path.exists() {
						std::fs::rename(old_path.clone(), new_path.clone())?;
						info!(
							"Statemint renamed to Asset Hub. The filepath with associated data on disk has been renamed from {} to {}.",
							old_path.display(), new_path.display()
						);
					}
				}

				let hwbench = (!cli.no_hardware_benchmarks).then_some(
					config.database.path().map(|database_path| {
						let _ = std::fs::create_dir_all(database_path);
						sc_sysinfo::gather_hwbench(Some(database_path))
					})).flatten();

				let para_id = chain_spec::Extensions::try_get(&*config.chain_spec)
					.map(|e| e.para_id)
					.ok_or("Could not find parachain extension in chain-spec.")?;

				let polkadot_cli = RelayChainCli::new(
					&config,
					[RelayChainCli::executable_name()].iter().chain(cli.relaychain_args.iter()),
				);

				let id = ParaId::from(para_id);

				let parachain_account =
					AccountIdConversion::<polkadot_primitives::AccountId>::into_account_truncating(&id);

				let tokio_handle = config.tokio_handle.clone();
				let polkadot_config =
					SubstrateCli::create_configuration(&polkadot_cli, &polkadot_cli, tokio_handle)
						.map_err(|err| format!("Relay chain argument error: {}", err))?;

				info!("Parachain id: {:?}", id);
				info!("Parachain Account: {}", parachain_account);
				info!("Is collating: {}", if config.role.is_authority() { "yes" } else { "no" });

				match config.chain_spec.runtime() {
					Runtime::AssetHubPolkadot => crate::service::start_asset_hub_node::<
						asset_hub_polkadot_runtime::RuntimeApi,
						AssetHubPolkadotAuraId,
					>(config, polkadot_config, collator_options, id, hwbench)
					.await
					.map(|r| r.0)
					.map_err(Into::into),
					Runtime::AssetHubKusama => crate::service::start_asset_hub_node::<
						asset_hub_kusama_runtime::RuntimeApi,
						AuraId,
					>(config, polkadot_config, collator_options, id, hwbench)
					.await
					.map(|r| r.0)
					.map_err(Into::into),
					Runtime::AssetHubRococo => crate::service::start_asset_hub_node::<
						asset_hub_rococo_runtime::RuntimeApi,
						AuraId,
					>(config, polkadot_config, collator_options, id, hwbench)
						.await
						.map(|r| r.0)
						.map_err(Into::into),
					Runtime::AssetHubWestend => crate::service::start_asset_hub_node::<
						asset_hub_westend_runtime::RuntimeApi,
						AuraId,
					>(config, polkadot_config, collator_options, id, hwbench)
					.await
					.map(|r| r.0)
					.map_err(Into::into),
					Runtime::CollectivesPolkadot =>
						crate::service::start_generic_aura_node::<
							collectives_polkadot_runtime::RuntimeApi,
							AuraId,
						>(config, polkadot_config, collator_options, id, hwbench)
						.await
						.map(|r| r.0)
						.map_err(Into::into),
					Runtime::CollectivesWestend =>
						crate::service::start_generic_aura_node::<
							collectives_westend_runtime::RuntimeApi,
							AuraId,
						>(config, polkadot_config, collator_options, id, hwbench)
						.await
						.map(|r| r.0)
						.map_err(Into::into),
					Runtime::Shell =>
						crate::service::start_shell_node::<shell_runtime::RuntimeApi>(
							config,
							polkadot_config,
							collator_options,
							id,
							hwbench,
						)
						.await
						.map(|r| r.0)
						.map_err(Into::into),
					Runtime::Seedling =>
						crate::service::start_shell_node::<seedling_runtime::RuntimeApi>(
							config,
							polkadot_config,
							collator_options,
							id,
							hwbench
						)
						.await
						.map(|r| r.0)
						.map_err(Into::into),
					Runtime::ContractsRococo => crate::service::start_contracts_rococo_node(
						config,
						polkadot_config,
						collator_options,
						id,
						hwbench,
					)
					.await
					.map(|r| r.0)
					.map_err(Into::into),
					Runtime::BridgeHub(bridge_hub_runtime_type) => match bridge_hub_runtime_type {
chain_spec::bridge_hubs::BridgeHubRuntimeType::Polkadot |
						chain_spec::bridge_hubs::BridgeHubRuntimeType::PolkadotLocal |
						chain_spec::bridge_hubs::BridgeHubRuntimeType::PolkadotDevelopment =>
							crate::service::start_generic_aura_node::<
								chain_spec::bridge_hubs::polkadot::RuntimeApi,
								AuraId,
							>(config, polkadot_config, collator_options, id, hwbench)
								.await
								.map(|r| r.0),
						chain_spec::bridge_hubs::BridgeHubRuntimeType::Kusama |
						chain_spec::bridge_hubs::BridgeHubRuntimeType::KusamaLocal |
						chain_spec::bridge_hubs::BridgeHubRuntimeType::KusamaDevelopment =>
							crate::service::start_generic_aura_node::<
								chain_spec::bridge_hubs::kusama::RuntimeApi,
								AuraId,
							>(config, polkadot_config, collator_options, id, hwbench)
							.await
							.map(|r| r.0),
						chain_spec::bridge_hubs::BridgeHubRuntimeType::Westend |
						chain_spec::bridge_hubs::BridgeHubRuntimeType::WestendLocal |
						chain_spec::bridge_hubs::BridgeHubRuntimeType::WestendDevelopment =>
							crate::service::start_generic_aura_node::<
								chain_spec::bridge_hubs::westend::RuntimeApi,
								AuraId,
							>(config, polkadot_config, collator_options, id, hwbench)
							.await
							.map(|r| r.0),
						chain_spec::bridge_hubs::BridgeHubRuntimeType::Rococo |
						chain_spec::bridge_hubs::BridgeHubRuntimeType::RococoLocal |
						chain_spec::bridge_hubs::BridgeHubRuntimeType::RococoDevelopment =>
							crate::service::start_generic_aura_node::<
								chain_spec::bridge_hubs::rococo::RuntimeApi,
								AuraId,
							>(config, polkadot_config, collator_options, id, hwbench)
							.await
							.map(|r| r.0),
					}
					.map_err(Into::into),
					Runtime::Penpal(_) | Runtime::Default =>
						crate::service::start_rococo_parachain_node(
							config,
							polkadot_config,
							collator_options,
							id,
							hwbench,
						)
						.await
						.map(|r| r.0)
						.map_err(Into::into),
					Runtime::GluttonWestend =>
						crate::service::start_basic_lookahead_node::<
							glutton_westend_runtime::RuntimeApi,
							AuraId,
						>(config, polkadot_config, collator_options, id, hwbench)
						.await
						.map(|r| r.0)
						.map_err(Into::into),
					Runtime::Glutton =>
						crate::service::start_basic_lookahead_node::<
							glutton_runtime::RuntimeApi,
							AuraId,
						>(config, polkadot_config, collator_options, id, hwbench)
						.await
						.map(|r| r.0)
						.map_err(Into::into),
					Runtime::People(people_runtime_type) => match people_runtime_type {
						chain_spec::people::PeopleRuntimeType::Rococo |
						chain_spec::people::PeopleRuntimeType::RococoLocal =>
							crate::service::start_generic_aura_node::<
								chain_spec::people::rococo::RuntimeApi,
								AuraId,
							>(config, polkadot_config, collator_options, id, hwbench)
							.await
							.map(|r| r.0),
						chain_spec::people::PeopleRuntimeType::Westend |
						chain_spec::people::PeopleRuntimeType::WestendLocal =>
							crate::service::start_generic_aura_node::<
								chain_spec::people::westend::RuntimeApi,
								AuraId,
							>(config, polkadot_config, collator_options, id, hwbench)
							.await
							.map(|r| r.0),
					}
					.map_err(Into::into),
				}
			})
		},
	}
}

impl DefaultConfigurationValues for RelayChainCli {
	fn p2p_listen_port() -> u16 {
		30334
	}

	fn rpc_listen_port() -> u16 {
		9945
	}

	fn prometheus_listen_port() -> u16 {
		9616
	}
}

impl CliConfiguration<Self> for RelayChainCli {
	fn shared_params(&self) -> &SharedParams {
		self.base.base.shared_params()
	}

	fn import_params(&self) -> Option<&ImportParams> {
		self.base.base.import_params()
	}

	fn network_params(&self) -> Option<&NetworkParams> {
		self.base.base.network_params()
	}

	fn keystore_params(&self) -> Option<&KeystoreParams> {
		self.base.base.keystore_params()
	}

	fn base_path(&self) -> Result<Option<BasePath>> {
		Ok(self
			.shared_params()
			.base_path()?
			.or_else(|| self.base_path.clone().map(Into::into)))
	}

	fn rpc_addr(&self, default_listen_port: u16) -> Result<Option<SocketAddr>> {
		self.base.base.rpc_addr(default_listen_port)
	}

	fn prometheus_config(
		&self,
		default_listen_port: u16,
		chain_spec: &Box<dyn ChainSpec>,
	) -> Result<Option<PrometheusConfig>> {
		self.base.base.prometheus_config(default_listen_port, chain_spec)
	}

	fn init<F>(
		&self,
		_support_url: &String,
		_impl_version: &String,
		_logger_hook: F,
		_config: &sc_service::Configuration,
	) -> Result<()>
	where
		F: FnOnce(&mut sc_cli::LoggerBuilder, &sc_service::Configuration),
	{
		unreachable!("PolkadotCli is never initialized; qed");
	}

	fn chain_id(&self, is_dev: bool) -> Result<String> {
		let chain_id = self.base.base.chain_id(is_dev)?;

		Ok(if chain_id.is_empty() { self.chain_id.clone().unwrap_or_default() } else { chain_id })
	}

	fn role(&self, is_dev: bool) -> Result<sc_service::Role> {
		self.base.base.role(is_dev)
	}

	fn transaction_pool(&self, is_dev: bool) -> Result<sc_service::config::TransactionPoolOptions> {
		self.base.base.transaction_pool(is_dev)
	}

	fn trie_cache_maximum_size(&self) -> Result<Option<usize>> {
		self.base.base.trie_cache_maximum_size()
	}

	fn rpc_methods(&self) -> Result<sc_service::config::RpcMethods> {
		self.base.base.rpc_methods()
	}

	fn rpc_max_connections(&self) -> Result<u32> {
		self.base.base.rpc_max_connections()
	}

	fn rpc_cors(&self, is_dev: bool) -> Result<Option<Vec<String>>> {
		self.base.base.rpc_cors(is_dev)
	}

	fn default_heap_pages(&self) -> Result<Option<u64>> {
		self.base.base.default_heap_pages()
	}

	fn force_authoring(&self) -> Result<bool> {
		self.base.base.force_authoring()
	}

	fn disable_grandpa(&self) -> Result<bool> {
		self.base.base.disable_grandpa()
	}

	fn max_runtime_instances(&self) -> Result<Option<usize>> {
		self.base.base.max_runtime_instances()
	}

	fn announce_block(&self) -> Result<bool> {
		self.base.base.announce_block()
	}

	fn telemetry_endpoints(
		&self,
		chain_spec: &Box<dyn ChainSpec>,
	) -> Result<Option<sc_telemetry::TelemetryEndpoints>> {
		self.base.base.telemetry_endpoints(chain_spec)
	}

	fn node_name(&self) -> Result<String> {
		self.base.base.node_name()
	}
}

#[cfg(test)]
mod tests {
	use crate::{
		chain_spec::{get_account_id_from_seed, get_from_seed},
		command::{Runtime, RuntimeResolver},
	};
	use sc_chain_spec::{ChainSpec, ChainSpecExtension, ChainSpecGroup, ChainType, Extension};
	use serde::{Deserialize, Serialize};
	use sp_core::sr25519;
	use std::path::PathBuf;
	use tempfile::TempDir;

	#[derive(
		Debug, Clone, PartialEq, Serialize, Deserialize, ChainSpecGroup, ChainSpecExtension, Default,
	)]
	#[serde(deny_unknown_fields)]
	pub struct Extensions1 {
		pub attribute1: String,
		pub attribute2: u32,
	}

	#[derive(
		Debug, Clone, PartialEq, Serialize, Deserialize, ChainSpecGroup, ChainSpecExtension, Default,
	)]
	#[serde(deny_unknown_fields)]
	pub struct Extensions2 {
		pub attribute_x: String,
		pub attribute_y: String,
		pub attribute_z: u32,
	}

	fn store_configuration(dir: &TempDir, spec: Box<dyn ChainSpec>) -> PathBuf {
		let raw_output = true;
		let json = sc_service::chain_ops::build_spec(&*spec, raw_output)
			.expect("Failed to build json string");
		let mut cfg_file_path = dir.path().to_path_buf();
		cfg_file_path.push(spec.id());
		cfg_file_path.set_extension("json");
		std::fs::write(&cfg_file_path, json).expect("Failed to write to json file");
		cfg_file_path
	}

	pub type DummyChainSpec<E> = sc_service::GenericChainSpec<(), E>;

	pub fn create_default_with_extensions<E: Extension>(
		id: &str,
		extension: E,
	) -> DummyChainSpec<E> {
		DummyChainSpec::builder(
			rococo_parachain_runtime::WASM_BINARY
				.expect("WASM binary was not built, please build it!"),
			extension,
		)
		.with_name("Dummy local testnet")
		.with_id(id)
		.with_chain_type(ChainType::Local)
		.with_genesis_config_patch(crate::chain_spec::rococo_parachain::testnet_genesis(
			get_account_id_from_seed::<sr25519::Public>("Alice"),
			vec![
				get_from_seed::<rococo_parachain_runtime::AuraId>("Alice"),
				get_from_seed::<rococo_parachain_runtime::AuraId>("Bob"),
			],
			vec![get_account_id_from_seed::<sr25519::Public>("Alice")],
			1000.into(),
		))
		.build()
	}

	#[test]
	fn test_resolve_runtime_for_different_configuration_files() {
		let temp_dir = tempfile::tempdir().expect("Failed to access tempdir");

		let path = store_configuration(
			&temp_dir,
			Box::new(create_default_with_extensions("shell-1", Extensions1::default())),
		);
		assert_eq!(Runtime::Shell, path.runtime());

		let path = store_configuration(
			&temp_dir,
			Box::new(create_default_with_extensions("shell-2", Extensions2::default())),
		);
		assert_eq!(Runtime::Shell, path.runtime());

		let path = store_configuration(
			&temp_dir,
			Box::new(create_default_with_extensions("seedling", Extensions2::default())),
		);
		assert_eq!(Runtime::Seedling, path.runtime());

		let path = store_configuration(
			&temp_dir,
			Box::new(crate::chain_spec::rococo_parachain::rococo_parachain_local_config()),
		);
		assert_eq!(Runtime::Default, path.runtime());

		let path = store_configuration(
			&temp_dir,
			Box::new(crate::chain_spec::asset_hubs::asset_hub_kusama_local_config()),
		);
		assert_eq!(Runtime::AssetHubKusama, path.runtime());

		let path = store_configuration(
			&temp_dir,
			Box::new(crate::chain_spec::contracts::contracts_rococo_local_config()),
		);
		assert_eq!(Runtime::ContractsRococo, path.runtime());
	}
}<|MERGE_RESOLUTION|>--- conflicted
+++ resolved
@@ -928,19 +928,11 @@
 				// that both file paths exist, the node will exit, as the user must decide (by
 				// deleting one path) the information that they want to use as their DB.
 				let old_name = match config.chain_spec.id() {
-<<<<<<< HEAD
 					"asset-hub-polkadot" => Some("statemint"),
 					"asset-hub-kusama" => Some("statemine"),
 					"asset-hub-westend" => Some("westmint"),
 					"asset-hub-rococo" => Some("rockmine"),
 					_ => None,
-=======
-					 "asset-hub-polkadot" => Some("statemint"),
-				     "asset-hub-kusama" => Some("statemine"),
-				     "asset-hub-westend" => Some("westmint"),
-				     "asset-hub-rococo" => Some("rockmine"),
-				     _ => None,
->>>>>>> f4bb17cc
 				};
 
 				if let Some(old_name) = old_name {
