--- conflicted
+++ resolved
@@ -73,13 +73,8 @@
 	pub PoolAssetsPalletLocation: Location =
 		PalletInstance(<PoolAssets as PalletInfoAccess>::index() as u8).into();
 	pub CheckingAccount: AccountId = PolkadotXcm::check_account();
-<<<<<<< HEAD
-	pub TreasuryAccount: Option<AccountId> = Some(TREASURY_PALLET_ID.into_account_truncating());
+	pub TreasuryAccount: AccountId = TREASURY_PALLET_ID.into_account_truncating();
 	pub RelayTreasuryLocation: Location = (Parent, PalletInstance(westend_runtime_constants::TREASURY_PALLET_ID)).into();
-=======
-	pub TreasuryAccount: AccountId = TREASURY_PALLET_ID.into_account_truncating();
-	pub RelayTreasuryLocation: MultiLocation = (Parent, PalletInstance(westend_runtime_constants::TREASURY_PALLET_ID)).into();
->>>>>>> 29b4bd42
 }
 
 /// Type for specifying how a `Location` can be converted into an `AccountId`. This is used
@@ -511,7 +506,6 @@
 	TrustBackedAssetsInstance,
 >;
 
-<<<<<<< HEAD
 pub struct SystemParachains;
 impl Contains<Location> for SystemParachains {
 	fn contains(location: &Location) -> bool {
@@ -522,7 +516,8 @@
 			(1, [Parachain(ASSET_HUB_ID | COLLECTIVES_ID | BRIDGE_HUB_ID)])
 		)
 	}
-=======
+}
+
 /// Multiplier used for dedicated `TakeFirstAssetTrader` with `ForeignAssets` instance.
 pub type ForeignAssetFeeAsExistentialDepositMultiplierFeeCharger =
 	AssetFeeAsExistentialDepositMultiplier<
@@ -531,19 +526,6 @@
 		pallet_assets::BalanceToAssetBalance<Balances, Runtime, ConvertInto, ForeignAssetsInstance>,
 		ForeignAssetsInstance,
 	>;
-
-match_types! {
-	pub type SystemParachains: impl Contains<MultiLocation> = {
-		MultiLocation {
-			parents: 1,
-			interior: X1(Parachain(
-				system_parachain::ASSET_HUB_ID |
-				system_parachain::COLLECTIVES_ID |
-				system_parachain::BRIDGE_HUB_ID
-			)),
-		}
-	};
->>>>>>> 29b4bd42
 }
 
 /// Locations that will not be charged fees in the executor,
