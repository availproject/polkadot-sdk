// Copyright (C) Parity Technologies (UK) Ltd.
// SPDX-License-Identifier: Apache-2.0

// Licensed under the Apache License, Version 2.0 (the "License");
// you may not use this file except in compliance with the License.
// You may obtain a copy of the License at
//
// 	http://www.apache.org/licenses/LICENSE-2.0
//
// Unless required by applicable law or agreed to in writing, software
// distributed under the License is distributed on an "AS IS" BASIS,
// WITHOUT WARRANTIES OR CONDITIONS OF ANY KIND, either express or implied.
// See the License for the specific language governing permissions and
// limitations under the License.

//! # Asset Hub Westend Runtime
//!
//! Testnet for Asset Hub Polkadot.

#![cfg_attr(not(feature = "std"), no_std)]
#![recursion_limit = "256"]

// Make the WASM binary available.
#[cfg(feature = "std")]
include!(concat!(env!("OUT_DIR"), "/wasm_binary.rs"));

mod weights;
pub mod xcm_config;

use crate::xcm_config::{LocalAndForeignAssetsLocationMatcher, TrustBackedAssetsPalletLocation};
use assets_common::{
	local_and_foreign_assets::{LocalAndForeignAssets, LocationConverter},
	AssetIdForTrustBackedAssetsConvert,
};
use codec::{Decode, Encode, MaxEncodedLen};
use cumulus_pallet_parachain_system::RelayNumberStrictlyIncreases;
use frame_support::{
	construct_runtime,
	dispatch::DispatchClass,
	genesis_builder_helper::{build_config, create_default_config},
	ord_parameter_types, parameter_types,
	traits::{
		tokens::nonfungibles_v2::Inspect, AsEnsureOriginWithArg, ConstBool, ConstU128, ConstU32,
		ConstU64, ConstU8, Equals, InstanceFilter,
	},
	weights::{ConstantMultiplier, Weight},
	BoundedVec, PalletId,
};
use frame_system::{
	limits::{BlockLength, BlockWeights},
	EnsureRoot, EnsureSigned, EnsureSignedBy,
};
use pallet_asset_conversion_tx_payment::AssetConversionAdapter;
use pallet_nfts::PalletFeatures;
use pallet_xcm::EnsureXcm;
pub use parachains_common as common;
use parachains_common::{
	impls::DealWithFees,
	westend::{consensus::*, currency::*, fee::WeightToFee},
	AccountId, AssetIdForTrustBackedAssets, AuraId, Balance, BlockNumber, Hash, Header, Nonce,
	Signature, AVERAGE_ON_INITIALIZE_RATIO, DAYS, HOURS, MAXIMUM_BLOCK_WEIGHT,
	NORMAL_DISPATCH_RATIO, SLOT_DURATION,
};
use sp_api::impl_runtime_apis;
use sp_core::{crypto::KeyTypeId, OpaqueMetadata};
use sp_runtime::{
	create_runtime_str, generic, impl_opaque_keys,
	traits::{AccountIdConversion, AccountIdLookup, BlakeTwo256, Block as BlockT, Verify},
	transaction_validity::{TransactionSource, TransactionValidity},
	ApplyExtrinsicResult, Permill, RuntimeDebug,
};
use sp_std::prelude::*;
#[cfg(feature = "std")]
use sp_version::NativeVersion;
use sp_version::RuntimeVersion;
use xcm::latest::prelude::Location;
use xcm_config::{
	ForeignAssetsConvertedConcreteId, PoolAssetsConvertedConcreteId,
	TrustBackedAssetsConvertedConcreteId, WestendLocation, XcmConfig,
	XcmOriginToTransactDispatchOrigin,
};

#[cfg(any(feature = "std", test))]
pub use sp_runtime::BuildStorage;

use assets_common::{
	foreign_creators::ForeignCreators, matching::FromSiblingParachain, LocationForAssetId,
};
use polkadot_runtime_common::{BlockHashCount, SlowAdjustingFeeUpdate};
use xcm::latest::prelude::*;
use xcm_executor::XcmExecutor;

use crate::xcm_config::ForeignCreatorsSovereignAccountOf;
use weights::{BlockExecutionWeight, ExtrinsicBaseWeight, RocksDbWeight};

impl_opaque_keys! {
	pub struct SessionKeys {
		pub aura: Aura,
	}
}

#[sp_version::runtime_version]
pub const VERSION: RuntimeVersion = RuntimeVersion {
	// Note: "westmint" is the legacy name for this chain. It has been renamed to
	// "asset-hub-westend". Many wallets/tools depend on the `spec_name`, so it remains "westmint"
	// for the time being. Wallets/tools should update to treat "asset-hub-westend" equally.
	spec_name: create_runtime_str!("westmint"),
	impl_name: create_runtime_str!("westmint"),
	authoring_version: 1,
	spec_version: 1_003_000,
	impl_version: 0,
	apis: RUNTIME_API_VERSIONS,
	transaction_version: 13,
	state_version: 0,
};

/// The version information used to identify this runtime when compiled natively.
#[cfg(feature = "std")]
pub fn native_version() -> NativeVersion {
	NativeVersion { runtime_version: VERSION, can_author_with: Default::default() }
}

parameter_types! {
	pub const Version: RuntimeVersion = VERSION;
	pub RuntimeBlockLength: BlockLength =
		BlockLength::max_with_normal_ratio(5 * 1024 * 1024, NORMAL_DISPATCH_RATIO);
	pub RuntimeBlockWeights: BlockWeights = BlockWeights::builder()
		.base_block(BlockExecutionWeight::get())
		.for_class(DispatchClass::all(), |weights| {
			weights.base_extrinsic = ExtrinsicBaseWeight::get();
		})
		.for_class(DispatchClass::Normal, |weights| {
			weights.max_total = Some(NORMAL_DISPATCH_RATIO * MAXIMUM_BLOCK_WEIGHT);
		})
		.for_class(DispatchClass::Operational, |weights| {
			weights.max_total = Some(MAXIMUM_BLOCK_WEIGHT);
			// Operational transactions have some extra reserved space, so that they
			// are included even if block reached `MAXIMUM_BLOCK_WEIGHT`.
			weights.reserved = Some(
				MAXIMUM_BLOCK_WEIGHT - NORMAL_DISPATCH_RATIO * MAXIMUM_BLOCK_WEIGHT
			);
		})
		.avg_block_initialization(AVERAGE_ON_INITIALIZE_RATIO)
		.build_or_panic();
	pub const SS58Prefix: u8 = 42;
}

// Configure FRAME pallets to include in runtime.
impl frame_system::Config for Runtime {
	type BaseCallFilter = frame_support::traits::Everything;
	type BlockWeights = RuntimeBlockWeights;
	type BlockLength = RuntimeBlockLength;
	type AccountId = AccountId;
	type RuntimeCall = RuntimeCall;
	type Lookup = AccountIdLookup<AccountId, ()>;
	type Nonce = Nonce;
	type Hash = Hash;
	type Hashing = BlakeTwo256;
	type Block = Block;
	type RuntimeEvent = RuntimeEvent;
	type RuntimeOrigin = RuntimeOrigin;
	type BlockHashCount = BlockHashCount;
	type DbWeight = RocksDbWeight;
	type Version = Version;
	type PalletInfo = PalletInfo;
	type OnNewAccount = ();
	type OnKilledAccount = ();
	type AccountData = pallet_balances::AccountData<Balance>;
	type SystemWeightInfo = weights::frame_system::WeightInfo<Runtime>;
	type SS58Prefix = SS58Prefix;
	type OnSetCode = cumulus_pallet_parachain_system::ParachainSetCode<Self>;
	type MaxConsumers = frame_support::traits::ConstU32<16>;
}

impl pallet_timestamp::Config for Runtime {
	/// A timestamp: milliseconds since the unix epoch.
	type Moment = u64;
	type OnTimestampSet = Aura;
	type MinimumPeriod = ConstU64<{ SLOT_DURATION / 2 }>;
	type WeightInfo = weights::pallet_timestamp::WeightInfo<Runtime>;
}

impl pallet_authorship::Config for Runtime {
	type FindAuthor = pallet_session::FindAccountFromAuthorIndex<Self, Aura>;
	type EventHandler = (CollatorSelection,);
}

parameter_types! {
	pub const ExistentialDeposit: Balance = EXISTENTIAL_DEPOSIT;
}

impl pallet_balances::Config for Runtime {
	type MaxLocks = ConstU32<50>;
	/// The type for recording an account's balance.
	type Balance = Balance;
	/// The ubiquitous event type.
	type RuntimeEvent = RuntimeEvent;
	type DustRemoval = ();
	type ExistentialDeposit = ExistentialDeposit;
	type AccountStore = System;
	type WeightInfo = weights::pallet_balances::WeightInfo<Runtime>;
	type MaxReserves = ConstU32<50>;
	type ReserveIdentifier = [u8; 8];
	type RuntimeHoldReason = RuntimeHoldReason;
	type RuntimeFreezeReason = RuntimeFreezeReason;
	type FreezeIdentifier = ();
	// We allow each account to have holds on it from:
	//   - `NftFractionalization`: 1
	type MaxHolds = ConstU32<1>;
	type MaxFreezes = ConstU32<0>;
}

parameter_types! {
	/// Relay Chain `TransactionByteFee` / 10
	pub const TransactionByteFee: Balance = MILLICENTS;
}

impl pallet_transaction_payment::Config for Runtime {
	type RuntimeEvent = RuntimeEvent;
	type OnChargeTransaction =
		pallet_transaction_payment::CurrencyAdapter<Balances, DealWithFees<Runtime>>;
	type WeightToFee = WeightToFee;
	type LengthToFee = ConstantMultiplier<Balance, TransactionByteFee>;
	type FeeMultiplierUpdate = SlowAdjustingFeeUpdate<Self>;
	type OperationalFeeMultiplier = ConstU8<5>;
}

parameter_types! {
	pub const AssetDeposit: Balance = UNITS / 10; // 1 / 10 WND deposit to create asset
	pub const AssetAccountDeposit: Balance = deposit(1, 16);
	pub const ApprovalDeposit: Balance = EXISTENTIAL_DEPOSIT;
	pub const AssetsStringLimit: u32 = 50;
	/// Key = 32 bytes, Value = 36 bytes (32+1+1+1+1)
	// https://github.com/paritytech/substrate/blob/069917b/frame/assets/src/lib.rs#L257L271
	pub const MetadataDepositBase: Balance = deposit(1, 68);
	pub const MetadataDepositPerByte: Balance = deposit(0, 1);
}

pub type AssetsForceOrigin = EnsureRoot<AccountId>;

// Called "Trust Backed" assets because these are generally registered by some account, and users of
// the asset assume it has some claimed backing. The pallet is called `Assets` in
// `construct_runtime` to avoid breaking changes on storage reads.
pub type TrustBackedAssetsInstance = pallet_assets::Instance1;
type TrustBackedAssetsCall = pallet_assets::Call<Runtime, TrustBackedAssetsInstance>;
impl pallet_assets::Config<TrustBackedAssetsInstance> for Runtime {
	type RuntimeEvent = RuntimeEvent;
	type Balance = Balance;
	type AssetId = AssetIdForTrustBackedAssets;
	type AssetIdParameter = codec::Compact<AssetIdForTrustBackedAssets>;
	type Currency = Balances;
	type CreateOrigin = AsEnsureOriginWithArg<EnsureSigned<AccountId>>;
	type ForceOrigin = AssetsForceOrigin;
	type AssetDeposit = AssetDeposit;
	type MetadataDepositBase = MetadataDepositBase;
	type MetadataDepositPerByte = MetadataDepositPerByte;
	type ApprovalDeposit = ApprovalDeposit;
	type StringLimit = AssetsStringLimit;
	type Freezer = ();
	type Extra = ();
	type WeightInfo = weights::pallet_assets_local::WeightInfo<Runtime>;
	type CallbackHandle = ();
	type AssetAccountDeposit = AssetAccountDeposit;
	type RemoveItemsLimit = ConstU32<1000>;
	#[cfg(feature = "runtime-benchmarks")]
	type BenchmarkHelper = ();
}

parameter_types! {
	pub const AssetConversionPalletId: PalletId = PalletId(*b"py/ascon");
	pub const AllowMultiAssetPools: bool = false;
	// should be non-zero if AllowMultiAssetPools is true, otherwise can be zero
	pub const LiquidityWithdrawalFee: Permill = Permill::from_percent(0);
}

ord_parameter_types! {
	pub const AssetConversionOrigin: sp_runtime::AccountId32 =
		AccountIdConversion::<sp_runtime::AccountId32>::into_account_truncating(&AssetConversionPalletId::get());
}

pub type PoolAssetsInstance = pallet_assets::Instance3;
impl pallet_assets::Config<PoolAssetsInstance> for Runtime {
	type RuntimeEvent = RuntimeEvent;
	type Balance = Balance;
	type RemoveItemsLimit = ConstU32<1000>;
	type AssetId = u32;
	type AssetIdParameter = u32;
	type Currency = Balances;
	type CreateOrigin =
		AsEnsureOriginWithArg<EnsureSignedBy<AssetConversionOrigin, sp_runtime::AccountId32>>;
	type ForceOrigin = AssetsForceOrigin;
	type AssetDeposit = ConstU128<0>;
	type AssetAccountDeposit = ConstU128<0>;
	type MetadataDepositBase = ConstU128<0>;
	type MetadataDepositPerByte = ConstU128<0>;
	type ApprovalDeposit = ConstU128<0>;
	type StringLimit = ConstU32<50>;
	type Freezer = ();
	type Extra = ();
	type WeightInfo = weights::pallet_assets_pool::WeightInfo<Runtime>;
	type CallbackHandle = ();
	#[cfg(feature = "runtime-benchmarks")]
	type BenchmarkHelper = ();
}

impl pallet_asset_conversion::Config for Runtime {
	type RuntimeEvent = RuntimeEvent;
	type Balance = Balance;
	type HigherPrecisionBalance = sp_core::U256;
	type Currency = Balances;
	type AssetBalance = Balance;
	type AssetId = Location;
	type Assets = LocalAndForeignAssets<
		Assets,
		AssetIdForTrustBackedAssetsConvert<TrustBackedAssetsPalletLocation>,
		ForeignAssets,
	>;
	type PoolAssets = PoolAssets;
	type PoolAssetId = u32;
	type PoolSetupFee = ConstU128<0>; // Asset class deposit fees are sufficient to prevent spam
	type PoolSetupFeeReceiver = AssetConversionOrigin;
	type LiquidityWithdrawalFee = LiquidityWithdrawalFee; // should be non-zero if AllowMultiAssetPools is true, otherwise can be zero.
	type LPFee = ConstU32<3>;
	type PalletId = AssetConversionPalletId;
	type AllowMultiAssetPools = AllowMultiAssetPools;
	type MaxSwapPathLength = ConstU32<4>;
	type MultiAssetId = Box<Location>;
	type MultiAssetIdConverter =
		LocationConverter<WestendLocation, LocalAndForeignAssetsLocationMatcher>;
	type MintMinLiquidity = ConstU128<100>;
	type WeightInfo = weights::pallet_asset_conversion::WeightInfo<Runtime>;
	#[cfg(feature = "runtime-benchmarks")]
	type BenchmarkHelper =
		crate::xcm_config::BenchmarkLocationConverter<parachain_info::Pallet<Runtime>>;
}

parameter_types! {
	// we just reuse the same deposits
	pub const ForeignAssetsAssetDeposit: Balance = AssetDeposit::get();
	pub const ForeignAssetsAssetAccountDeposit: Balance = AssetAccountDeposit::get();
	pub const ForeignAssetsApprovalDeposit: Balance = ApprovalDeposit::get();
	pub const ForeignAssetsAssetsStringLimit: u32 = AssetsStringLimit::get();
	pub const ForeignAssetsMetadataDepositBase: Balance = MetadataDepositBase::get();
	pub const ForeignAssetsMetadataDepositPerByte: Balance = MetadataDepositPerByte::get();
}

/// Assets managed by some foreign location. Note: we do not declare a `ForeignAssetsCall` type, as
/// this type is used in proxy definitions. We assume that a foreign location would not want to set
/// an individual, local account as a proxy for the issuance of their assets. This issuance should
/// be managed by the foreign location's governance.
pub type ForeignAssetsInstance = pallet_assets::Instance2;
impl pallet_assets::Config<ForeignAssetsInstance> for Runtime {
	type RuntimeEvent = RuntimeEvent;
	type Balance = Balance;
	type AssetId = LocationForAssetId;
	type AssetIdParameter = LocationForAssetId;
	type Currency = Balances;
	type CreateOrigin = ForeignCreators<
		(FromSiblingParachain<parachain_info::Pallet<Runtime>>,),
		ForeignCreatorsSovereignAccountOf,
		AccountId,
	>;
	type ForceOrigin = AssetsForceOrigin;
	type AssetDeposit = ForeignAssetsAssetDeposit;
	type MetadataDepositBase = ForeignAssetsMetadataDepositBase;
	type MetadataDepositPerByte = ForeignAssetsMetadataDepositPerByte;
	type ApprovalDeposit = ForeignAssetsApprovalDeposit;
	type StringLimit = ForeignAssetsAssetsStringLimit;
	type Freezer = ();
	type Extra = ();
	type WeightInfo = weights::pallet_assets_foreign::WeightInfo<Runtime>;
	type CallbackHandle = ();
	type AssetAccountDeposit = ForeignAssetsAssetAccountDeposit;
	type RemoveItemsLimit = frame_support::traits::ConstU32<1000>;
	#[cfg(feature = "runtime-benchmarks")]
	type BenchmarkHelper = xcm_config::XcmBenchmarkHelper;
}

parameter_types! {
	// One storage item; key size is 32; value is size 4+4+16+32 bytes = 56 bytes.
	pub const DepositBase: Balance = deposit(1, 88);
	// Additional storage item size of 32 bytes.
	pub const DepositFactor: Balance = deposit(0, 32);
	pub const MaxSignatories: u32 = 100;
}

impl pallet_multisig::Config for Runtime {
	type RuntimeEvent = RuntimeEvent;
	type RuntimeCall = RuntimeCall;
	type Currency = Balances;
	type DepositBase = DepositBase;
	type DepositFactor = DepositFactor;
	type MaxSignatories = MaxSignatories;
	type WeightInfo = weights::pallet_multisig::WeightInfo<Runtime>;
}

impl pallet_utility::Config for Runtime {
	type RuntimeEvent = RuntimeEvent;
	type RuntimeCall = RuntimeCall;
	type PalletsOrigin = OriginCaller;
	type WeightInfo = weights::pallet_utility::WeightInfo<Runtime>;
}

parameter_types! {
	// One storage item; key size 32, value size 8; .
	pub const ProxyDepositBase: Balance = deposit(1, 40);
	// Additional storage item size of 33 bytes.
	pub const ProxyDepositFactor: Balance = deposit(0, 33);
	pub const MaxProxies: u16 = 32;
	// One storage item; key size 32, value size 16
	pub const AnnouncementDepositBase: Balance = deposit(1, 48);
	pub const AnnouncementDepositFactor: Balance = deposit(0, 66);
	pub const MaxPending: u16 = 32;
}

/// The type used to represent the kinds of proxying allowed.
#[derive(
	Copy,
	Clone,
	Eq,
	PartialEq,
	Ord,
	PartialOrd,
	Encode,
	Decode,
	RuntimeDebug,
	MaxEncodedLen,
	scale_info::TypeInfo,
)]
pub enum ProxyType {
	/// Fully permissioned proxy. Can execute any call on behalf of _proxied_.
	Any,
	/// Can execute any call that does not transfer funds or assets.
	NonTransfer,
	/// Proxy with the ability to reject time-delay proxy announcements.
	CancelProxy,
	/// Assets proxy. Can execute any call from `assets`, **including asset transfers**.
	Assets,
	/// Owner proxy. Can execute calls related to asset ownership.
	AssetOwner,
	/// Asset manager. Can execute calls related to asset management.
	AssetManager,
	/// Collator selection proxy. Can execute calls related to collator selection mechanism.
	Collator,
}
impl Default for ProxyType {
	fn default() -> Self {
		Self::Any
	}
}

impl InstanceFilter<RuntimeCall> for ProxyType {
	fn filter(&self, c: &RuntimeCall) -> bool {
		match self {
			ProxyType::Any => true,
			ProxyType::NonTransfer => !matches!(
				c,
				RuntimeCall::Balances { .. } |
					RuntimeCall::Assets { .. } |
					RuntimeCall::NftFractionalization { .. } |
					RuntimeCall::Nfts { .. } |
					RuntimeCall::Uniques { .. }
			),
			ProxyType::CancelProxy => matches!(
				c,
				RuntimeCall::Proxy(pallet_proxy::Call::reject_announcement { .. }) |
					RuntimeCall::Utility { .. } |
					RuntimeCall::Multisig { .. }
			),
			ProxyType::Assets => {
				matches!(
					c,
					RuntimeCall::Assets { .. } |
						RuntimeCall::Utility { .. } |
						RuntimeCall::Multisig { .. } |
						RuntimeCall::NftFractionalization { .. } |
						RuntimeCall::Nfts { .. } | RuntimeCall::Uniques { .. }
				)
			},
			ProxyType::AssetOwner => matches!(
				c,
				RuntimeCall::Assets(TrustBackedAssetsCall::create { .. }) |
					RuntimeCall::Assets(TrustBackedAssetsCall::start_destroy { .. }) |
					RuntimeCall::Assets(TrustBackedAssetsCall::destroy_accounts { .. }) |
					RuntimeCall::Assets(TrustBackedAssetsCall::destroy_approvals { .. }) |
					RuntimeCall::Assets(TrustBackedAssetsCall::finish_destroy { .. }) |
					RuntimeCall::Assets(TrustBackedAssetsCall::transfer_ownership { .. }) |
					RuntimeCall::Assets(TrustBackedAssetsCall::set_team { .. }) |
					RuntimeCall::Assets(TrustBackedAssetsCall::set_metadata { .. }) |
					RuntimeCall::Assets(TrustBackedAssetsCall::clear_metadata { .. }) |
					RuntimeCall::Assets(TrustBackedAssetsCall::set_min_balance { .. }) |
					RuntimeCall::Nfts(pallet_nfts::Call::create { .. }) |
					RuntimeCall::Nfts(pallet_nfts::Call::destroy { .. }) |
					RuntimeCall::Nfts(pallet_nfts::Call::redeposit { .. }) |
					RuntimeCall::Nfts(pallet_nfts::Call::transfer_ownership { .. }) |
					RuntimeCall::Nfts(pallet_nfts::Call::set_team { .. }) |
					RuntimeCall::Nfts(pallet_nfts::Call::set_collection_max_supply { .. }) |
					RuntimeCall::Nfts(pallet_nfts::Call::lock_collection { .. }) |
					RuntimeCall::Uniques(pallet_uniques::Call::create { .. }) |
					RuntimeCall::Uniques(pallet_uniques::Call::destroy { .. }) |
					RuntimeCall::Uniques(pallet_uniques::Call::transfer_ownership { .. }) |
					RuntimeCall::Uniques(pallet_uniques::Call::set_team { .. }) |
					RuntimeCall::Uniques(pallet_uniques::Call::set_metadata { .. }) |
					RuntimeCall::Uniques(pallet_uniques::Call::set_attribute { .. }) |
					RuntimeCall::Uniques(pallet_uniques::Call::set_collection_metadata { .. }) |
					RuntimeCall::Uniques(pallet_uniques::Call::clear_metadata { .. }) |
					RuntimeCall::Uniques(pallet_uniques::Call::clear_attribute { .. }) |
					RuntimeCall::Uniques(pallet_uniques::Call::clear_collection_metadata { .. }) |
					RuntimeCall::Uniques(pallet_uniques::Call::set_collection_max_supply { .. }) |
					RuntimeCall::Utility { .. } |
					RuntimeCall::Multisig { .. }
			),
			ProxyType::AssetManager => matches!(
				c,
				RuntimeCall::Assets(TrustBackedAssetsCall::mint { .. }) |
					RuntimeCall::Assets(TrustBackedAssetsCall::burn { .. }) |
					RuntimeCall::Assets(TrustBackedAssetsCall::freeze { .. }) |
					RuntimeCall::Assets(TrustBackedAssetsCall::block { .. }) |
					RuntimeCall::Assets(TrustBackedAssetsCall::thaw { .. }) |
					RuntimeCall::Assets(TrustBackedAssetsCall::freeze_asset { .. }) |
					RuntimeCall::Assets(TrustBackedAssetsCall::thaw_asset { .. }) |
					RuntimeCall::Assets(TrustBackedAssetsCall::touch_other { .. }) |
					RuntimeCall::Assets(TrustBackedAssetsCall::refund_other { .. }) |
					RuntimeCall::Nfts(pallet_nfts::Call::force_mint { .. }) |
					RuntimeCall::Nfts(pallet_nfts::Call::update_mint_settings { .. }) |
					RuntimeCall::Nfts(pallet_nfts::Call::mint_pre_signed { .. }) |
					RuntimeCall::Nfts(pallet_nfts::Call::set_attributes_pre_signed { .. }) |
					RuntimeCall::Nfts(pallet_nfts::Call::lock_item_transfer { .. }) |
					RuntimeCall::Nfts(pallet_nfts::Call::unlock_item_transfer { .. }) |
					RuntimeCall::Nfts(pallet_nfts::Call::lock_item_properties { .. }) |
					RuntimeCall::Nfts(pallet_nfts::Call::set_metadata { .. }) |
					RuntimeCall::Nfts(pallet_nfts::Call::clear_metadata { .. }) |
					RuntimeCall::Nfts(pallet_nfts::Call::set_collection_metadata { .. }) |
					RuntimeCall::Nfts(pallet_nfts::Call::clear_collection_metadata { .. }) |
					RuntimeCall::Uniques(pallet_uniques::Call::mint { .. }) |
					RuntimeCall::Uniques(pallet_uniques::Call::burn { .. }) |
					RuntimeCall::Uniques(pallet_uniques::Call::freeze { .. }) |
					RuntimeCall::Uniques(pallet_uniques::Call::thaw { .. }) |
					RuntimeCall::Uniques(pallet_uniques::Call::freeze_collection { .. }) |
					RuntimeCall::Uniques(pallet_uniques::Call::thaw_collection { .. }) |
					RuntimeCall::Utility { .. } |
					RuntimeCall::Multisig { .. }
			),
			ProxyType::Collator => matches!(
				c,
				RuntimeCall::CollatorSelection { .. } |
					RuntimeCall::Utility { .. } |
					RuntimeCall::Multisig { .. }
			),
		}
	}

	fn is_superset(&self, o: &Self) -> bool {
		match (self, o) {
			(x, y) if x == y => true,
			(ProxyType::Any, _) => true,
			(_, ProxyType::Any) => false,
			(ProxyType::Assets, ProxyType::AssetOwner) => true,
			(ProxyType::Assets, ProxyType::AssetManager) => true,
			(ProxyType::NonTransfer, ProxyType::Collator) => true,
			_ => false,
		}
	}
}

impl pallet_proxy::Config for Runtime {
	type RuntimeEvent = RuntimeEvent;
	type RuntimeCall = RuntimeCall;
	type Currency = Balances;
	type ProxyType = ProxyType;
	type ProxyDepositBase = ProxyDepositBase;
	type ProxyDepositFactor = ProxyDepositFactor;
	type MaxProxies = MaxProxies;
	type WeightInfo = weights::pallet_proxy::WeightInfo<Runtime>;
	type MaxPending = MaxPending;
	type CallHasher = BlakeTwo256;
	type AnnouncementDepositBase = AnnouncementDepositBase;
	type AnnouncementDepositFactor = AnnouncementDepositFactor;
}

parameter_types! {
	pub const ReservedXcmpWeight: Weight = MAXIMUM_BLOCK_WEIGHT.saturating_div(4);
	pub const ReservedDmpWeight: Weight = MAXIMUM_BLOCK_WEIGHT.saturating_div(4);
}

impl cumulus_pallet_parachain_system::Config for Runtime {
	type RuntimeEvent = RuntimeEvent;
	type OnSystemEvent = ();
	type SelfParaId = parachain_info::Pallet<Runtime>;
	type DmpMessageHandler = DmpQueue;
	type ReservedDmpWeight = ReservedDmpWeight;
	type OutboundXcmpMessageSource = XcmpQueue;
	type XcmpMessageHandler = XcmpQueue;
	type ReservedXcmpWeight = ReservedXcmpWeight;
	type CheckAssociatedRelayNumber = RelayNumberStrictlyIncreases;
	type ConsensusHook = cumulus_pallet_aura_ext::FixedVelocityConsensusHook<
		Runtime,
		RELAY_CHAIN_SLOT_DURATION_MILLIS,
		BLOCK_PROCESSING_VELOCITY,
		UNINCLUDED_SEGMENT_CAPACITY,
	>;
}

impl parachain_info::Config for Runtime {}

impl cumulus_pallet_aura_ext::Config for Runtime {}

parameter_types! {
	/// The asset ID for the asset that we use to pay for message delivery fees.
	pub FeeAssetId: AssetId = AssetId(xcm_config::WestendLocation::get());
	/// The base fee for the message delivery fees.
	pub const BaseDeliveryFee: u128 = CENTS.saturating_mul(3);
}

pub type PriceForSiblingParachainDelivery = polkadot_runtime_common::xcm_sender::ExponentialPrice<
	FeeAssetId,
	BaseDeliveryFee,
	TransactionByteFee,
	XcmpQueue,
>;

impl cumulus_pallet_xcmp_queue::Config for Runtime {
	type RuntimeEvent = RuntimeEvent;
	type XcmExecutor = XcmExecutor<XcmConfig>;
	type ChannelInfo = ParachainSystem;
	type VersionWrapper = PolkadotXcm;
	type ExecuteOverweightOrigin = EnsureRoot<AccountId>;
	type ControllerOrigin = EnsureRoot<AccountId>;
	type ControllerOriginConverter = XcmOriginToTransactDispatchOrigin;
	type WeightInfo = weights::cumulus_pallet_xcmp_queue::WeightInfo<Runtime>;
	type PriceForSiblingDelivery = PriceForSiblingParachainDelivery;
}

impl cumulus_pallet_dmp_queue::Config for Runtime {
	type RuntimeEvent = RuntimeEvent;
	type XcmExecutor = XcmExecutor<XcmConfig>;
	type ExecuteOverweightOrigin = EnsureRoot<AccountId>;
}

parameter_types! {
	pub const Period: u32 = 6 * HOURS;
	pub const Offset: u32 = 0;
}

impl pallet_session::Config for Runtime {
	type RuntimeEvent = RuntimeEvent;
	type ValidatorId = <Self as frame_system::Config>::AccountId;
	// we don't have stash and controller, thus we don't need the convert as well.
	type ValidatorIdOf = pallet_collator_selection::IdentityCollator;
	type ShouldEndSession = pallet_session::PeriodicSessions<Period, Offset>;
	type NextSessionRotation = pallet_session::PeriodicSessions<Period, Offset>;
	type SessionManager = CollatorSelection;
	// Essentially just Aura, but let's be pedantic.
	type SessionHandler = <SessionKeys as sp_runtime::traits::OpaqueKeys>::KeyTypeIdProviders;
	type Keys = SessionKeys;
	type WeightInfo = weights::pallet_session::WeightInfo<Runtime>;
}

impl pallet_aura::Config for Runtime {
	type AuthorityId = AuraId;
	type DisabledValidators = ();
	type MaxAuthorities = ConstU32<100_000>;
	type AllowMultipleBlocksPerSlot = ConstBool<false>;
	#[cfg(feature = "experimental")]
	type SlotDuration = pallet_aura::MinimumPeriodTimesTwo<Self>;
}

parameter_types! {
	pub const PotId: PalletId = PalletId(*b"PotStake");
	pub const SessionLength: BlockNumber = 6 * HOURS;
}

pub type CollatorSelectionUpdateOrigin = EnsureRoot<AccountId>;

impl pallet_collator_selection::Config for Runtime {
	type RuntimeEvent = RuntimeEvent;
	type Currency = Balances;
	type UpdateOrigin = CollatorSelectionUpdateOrigin;
	type PotId = PotId;
	type MaxCandidates = ConstU32<100>;
	type MinEligibleCollators = ConstU32<4>;
	type MaxInvulnerables = ConstU32<20>;
	// should be a multiple of session or things will get inconsistent
	type KickThreshold = Period;
	type ValidatorId = <Self as frame_system::Config>::AccountId;
	type ValidatorIdOf = pallet_collator_selection::IdentityCollator;
	type ValidatorRegistration = Session;
	type WeightInfo = weights::pallet_collator_selection::WeightInfo<Runtime>;
}

impl pallet_asset_conversion_tx_payment::Config for Runtime {
	type RuntimeEvent = RuntimeEvent;
	type Fungibles = LocalAndForeignAssets<
		Assets,
		AssetIdForTrustBackedAssetsConvert<TrustBackedAssetsPalletLocation>,
		ForeignAssets,
	>;
	type OnChargeAssetTransaction = AssetConversionAdapter<Balances, AssetConversion>;
}

parameter_types! {
	pub const UniquesCollectionDeposit: Balance = UNITS / 10; // 1 / 10 UNIT deposit to create a collection
	pub const UniquesItemDeposit: Balance = UNITS / 1_000; // 1 / 1000 UNIT deposit to mint an item
	pub const UniquesMetadataDepositBase: Balance = deposit(1, 129);
	pub const UniquesAttributeDepositBase: Balance = deposit(1, 0);
	pub const UniquesDepositPerByte: Balance = deposit(0, 1);
}

impl pallet_uniques::Config for Runtime {
	type RuntimeEvent = RuntimeEvent;
	type CollectionId = u32;
	type ItemId = u32;
	type Currency = Balances;
	type ForceOrigin = AssetsForceOrigin;
	type CollectionDeposit = UniquesCollectionDeposit;
	type ItemDeposit = UniquesItemDeposit;
	type MetadataDepositBase = UniquesMetadataDepositBase;
	type AttributeDepositBase = UniquesAttributeDepositBase;
	type DepositPerByte = UniquesDepositPerByte;
	type StringLimit = ConstU32<128>;
	type KeyLimit = ConstU32<32>;
	type ValueLimit = ConstU32<64>;
	type WeightInfo = weights::pallet_uniques::WeightInfo<Runtime>;
	#[cfg(feature = "runtime-benchmarks")]
	type Helper = ();
	type CreateOrigin = AsEnsureOriginWithArg<EnsureSigned<AccountId>>;
	type Locker = ();
}

parameter_types! {
	pub const NftFractionalizationPalletId: PalletId = PalletId(*b"fraction");
	pub NewAssetSymbol: BoundedVec<u8, AssetsStringLimit> = (*b"FRAC").to_vec().try_into().unwrap();
	pub NewAssetName: BoundedVec<u8, AssetsStringLimit> = (*b"Frac").to_vec().try_into().unwrap();
}

impl pallet_nft_fractionalization::Config for Runtime {
	type RuntimeEvent = RuntimeEvent;
	type Deposit = AssetDeposit;
	type Currency = Balances;
	type NewAssetSymbol = NewAssetSymbol;
	type NewAssetName = NewAssetName;
	type StringLimit = AssetsStringLimit;
	type NftCollectionId = <Self as pallet_nfts::Config>::CollectionId;
	type NftId = <Self as pallet_nfts::Config>::ItemId;
	type AssetBalance = <Self as pallet_balances::Config>::Balance;
	type AssetId = <Self as pallet_assets::Config<TrustBackedAssetsInstance>>::AssetId;
	type Assets = Assets;
	type Nfts = Nfts;
	type PalletId = NftFractionalizationPalletId;
	type WeightInfo = pallet_nft_fractionalization::weights::SubstrateWeight<Runtime>;
	type RuntimeHoldReason = RuntimeHoldReason;
	#[cfg(feature = "runtime-benchmarks")]
	type BenchmarkHelper = ();
}

parameter_types! {
	pub NftsPalletFeatures: PalletFeatures = PalletFeatures::all_enabled();
	pub const NftsMaxDeadlineDuration: BlockNumber = 12 * 30 * DAYS;
	// re-use the Uniques deposits
	pub const NftsCollectionDeposit: Balance = UniquesCollectionDeposit::get();
	pub const NftsItemDeposit: Balance = UniquesItemDeposit::get();
	pub const NftsMetadataDepositBase: Balance = UniquesMetadataDepositBase::get();
	pub const NftsAttributeDepositBase: Balance = UniquesAttributeDepositBase::get();
	pub const NftsDepositPerByte: Balance = UniquesDepositPerByte::get();
}

impl pallet_nfts::Config for Runtime {
	type RuntimeEvent = RuntimeEvent;
	type CollectionId = u32;
	type ItemId = u32;
	type Currency = Balances;
	type CreateOrigin = AsEnsureOriginWithArg<EnsureSigned<AccountId>>;
	type ForceOrigin = AssetsForceOrigin;
	type Locker = ();
	type CollectionDeposit = NftsCollectionDeposit;
	type ItemDeposit = NftsItemDeposit;
	type MetadataDepositBase = NftsMetadataDepositBase;
	type AttributeDepositBase = NftsAttributeDepositBase;
	type DepositPerByte = NftsDepositPerByte;
	type StringLimit = ConstU32<256>;
	type KeyLimit = ConstU32<64>;
	type ValueLimit = ConstU32<256>;
	type ApprovalsLimit = ConstU32<20>;
	type ItemAttributesApprovalsLimit = ConstU32<30>;
	type MaxTips = ConstU32<10>;
	type MaxDeadlineDuration = NftsMaxDeadlineDuration;
	type MaxAttributesPerCall = ConstU32<10>;
	type Features = NftsPalletFeatures;
	type OffchainSignature = Signature;
	type OffchainPublic = <Signature as Verify>::Signer;
	type WeightInfo = weights::pallet_nfts::WeightInfo<Runtime>;
	#[cfg(feature = "runtime-benchmarks")]
	type Helper = ();
}

/// XCM router instance to BridgeHub with bridging capabilities for `Rococo` global
/// consensus with dynamic fees and back-pressure.
pub type ToRococoXcmRouterInstance = pallet_xcm_bridge_hub_router::Instance1;
impl pallet_xcm_bridge_hub_router::Config<ToRococoXcmRouterInstance> for Runtime {
	type WeightInfo = weights::pallet_xcm_bridge_hub_router::WeightInfo<Runtime>;

	type UniversalLocation = xcm_config::UniversalLocation;
	type BridgedNetworkId = xcm_config::bridging::to_rococo::RococoNetwork;
	type Bridges = xcm_config::bridging::NetworkExportTable;

	#[cfg(not(feature = "runtime-benchmarks"))]
	type BridgeHubOrigin = EnsureXcm<Equals<xcm_config::bridging::SiblingBridgeHub>>;
	#[cfg(feature = "runtime-benchmarks")]
	type BridgeHubOrigin = frame_support::traits::EitherOfDiverse<
		// for running benchmarks
		EnsureRoot<AccountId>,
		// for running tests with `--feature runtime-benchmarks`
		EnsureXcm<Equals<xcm_config::bridging::SiblingBridgeHub>>,
	>;

	type ToBridgeHubSender = XcmpQueue;
	type WithBridgeHubChannel =
		cumulus_pallet_xcmp_queue::bridging::InAndOutXcmpChannelStatusProvider<
			xcm_config::bridging::SiblingBridgeHubParaId,
			Runtime,
		>;

	type ByteFee = xcm_config::bridging::XcmBridgeHubRouterByteFee;
	type FeeAsset = xcm_config::bridging::XcmBridgeHubRouterFeeAssetId;
}

// Create the runtime by composing the FRAME pallets that were previously configured.
construct_runtime!(
	pub enum Runtime
	{
		// System support stuff.
		System: frame_system::{Pallet, Call, Config<T>, Storage, Event<T>} = 0,
		ParachainSystem: cumulus_pallet_parachain_system::{
			Pallet, Call, Config<T>, Storage, Inherent, Event<T>, ValidateUnsigned,
		} = 1,
		// RandomnessCollectiveFlip = 2 removed
		Timestamp: pallet_timestamp::{Pallet, Call, Storage, Inherent} = 3,
		ParachainInfo: parachain_info::{Pallet, Storage, Config<T>} = 4,

		// Monetary stuff.
		Balances: pallet_balances::{Pallet, Call, Storage, Config<T>, Event<T>} = 10,
		TransactionPayment: pallet_transaction_payment::{Pallet, Storage, Event<T>} = 11,
		// AssetTxPayment: pallet_asset_tx_payment::{Pallet, Event<T>} = 12,
		AssetTxPayment: pallet_asset_conversion_tx_payment::{Pallet, Event<T>} = 13,

		// Collator support. the order of these 5 are important and shall not change.
		Authorship: pallet_authorship::{Pallet, Storage} = 20,
		CollatorSelection: pallet_collator_selection::{Pallet, Call, Storage, Event<T>, Config<T>} = 21,
		Session: pallet_session::{Pallet, Call, Storage, Event, Config<T>} = 22,
		Aura: pallet_aura::{Pallet, Storage, Config<T>} = 23,
		AuraExt: cumulus_pallet_aura_ext::{Pallet, Storage, Config<T>} = 24,

		// XCM helpers.
		XcmpQueue: cumulus_pallet_xcmp_queue::{Pallet, Call, Storage, Event<T>} = 30,
		PolkadotXcm: pallet_xcm::{Pallet, Call, Storage, Event<T>, Origin, Config<T>} = 31,
		CumulusXcm: cumulus_pallet_xcm::{Pallet, Event<T>, Origin} = 32,
		DmpQueue: cumulus_pallet_dmp_queue::{Pallet, Call, Storage, Event<T>} = 33,
		// Bridge utilities.
		ToRococoXcmRouter: pallet_xcm_bridge_hub_router::<Instance1>::{Pallet, Storage, Call} = 34,

		// Handy utilities.
		Utility: pallet_utility::{Pallet, Call, Event} = 40,
		Multisig: pallet_multisig::{Pallet, Call, Storage, Event<T>} = 41,
		Proxy: pallet_proxy::{Pallet, Call, Storage, Event<T>} = 42,

		// The main stage.
		Assets: pallet_assets::<Instance1>::{Pallet, Call, Storage, Event<T>} = 50,
		Uniques: pallet_uniques::{Pallet, Call, Storage, Event<T>} = 51,
		Nfts: pallet_nfts::{Pallet, Call, Storage, Event<T>} = 52,
		ForeignAssets: pallet_assets::<Instance2>::{Pallet, Call, Storage, Event<T>} = 53,
		NftFractionalization: pallet_nft_fractionalization::{Pallet, Call, Storage, Event<T>, HoldReason} = 54,
		PoolAssets: pallet_assets::<Instance3>::{Pallet, Call, Storage, Event<T>} = 55,
		AssetConversion: pallet_asset_conversion::{Pallet, Call, Storage, Event<T>} = 56,
	}
);

/// The address format for describing accounts.
pub type Address = sp_runtime::MultiAddress<AccountId, ()>;
/// Block type as expected by this runtime.
pub type Block = generic::Block<Header, UncheckedExtrinsic>;
/// A Block signed with a Justification
pub type SignedBlock = generic::SignedBlock<Block>;
/// BlockId type as expected by this runtime.
pub type BlockId = generic::BlockId<Block>;
/// The SignedExtension to the basic transaction logic.
pub type SignedExtra = (
	frame_system::CheckNonZeroSender<Runtime>,
	frame_system::CheckSpecVersion<Runtime>,
	frame_system::CheckTxVersion<Runtime>,
	frame_system::CheckGenesis<Runtime>,
	frame_system::CheckEra<Runtime>,
	frame_system::CheckNonce<Runtime>,
	frame_system::CheckWeight<Runtime>,
	pallet_asset_conversion_tx_payment::ChargeAssetTxPayment<Runtime>,
);
/// Unchecked extrinsic type as expected by this runtime.
pub type UncheckedExtrinsic =
	generic::UncheckedExtrinsic<Address, RuntimeCall, Signature, SignedExtra>;

/// Migrations to apply on runtime upgrade.
pub type Migrations = (
	// v9420
	pallet_nfts::migration::v1::MigrateToV1<Runtime>,
	// unreleased
	pallet_collator_selection::migration::v1::MigrateToV1<Runtime>,
	// unreleased
	migrations::NativeAssetParents0ToParents1Migration<Runtime>,
	// unreleased
	pallet_multisig::migrations::v1::MigrateToV1<Runtime>,
	// unreleased
	InitStorageVersions,
);

/// Migration to initialize storage versions for pallets added after genesis.
///
/// Ideally this would be done automatically (see
/// <https://github.com/paritytech/polkadot-sdk/pull/1297>), but it probably won't be ready for some
/// time and it's beneficial to get try-runtime-cli on-runtime-upgrade checks into the CI, so we're
/// doing it manually.
pub struct InitStorageVersions;

impl frame_support::traits::OnRuntimeUpgrade for InitStorageVersions {
	fn on_runtime_upgrade() -> Weight {
		use frame_support::traits::{GetStorageVersion, StorageVersion};
		use sp_runtime::traits::Saturating;

		let mut writes = 0;

		if PolkadotXcm::on_chain_storage_version() == StorageVersion::new(0) {
			PolkadotXcm::current_storage_version().put::<PolkadotXcm>();
			writes.saturating_inc();
		}

		if ForeignAssets::on_chain_storage_version() == StorageVersion::new(0) {
			ForeignAssets::current_storage_version().put::<ForeignAssets>();
			writes.saturating_inc();
		}

		if PoolAssets::on_chain_storage_version() == StorageVersion::new(0) {
			PoolAssets::current_storage_version().put::<PoolAssets>();
			writes.saturating_inc();
		}

		<Runtime as frame_system::Config>::DbWeight::get().reads_writes(3, writes)
	}
}

/// Executive: handles dispatch to the various modules.
pub type Executive = frame_executive::Executive<
	Runtime,
	Block,
	frame_system::ChainContext<Runtime>,
	Runtime,
	AllPalletsWithSystem,
	Migrations,
>;

#[cfg(feature = "runtime-benchmarks")]
#[macro_use]
extern crate frame_benchmarking;

#[cfg(feature = "runtime-benchmarks")]
mod benches {
	define_benchmarks!(
		[frame_system, SystemBench::<Runtime>]
		[pallet_assets, Local]
		[pallet_assets, Foreign]
		[pallet_assets, Pool]
		[pallet_asset_conversion, AssetConversion]
		[pallet_balances, Balances]
		[pallet_multisig, Multisig]
		[pallet_nft_fractionalization, NftFractionalization]
		[pallet_nfts, Nfts]
		[pallet_proxy, Proxy]
		[pallet_session, SessionBench::<Runtime>]
		[pallet_uniques, Uniques]
		[pallet_utility, Utility]
		[pallet_timestamp, Timestamp]
		[pallet_collator_selection, CollatorSelection]
		[cumulus_pallet_xcmp_queue, XcmpQueue]
		[pallet_xcm_bridge_hub_router, ToRococo]
		// XCM
		[pallet_xcm, PolkadotXcm]
		// NOTE: Make sure you point to the individual modules below.
		[pallet_xcm_benchmarks::fungible, XcmBalances]
		[pallet_xcm_benchmarks::generic, XcmGeneric]
	);
}

impl_runtime_apis! {
	impl sp_consensus_aura::AuraApi<Block, AuraId> for Runtime {
		fn slot_duration() -> sp_consensus_aura::SlotDuration {
			sp_consensus_aura::SlotDuration::from_millis(Aura::slot_duration())
		}

		fn authorities() -> Vec<AuraId> {
			Aura::authorities().into_inner()
		}
	}

	impl sp_api::Core<Block> for Runtime {
		fn version() -> RuntimeVersion {
			VERSION
		}

		fn execute_block(block: Block) {
			Executive::execute_block(block)
		}

		fn initialize_block(header: &<Block as BlockT>::Header) {
			Executive::initialize_block(header)
		}
	}

	impl sp_api::Metadata<Block> for Runtime {
		fn metadata() -> OpaqueMetadata {
			OpaqueMetadata::new(Runtime::metadata().into())
		}

		fn metadata_at_version(version: u32) -> Option<OpaqueMetadata> {
			Runtime::metadata_at_version(version)
		}

		fn metadata_versions() -> sp_std::vec::Vec<u32> {
			Runtime::metadata_versions()
		}
	}

	impl sp_block_builder::BlockBuilder<Block> for Runtime {
		fn apply_extrinsic(extrinsic: <Block as BlockT>::Extrinsic) -> ApplyExtrinsicResult {
			Executive::apply_extrinsic(extrinsic)
		}

		fn finalize_block() -> <Block as BlockT>::Header {
			Executive::finalize_block()
		}

		fn inherent_extrinsics(data: sp_inherents::InherentData) -> Vec<<Block as BlockT>::Extrinsic> {
			data.create_extrinsics()
		}

		fn check_inherents(
			block: Block,
			data: sp_inherents::InherentData,
		) -> sp_inherents::CheckInherentsResult {
			data.check_extrinsics(&block)
		}
	}

	impl sp_transaction_pool::runtime_api::TaggedTransactionQueue<Block> for Runtime {
		fn validate_transaction(
			source: TransactionSource,
			tx: <Block as BlockT>::Extrinsic,
			block_hash: <Block as BlockT>::Hash,
		) -> TransactionValidity {
			Executive::validate_transaction(source, tx, block_hash)
		}
	}

	impl sp_offchain::OffchainWorkerApi<Block> for Runtime {
		fn offchain_worker(header: &<Block as BlockT>::Header) {
			Executive::offchain_worker(header)
		}
	}

	impl sp_session::SessionKeys<Block> for Runtime {
		fn generate_session_keys(seed: Option<Vec<u8>>) -> Vec<u8> {
			SessionKeys::generate(seed)
		}

		fn decode_session_keys(
			encoded: Vec<u8>,
		) -> Option<Vec<(Vec<u8>, KeyTypeId)>> {
			SessionKeys::decode_into_raw_public_keys(&encoded)
		}
	}

	impl frame_system_rpc_runtime_api::AccountNonceApi<Block, AccountId, Nonce> for Runtime {
		fn account_nonce(account: AccountId) -> Nonce {
			System::account_nonce(account)
		}
	}

	impl pallet_nfts_runtime_api::NftsApi<Block, AccountId, u32, u32> for Runtime {
		fn owner(collection: u32, item: u32) -> Option<AccountId> {
			<Nfts as Inspect<AccountId>>::owner(&collection, &item)
		}

		fn collection_owner(collection: u32) -> Option<AccountId> {
			<Nfts as Inspect<AccountId>>::collection_owner(&collection)
		}

		fn attribute(
			collection: u32,
			item: u32,
			key: Vec<u8>,
		) -> Option<Vec<u8>> {
			<Nfts as Inspect<AccountId>>::attribute(&collection, &item, &key)
		}

		fn custom_attribute(
			account: AccountId,
			collection: u32,
			item: u32,
			key: Vec<u8>,
		) -> Option<Vec<u8>> {
			<Nfts as Inspect<AccountId>>::custom_attribute(
				&account,
				&collection,
				&item,
				&key,
			)
		}

		fn system_attribute(
			collection: u32,
			item: Option<u32>,
			key: Vec<u8>,
		) -> Option<Vec<u8>> {
			<Nfts as Inspect<AccountId>>::system_attribute(&collection, item.as_ref(), &key)
		}

		fn collection_attribute(collection: u32, key: Vec<u8>) -> Option<Vec<u8>> {
			<Nfts as Inspect<AccountId>>::collection_attribute(&collection, &key)
		}
	}

	impl pallet_asset_conversion::AssetConversionApi<
		Block,
		Balance,
		u128,
		Box<Location>,
	> for Runtime
	{
		fn quote_price_exact_tokens_for_tokens(asset1: Box<Location>, asset2: Box<Location>, amount: u128, include_fee: bool) -> Option<Balance> {
			AssetConversion::quote_price_exact_tokens_for_tokens(asset1, asset2, amount, include_fee)
		}

		fn quote_price_tokens_for_exact_tokens(asset1: Box<Location>, asset2: Box<Location>, amount: u128, include_fee: bool) -> Option<Balance> {
			AssetConversion::quote_price_tokens_for_exact_tokens(asset1, asset2, amount, include_fee)
		}

		fn get_reserves(asset1: Box<Location>, asset2: Box<Location>) -> Option<(Balance, Balance)> {
			AssetConversion::get_reserves(&asset1, &asset2).ok()
		}
	}

	impl pallet_transaction_payment_rpc_runtime_api::TransactionPaymentApi<Block, Balance> for Runtime {
		fn query_info(
			uxt: <Block as BlockT>::Extrinsic,
			len: u32,
		) -> pallet_transaction_payment_rpc_runtime_api::RuntimeDispatchInfo<Balance> {
			TransactionPayment::query_info(uxt, len)
		}
		fn query_fee_details(
			uxt: <Block as BlockT>::Extrinsic,
			len: u32,
		) -> pallet_transaction_payment::FeeDetails<Balance> {
			TransactionPayment::query_fee_details(uxt, len)
		}
		fn query_weight_to_fee(weight: Weight) -> Balance {
			TransactionPayment::weight_to_fee(weight)
		}
		fn query_length_to_fee(length: u32) -> Balance {
			TransactionPayment::length_to_fee(length)
		}
	}

	impl pallet_transaction_payment_rpc_runtime_api::TransactionPaymentCallApi<Block, Balance, RuntimeCall>
		for Runtime
	{
		fn query_call_info(
			call: RuntimeCall,
			len: u32,
		) -> pallet_transaction_payment::RuntimeDispatchInfo<Balance> {
			TransactionPayment::query_call_info(call, len)
		}
		fn query_call_fee_details(
			call: RuntimeCall,
			len: u32,
		) -> pallet_transaction_payment::FeeDetails<Balance> {
			TransactionPayment::query_call_fee_details(call, len)
		}
		fn query_weight_to_fee(weight: Weight) -> Balance {
			TransactionPayment::weight_to_fee(weight)
		}
		fn query_length_to_fee(length: u32) -> Balance {
			TransactionPayment::length_to_fee(length)
		}
	}

	impl assets_common::runtime_api::FungiblesApi<
		Block,
		AccountId,
	> for Runtime
	{
		fn query_account_balances(account: AccountId) -> Result<xcm::VersionedAssets, assets_common::runtime_api::FungiblesAccessError> {
			use assets_common::fungible_conversion::{convert, convert_balance};
			Ok([
				// collect pallet_balance
				{
					let balance = Balances::free_balance(account.clone());
					if balance > 0 {
						vec![convert_balance::<WestendLocation, Balance>(balance)?]
					} else {
						vec![]
					}
				},
				// collect pallet_assets (TrustBackedAssets)
				convert::<_, _, _, _, TrustBackedAssetsConvertedConcreteId>(
					Assets::account_balances(account.clone())
						.iter()
						.filter(|(_, balance)| balance > &0)
				)?,
				// collect pallet_assets (ForeignAssets)
				convert::<_, _, _, _, ForeignAssetsConvertedConcreteId>(
					ForeignAssets::account_balances(account.clone())
						.iter()
						.filter(|(_, balance)| balance > &0)
				)?,
				// collect pallet_assets (PoolAssets)
				convert::<_, _, _, _, PoolAssetsConvertedConcreteId>(
					PoolAssets::account_balances(account)
						.iter()
						.filter(|(_, balance)| balance > &0)
				)?,
				// collect ... e.g. other tokens
			].concat().into())
		}
	}

	impl cumulus_primitives_core::CollectCollationInfo<Block> for Runtime {
		fn collect_collation_info(header: &<Block as BlockT>::Header) -> cumulus_primitives_core::CollationInfo {
			ParachainSystem::collect_collation_info(header)
		}
	}

	#[cfg(feature = "try-runtime")]
	impl frame_try_runtime::TryRuntime<Block> for Runtime {
		fn on_runtime_upgrade(checks: frame_try_runtime::UpgradeCheckSelect) -> (Weight, Weight) {
			let weight = Executive::try_runtime_upgrade(checks).unwrap();
			(weight, RuntimeBlockWeights::get().max_block)
		}

		fn execute_block(
			block: Block,
			state_root_check: bool,
			signature_check: bool,
			select: frame_try_runtime::TryStateSelect,
		) -> Weight {
			// NOTE: intentional unwrap: we don't want to propagate the error backwards, and want to
			// have a backtrace here.
			Executive::try_execute_block(block, state_root_check, signature_check, select).unwrap()
		}
	}

	#[cfg(feature = "runtime-benchmarks")]
	impl frame_benchmarking::Benchmark<Block> for Runtime {
		fn benchmark_metadata(extra: bool) -> (
			Vec<frame_benchmarking::BenchmarkList>,
			Vec<frame_support::traits::StorageInfo>,
		) {
			use frame_benchmarking::{Benchmarking, BenchmarkList};
			use frame_support::traits::StorageInfoTrait;
			use frame_system_benchmarking::Pallet as SystemBench;
			use cumulus_pallet_session_benchmarking::Pallet as SessionBench;
			use pallet_xcm_bridge_hub_router::benchmarking::Pallet as XcmBridgeHubRouterBench;

			// This is defined once again in dispatch_benchmark, because list_benchmarks!
			// and add_benchmarks! are macros exported by define_benchmarks! macros and those types
			// are referenced in that call.
			type XcmBalances = pallet_xcm_benchmarks::fungible::Pallet::<Runtime>;
			type XcmGeneric = pallet_xcm_benchmarks::generic::Pallet::<Runtime>;

			// Benchmark files generated for `Assets/ForeignAssets` instances are by default
			// `pallet_assets_assets.rs / pallet_assets_foreign_assets`, which is not really nice,
			// so with this redefinition we can change names to nicer:
			// `pallet_assets_local.rs / pallet_assets_foreign.rs`.
			type Local = pallet_assets::Pallet::<Runtime, TrustBackedAssetsInstance>;
			type Foreign = pallet_assets::Pallet::<Runtime, ForeignAssetsInstance>;
			type Pool = pallet_assets::Pallet::<Runtime, PoolAssetsInstance>;

			type ToRococo = XcmBridgeHubRouterBench<Runtime, ToRococoXcmRouterInstance>;

			let mut list = Vec::<BenchmarkList>::new();
			list_benchmarks!(list, extra);

			let storage_info = AllPalletsWithSystem::storage_info();
			(list, storage_info)
		}

		fn dispatch_benchmark(
			config: frame_benchmarking::BenchmarkConfig
		) -> Result<Vec<frame_benchmarking::BenchmarkBatch>, sp_runtime::RuntimeString> {
			use frame_benchmarking::{Benchmarking, BenchmarkBatch, BenchmarkError};
			use sp_storage::TrackedStorageKey;

			use frame_system_benchmarking::Pallet as SystemBench;
			impl frame_system_benchmarking::Config for Runtime {
				fn setup_set_code_requirements(code: &sp_std::vec::Vec<u8>) -> Result<(), BenchmarkError> {
					ParachainSystem::initialize_for_set_code_benchmark(code.len() as u32);
					Ok(())
				}

				fn verify_set_code() {
					System::assert_last_event(cumulus_pallet_parachain_system::Event::<Runtime>::ValidationFunctionStored.into());
				}
			}

			use cumulus_pallet_session_benchmarking::Pallet as SessionBench;
			impl cumulus_pallet_session_benchmarking::Config for Runtime {}

			use pallet_xcm_bridge_hub_router::benchmarking::{
				Pallet as XcmBridgeHubRouterBench,
				Config as XcmBridgeHubRouterConfig,
			};

			impl XcmBridgeHubRouterConfig<ToRococoXcmRouterInstance> for Runtime {
				fn make_congested() {
					cumulus_pallet_xcmp_queue::bridging::suspend_channel_for_benchmarks::<Runtime>(
						xcm_config::bridging::SiblingBridgeHubParaId::get().into()
					);
				}
				fn ensure_bridged_target_destination() -> MultiLocation {
					ParachainSystem::open_outbound_hrmp_channel_for_benchmarks_or_tests(
						xcm_config::bridging::SiblingBridgeHubParaId::get().into()
					);
					xcm_config::bridging::to_rococo::AssetHubRococo::get()
				}
			}

			use xcm::latest::prelude::*;
			use xcm_config::{MaxAssetsIntoHolding, WestendLocation};
			use pallet_xcm_benchmarks::asset_instance_from;

			parameter_types! {
				pub ExistentialDepositAsset: Option<Asset> = Some((
					WestendLocation::get(),
					ExistentialDeposit::get()
				).into());
			}

			impl pallet_xcm_benchmarks::Config for Runtime {
				type XcmConfig = xcm_config::XcmConfig;
				type AccountIdConverter = xcm_config::LocationToAccountId;
				type DeliveryHelper = cumulus_primitives_utility::ToParentDeliveryHelper<
					XcmConfig,
					ExistentialDepositAsset,
					xcm_config::PriceForParentDelivery,
				>;
				fn valid_destination() -> Result<Location, BenchmarkError> {
					Ok(WestendLocation::get())
				}
				fn worst_case_holding(depositable_count: u32) -> Assets {
					// A mix of fungible, non-fungible, and concrete assets.
					let holding_non_fungibles = MaxAssetsIntoHolding::get() / 2 - depositable_count;
					let holding_fungibles = holding_non_fungibles - 1;
					let fungibles_amount: u128 = 100;
					let mut assets = (0..holding_fungibles)
						.map(|i| {
							Asset {
								id: AssetId(GeneralIndex(i as u128).into()),
								fun: Fungible(fungibles_amount * i as u128),
							}
						})
						.chain(core::iter::once(Asset { id: AssetId(Here.into()), fun: Fungible(u128::MAX) }))
						.chain((0..holding_non_fungibles).map(|i| Asset {
							id: AssetId(GeneralIndex(i as u128).into()),
							fun: NonFungible(asset_instance_from(i)),
						}))
						.collect::<Vec<_>>();

					assets.push(Asset {
						id: AssetId(WestendLocation::get()),
						fun: Fungible(1_000_000 * UNITS),
					});
					assets.into()
				}
			}

			parameter_types! {
				pub const TrustedTeleporter: Option<(Location, Asset)> = Some((
					WestendLocation::get(),
					Asset { fun: Fungible(UNITS), id: AssetId(WestendLocation::get()) },
				));
				pub const CheckedAccount: Option<(AccountId, xcm_builder::MintLocation)> = None;
<<<<<<< HEAD
				pub const TrustedReserve: Option<(Location, Asset)> = None;
=======
				// AssetHubWestend trusts AssetHubRococo as reserve for ROCs
				pub TrustedReserve: Option<(MultiLocation, MultiAsset)> = Some(
					(
						xcm_config::bridging::to_rococo::AssetHubRococo::get(),
						MultiAsset::from((xcm_config::bridging::to_rococo::RocLocation::get(), 1000000000000 as u128))
					)
				);
>>>>>>> 29b4bd42
			}

			impl pallet_xcm_benchmarks::fungible::Config for Runtime {
				type TransactAsset = Balances;

				type CheckedAccount = CheckedAccount;
				type TrustedTeleporter = TrustedTeleporter;
				type TrustedReserve = TrustedReserve;

				fn get_asset() -> Asset {
					Asset {
						id: AssetId(WestendLocation::get()),
						fun: Fungible(UNITS),
					}
				}
			}

			impl pallet_xcm_benchmarks::generic::Config for Runtime {
				type TransactAsset = Balances;
				type RuntimeCall = RuntimeCall;

				fn worst_case_response() -> (u64, Response) {
					(0u64, Response::Version(Default::default()))
				}

				fn worst_case_asset_exchange() -> Result<(Assets, Assets), BenchmarkError> {
					Err(BenchmarkError::Skip)
				}

<<<<<<< HEAD
				fn universal_alias() -> Result<(Location, Junction), BenchmarkError> {
					Err(BenchmarkError::Skip)
=======
				fn universal_alias() -> Result<(MultiLocation, Junction), BenchmarkError> {
					match xcm_config::bridging::BridgingBenchmarksHelper::prepare_universal_alias() {
						Some(alias) => Ok(alias),
						None => Err(BenchmarkError::Skip)
					}
>>>>>>> 29b4bd42
				}

				fn transact_origin_and_runtime_call() -> Result<(Location, RuntimeCall), BenchmarkError> {
					Ok((WestendLocation::get(), frame_system::Call::remark_with_event { remark: vec![] }.into()))
				}

				fn subscribe_origin() -> Result<Location, BenchmarkError> {
					Ok(WestendLocation::get())
				}

				fn claimable_asset() -> Result<(Location, Location, Assets), BenchmarkError> {
					let origin = WestendLocation::get();
					let assets: Assets = (AssetId(WestendLocation::get()), 1_000 * UNITS).into();
					let ticket = Location { parents: 0, interior: Here };
					Ok((origin, ticket, assets))
				}

				fn unlockable_asset() -> Result<(Location, Location, Asset), BenchmarkError> {
					Err(BenchmarkError::Skip)
				}

				fn export_message_origin_and_destination(
				) -> Result<(Location, NetworkId, InteriorLocation), BenchmarkError> {
					Err(BenchmarkError::Skip)
				}

				fn alias_origin() -> Result<(Location, Location), BenchmarkError> {
					Err(BenchmarkError::Skip)
				}
			}

			type XcmBalances = pallet_xcm_benchmarks::fungible::Pallet::<Runtime>;
			type XcmGeneric = pallet_xcm_benchmarks::generic::Pallet::<Runtime>;

			type Local = pallet_assets::Pallet::<Runtime, TrustBackedAssetsInstance>;
			type Foreign = pallet_assets::Pallet::<Runtime, ForeignAssetsInstance>;
			type Pool = pallet_assets::Pallet::<Runtime, PoolAssetsInstance>;

			type ToRococo = XcmBridgeHubRouterBench<Runtime, ToRococoXcmRouterInstance>;

			let whitelist: Vec<TrackedStorageKey> = vec![
				// Block Number
				hex_literal::hex!("26aa394eea5630e07c48ae0c9558cef702a5c1b19ab7a04f536c519aca4983ac").to_vec().into(),
				// Total Issuance
				hex_literal::hex!("c2261276cc9d1f8598ea4b6a74b15c2f57c875e4cff74148e4628f264b974c80").to_vec().into(),
				// Execution Phase
				hex_literal::hex!("26aa394eea5630e07c48ae0c9558cef7ff553b5a9862a516939d82b3d3d8661a").to_vec().into(),
				// Event Count
				hex_literal::hex!("26aa394eea5630e07c48ae0c9558cef70a98fdbe9ce6c55837576c60c7af3850").to_vec().into(),
				// System Events
				hex_literal::hex!("26aa394eea5630e07c48ae0c9558cef780d41e5e16056765bc8461851072c9d7").to_vec().into(),
				//TODO: use from relay_well_known_keys::ACTIVE_CONFIG
				hex_literal::hex!("06de3d8a54d27e44a9d5ce189618f22db4b49d95320d9021994c850f25b8e385").to_vec().into(),
			];

			let mut batches = Vec::<BenchmarkBatch>::new();
			let params = (&config, &whitelist);
			add_benchmarks!(params, batches);

			Ok(batches)
		}
	}

	impl sp_genesis_builder::GenesisBuilder<Block> for Runtime {
		fn create_default_config() -> Vec<u8> {
			create_default_config::<RuntimeGenesisConfig>()
		}

		fn build_config(config: Vec<u8>) -> sp_genesis_builder::Result {
			build_config::<RuntimeGenesisConfig>(config)
		}
	}
}

cumulus_pallet_parachain_system::register_validate_block! {
	Runtime = Runtime,
	BlockExecutor = cumulus_pallet_aura_ext::BlockExecutor::<Runtime, Executive>,
}

pub mod migrations {
	use super::*;
	use frame_support::{
		pallet_prelude::Get,
		traits::{
			fungibles::{Inspect, Mutate},
			tokens::Preservation,
			OnRuntimeUpgrade, OriginTrait,
		},
	};
	use parachains_common::impls::AccountIdOf;
	use sp_runtime::{traits::StaticLookup, Saturating};

	/// Temporary migration because of bug with native asset, it can be removed once applied on
	/// `AssetHubWestend`. Migrates pools with `Location { parents: 0, interior: Here }` to
	/// `Location { parents: 1, interior: Here }`
	pub struct NativeAssetParents0ToParents1Migration<T>(sp_std::marker::PhantomData<T>);
	impl<T: pallet_asset_conversion::Config<MultiAssetId = Box<Location>, AssetId = Location>>
		OnRuntimeUpgrade for NativeAssetParents0ToParents1Migration<T>
	where
		<T as pallet_asset_conversion::Config>::PoolAssetId: Into<u32>,
		AccountIdOf<Runtime>: Into<[u8; 32]>,
		<T as frame_system::Config>::AccountId:
			Into<<<T as frame_system::Config>::RuntimeOrigin as OriginTrait>::AccountId>,
		<<T as frame_system::Config>::Lookup as StaticLookup>::Source:
			From<<T as frame_system::Config>::AccountId>,
		sp_runtime::AccountId32: From<<T as frame_system::Config>::AccountId>,
	{
		fn on_runtime_upgrade() -> Weight {
			let invalid_native_asset = Location { parents: 0, interior: Here };
			let valid_native_asset = WestendLocation::get();

			let mut reads: u64 = 1;
			let mut writes: u64 = 0;

			// migrate pools with invalid native asset
			let pools = pallet_asset_conversion::Pools::<T>::iter().collect::<Vec<_>>();
			reads.saturating_accrue(1);
			for (old_pool_id, pool_info) in pools {
				let old_pool_account =
					pallet_asset_conversion::Pallet::<T>::get_pool_account(&old_pool_id);
				reads.saturating_accrue(1);
				let pool_asset_id = pool_info.lp_token.clone();
				if old_pool_id.0.as_ref() != &invalid_native_asset {
					// skip, if ok
					continue
				}

				// fix new account
				let new_pool_id = pallet_asset_conversion::Pallet::<T>::get_pool_id(
					Box::new(valid_native_asset.clone()),
					old_pool_id.1.clone(),
				);
				let new_pool_account =
					pallet_asset_conversion::Pallet::<T>::get_pool_account(&new_pool_id);
				frame_system::Pallet::<T>::inc_providers(&new_pool_account);
				reads.saturating_accrue(2);
				writes.saturating_accrue(1);

				// move currency
				let _ = Balances::transfer_all(
					RuntimeOrigin::signed(sp_runtime::AccountId32::from(old_pool_account.clone())),
					sp_runtime::AccountId32::from(new_pool_account.clone()).into(),
					false,
				);
				reads.saturating_accrue(2);
				writes.saturating_accrue(2);

				// move LP token
				let _ = T::PoolAssets::transfer(
					pool_asset_id.clone(),
					&old_pool_account,
					&new_pool_account,
					T::PoolAssets::balance(pool_asset_id.clone(), &old_pool_account),
					Preservation::Expendable,
				);
				reads.saturating_accrue(1);
				writes.saturating_accrue(2);

				// change the ownership of LP token
				let _ = pallet_assets::Pallet::<Runtime, PoolAssetsInstance>::transfer_ownership(
					RuntimeOrigin::signed(sp_runtime::AccountId32::from(old_pool_account.clone())),
					pool_asset_id.into(),
					sp_runtime::AccountId32::from(new_pool_account.clone()).into(),
				);
				reads.saturating_accrue(1);
				writes.saturating_accrue(2);

				// move LocalOrForeignAssets
				let _ = T::Assets::transfer(
					*old_pool_id.1.clone(),
					&old_pool_account,
					&new_pool_account,
					T::Assets::balance(*old_pool_id.1.clone(), &old_pool_account),
					Preservation::Expendable,
				);
				reads.saturating_accrue(1);
				writes.saturating_accrue(2);

				// dec providers for old account
				let _ = frame_system::Pallet::<T>::dec_providers(&old_pool_account);
				writes.saturating_accrue(1);

				// change pool key
				pallet_asset_conversion::Pools::<T>::insert(new_pool_id, pool_info);
				pallet_asset_conversion::Pools::<T>::remove(old_pool_id);
			}

			T::DbWeight::get().reads_writes(reads, writes)
		}
	}
}<|MERGE_RESOLUTION|>--- conflicted
+++ resolved
@@ -1384,17 +1384,13 @@
 					Asset { fun: Fungible(UNITS), id: AssetId(WestendLocation::get()) },
 				));
 				pub const CheckedAccount: Option<(AccountId, xcm_builder::MintLocation)> = None;
-<<<<<<< HEAD
-				pub const TrustedReserve: Option<(Location, Asset)> = None;
-=======
 				// AssetHubWestend trusts AssetHubRococo as reserve for ROCs
-				pub TrustedReserve: Option<(MultiLocation, MultiAsset)> = Some(
+				pub TrustedReserve: Option<(Location, Asset)> = Some(
 					(
 						xcm_config::bridging::to_rococo::AssetHubRococo::get(),
-						MultiAsset::from((xcm_config::bridging::to_rococo::RocLocation::get(), 1000000000000 as u128))
+						Asset::from((xcm_config::bridging::to_rococo::RocLocation::get(), 1000000000000 as u128))
 					)
 				);
->>>>>>> 29b4bd42
 			}
 
 			impl pallet_xcm_benchmarks::fungible::Config for Runtime {
@@ -1424,16 +1420,11 @@
 					Err(BenchmarkError::Skip)
 				}
 
-<<<<<<< HEAD
 				fn universal_alias() -> Result<(Location, Junction), BenchmarkError> {
-					Err(BenchmarkError::Skip)
-=======
-				fn universal_alias() -> Result<(MultiLocation, Junction), BenchmarkError> {
 					match xcm_config::bridging::BridgingBenchmarksHelper::prepare_universal_alias() {
 						Some(alias) => Ok(alias),
 						None => Err(BenchmarkError::Skip)
 					}
->>>>>>> 29b4bd42
 				}
 
 				fn transact_origin_and_runtime_call() -> Result<(Location, RuntimeCall), BenchmarkError> {
