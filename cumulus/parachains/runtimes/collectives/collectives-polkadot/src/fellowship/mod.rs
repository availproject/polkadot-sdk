// Copyright (C) Parity Technologies (UK) Ltd.
// This file is part of Cumulus.

// Cumulus is free software: you can redistribute it and/or modify
// it under the terms of the GNU General Public License as published by
// the Free Software Foundation, either version 3 of the License, or
// (at your option) any later version.

// Cumulus is distributed in the hope that it will be useful,
// but WITHOUT ANY WARRANTY; without even the implied warranty of
// MERCHANTABILITY or FITNESS FOR A PARTICULAR PURPOSE.  See the
// GNU General Public License for more details.

// You should have received a copy of the GNU General Public License
// along with Cumulus.  If not, see <http://www.gnu.org/licenses/>.

//! The Polkadot Technical Fellowship.

pub(crate) mod migration;
mod origins;
mod tracks;
use crate::{
	impls::ToParentTreasury,
	weights,
	xcm_config::{FellowshipAdminBodyId, UsdtAssetHub},
	AccountId, Balance, Balances, FellowshipReferenda, GovernanceLocation, PolkadotTreasuryAccount,
	Preimage, Runtime, RuntimeCall, RuntimeEvent, RuntimeOrigin, Scheduler, DAYS,
};
use frame_support::{
	parameter_types,
	traits::{EitherOf, EitherOfDiverse, MapSuccess, OriginTrait, TryWithMorphedArg},
};
use frame_system::EnsureRootWithSuccess;
pub use origins::{
	pallet_origins as pallet_fellowship_origins, Architects, EnsureCanPromoteTo, EnsureCanRetainAt,
	EnsureFellowship, Fellows, Masters, Members, ToVoice,
};
use pallet_ranked_collective::EnsureOfRank;
use pallet_xcm::{EnsureXcm, IsVoiceOfBody};
use parachains_common::{polkadot::account, HOURS};
use sp_core::{ConstU128, ConstU32};
use sp_runtime::traits::{AccountIdConversion, ConstU16, ConvertToValue, Replace, TakeFirst};
use xcm_builder::{AliasesIntoAccountId32, PayOverXcm};

#[cfg(feature = "runtime-benchmarks")]
use crate::impls::benchmarks::{OpenHrmpChannel, PayWithEnsure};

/// The Fellowship members' ranks.
pub mod ranks {
	use pallet_ranked_collective::Rank;

	pub const DAN_1: Rank = 1; // aka Members.
	pub const DAN_2: Rank = 2;
	pub const DAN_3: Rank = 3; // aka Fellows.
	pub const DAN_4: Rank = 4; // aka Architects.
	pub const DAN_5: Rank = 5;
	pub const DAN_6: Rank = 6;
	pub const DAN_7: Rank = 7; // aka Masters.
	pub const DAN_8: Rank = 8;
	pub const DAN_9: Rank = 9;
}

parameter_types! {
	// Referenda pallet account, used to temporarily deposit slashed imbalance before teleporting.
	pub ReferendaPalletAccount: AccountId = account::REFERENDA_PALLET_ID.into_account_truncating();
}

impl pallet_fellowship_origins::Config for Runtime {}

pub type FellowshipReferendaInstance = pallet_referenda::Instance1;

impl pallet_referenda::Config<FellowshipReferendaInstance> for Runtime {
	type WeightInfo = weights::pallet_referenda_fellowship_referenda::WeightInfo<Runtime>;
	type RuntimeCall = RuntimeCall;
	type RuntimeEvent = RuntimeEvent;
	type Scheduler = Scheduler;
	type Currency = Balances;
	// Fellows can submit proposals.
	type SubmitOrigin = EitherOf<
		pallet_ranked_collective::EnsureMember<Runtime, FellowshipCollectiveInstance, 3>,
		MapSuccess<
			TryWithMorphedArg<
				RuntimeOrigin,
				<RuntimeOrigin as OriginTrait>::PalletsOrigin,
				ToVoice,
				EnsureOfRank<Runtime, FellowshipCollectiveInstance>,
				(AccountId, u16),
			>,
			TakeFirst,
		>,
	>;
	type CancelOrigin = Architects;
	type KillOrigin = Masters;
	type Slash = ToParentTreasury<PolkadotTreasuryAccount, ReferendaPalletAccount, Runtime>;
	type Votes = pallet_ranked_collective::Votes;
	type Tally = pallet_ranked_collective::TallyOf<Runtime, FellowshipCollectiveInstance>;
	type SubmissionDeposit = ConstU128<0>;
	type MaxQueued = ConstU32<100>;
	type UndecidingTimeout = ConstU32<{ 7 * DAYS }>;
	type AlarmInterval = ConstU32<1>;
	type Tracks = tracks::TracksInfo;
	type Preimages = Preimage;
}

pub type FellowshipCollectiveInstance = pallet_ranked_collective::Instance1;

impl pallet_ranked_collective::Config<FellowshipCollectiveInstance> for Runtime {
	type WeightInfo = weights::pallet_ranked_collective_fellowship_collective::WeightInfo<Runtime>;
	type RuntimeEvent = RuntimeEvent;

	#[cfg(not(feature = "runtime-benchmarks"))]
	// Promotions and the induction of new members are serviced by `FellowshipCore` pallet instance.
	type PromoteOrigin = frame_system::EnsureNever<pallet_ranked_collective::Rank>;
	#[cfg(feature = "runtime-benchmarks")]
	// The maximum value of `u16` set as a success value for the root to ensure the benchmarks will
	// pass.
	type PromoteOrigin = EnsureRootWithSuccess<Self::AccountId, ConstU16<65535>>;

	// Demotion is by any of:
	// - Root can demote arbitrarily.
	// - the FellowshipAdmin origin (i.e. token holder referendum);
	//
	// The maximum value of `u16` set as a success value for the root to ensure the benchmarks will
	// pass.
	type DemoteOrigin = EitherOf<
		EnsureRootWithSuccess<Self::AccountId, ConstU16<65535>>,
		MapSuccess<
			EnsureXcm<IsVoiceOfBody<GovernanceLocation, FellowshipAdminBodyId>>,
			Replace<ConstU16<{ ranks::DAN_9 }>>,
		>,
	>;
	type Polls = FellowshipReferenda;
	type MinRankOfClass = tracks::MinRankOfClass;
	type VoteWeight = pallet_ranked_collective::Geometric;
}

pub type FellowshipCoreInstance = pallet_core_fellowship::Instance1;

impl pallet_core_fellowship::Config<FellowshipCoreInstance> for Runtime {
	type WeightInfo = weights::pallet_core_fellowship_fellowship_core::WeightInfo<Runtime>;
	type RuntimeEvent = RuntimeEvent;
	type Members = pallet_ranked_collective::Pallet<Runtime, FellowshipCollectiveInstance>;
	type Balance = Balance;
	// Parameters are set by any of:
	// - Root;
	// - the FellowshipAdmin origin (i.e. token holder referendum);
	// - a vote among all Fellows.
	type ParamsOrigin = EitherOfDiverse<
		EnsureXcm<IsVoiceOfBody<GovernanceLocation, FellowshipAdminBodyId>>,
		Fellows,
	>;
	// Induction (creating a candidate) is by any of:
	// - Root;
	// - the FellowshipAdmin origin (i.e. token holder referendum);
	// - a single Fellow;
	// - a vote among all Members.
	type InductOrigin = EitherOfDiverse<
		EnsureXcm<IsVoiceOfBody<GovernanceLocation, FellowshipAdminBodyId>>,
		EitherOfDiverse<
			pallet_ranked_collective::EnsureMember<
				Runtime,
				FellowshipCollectiveInstance,
				{ ranks::DAN_3 },
			>,
			Members,
		>,
	>;
	// Approval (rank-retention) of a Member's current rank is by any of:
	// - Root;
	// - the FellowshipAdmin origin (i.e. token holder referendum);
	// - a vote by the rank two above the current rank for all retention up to the Master rank.
	type ApproveOrigin = EitherOf<
		MapSuccess<
			EnsureXcm<IsVoiceOfBody<GovernanceLocation, FellowshipAdminBodyId>>,
			Replace<ConstU16<{ ranks::DAN_9 }>>,
		>,
		EnsureCanRetainAt,
	>;
	// Promotion is by any of:
	// - Root can promote arbitrarily.
	// - the FellowshipAdmin origin (i.e. token holder referendum);
	// - a vote by the rank two above the new rank for all promotions up to the Master rank.
	type PromoteOrigin = EitherOf<
		MapSuccess<
			EnsureXcm<IsVoiceOfBody<GovernanceLocation, FellowshipAdminBodyId>>,
			Replace<ConstU16<{ ranks::DAN_9 }>>,
		>,
		EnsureCanPromoteTo,
	>;
	type EvidenceSize = ConstU32<65536>;
}

pub type FellowshipSalaryInstance = pallet_salary::Instance1;

use xcm::prelude::*;

parameter_types! {
<<<<<<< HEAD
	pub AssetHub: Location = (Parent, Parachain(1000)).into();
	pub AssetHubUsdtId: AssetId = (PalletInstance(50), GeneralIndex(1984)).into();
	pub UsdtAsset: LocatableAssetId = LocatableAssetId {
		location: AssetHub::get(),
		asset_id: AssetHubUsdtId::get(),
	};
=======
>>>>>>> 7d3ce4df
	// The interior location on AssetHub for the paying account. This is the Fellowship Salary
	// pallet instance (which sits at index 64). This sovereign account will need funding.
	pub Interior: InteriorLocation = PalletInstance(64).into();
}

const USDT_UNITS: u128 = 1_000_000;

/// [`PayOverXcm`] setup to pay the Fellowship salary on the AssetHub in USDT.
pub type FellowshipSalaryPaymaster = PayOverXcm<
	Interior,
	crate::xcm_config::XcmRouter,
	crate::PolkadotXcm,
	ConstU32<{ 6 * HOURS }>,
	AccountId,
	(),
	ConvertToValue<UsdtAssetHub>,
	AliasesIntoAccountId32<(), AccountId>,
>;

impl pallet_salary::Config<FellowshipSalaryInstance> for Runtime {
	type WeightInfo = weights::pallet_salary_fellowship_salary::WeightInfo<Runtime>;
	type RuntimeEvent = RuntimeEvent;

	#[cfg(not(feature = "runtime-benchmarks"))]
	type Paymaster = FellowshipSalaryPaymaster;
	#[cfg(feature = "runtime-benchmarks")]
	type Paymaster = PayWithEnsure<FellowshipSalaryPaymaster, OpenHrmpChannel<ConstU32<1000>>>;
	type Members = pallet_ranked_collective::Pallet<Runtime, FellowshipCollectiveInstance>;

	#[cfg(not(feature = "runtime-benchmarks"))]
	type Salary = pallet_core_fellowship::Pallet<Runtime, FellowshipCoreInstance>;
	#[cfg(feature = "runtime-benchmarks")]
	type Salary = frame_support::traits::tokens::ConvertRank<
		crate::impls::benchmarks::RankToSalary<Balances>,
	>;
	// 15 days to register for a salary payment.
	type RegistrationPeriod = ConstU32<{ 15 * DAYS }>;
	// 15 days to claim the salary payment.
	type PayoutPeriod = ConstU32<{ 15 * DAYS }>;
	// Total monthly salary budget.
	type Budget = ConstU128<{ 100_000 * USDT_UNITS }>;
}<|MERGE_RESOLUTION|>--- conflicted
+++ resolved
@@ -195,15 +195,12 @@
 use xcm::prelude::*;
 
 parameter_types! {
-<<<<<<< HEAD
 	pub AssetHub: Location = (Parent, Parachain(1000)).into();
 	pub AssetHubUsdtId: AssetId = (PalletInstance(50), GeneralIndex(1984)).into();
 	pub UsdtAsset: LocatableAssetId = LocatableAssetId {
 		location: AssetHub::get(),
 		asset_id: AssetHubUsdtId::get(),
 	};
-=======
->>>>>>> 7d3ce4df
 	// The interior location on AssetHub for the paying account. This is the Fellowship Salary
 	// pallet instance (which sits at index 64). This sovereign account will need funding.
 	pub Interior: InteriorLocation = PalletInstance(64).into();
