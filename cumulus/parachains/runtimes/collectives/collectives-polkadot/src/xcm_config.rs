// Copyright (C) Parity Technologies (UK) Ltd.
// SPDX-License-Identifier: Apache-2.0

// Licensed under the Apache License, Version 2.0 (the "License");
// you may not use this file except in compliance with the License.
// You may obtain a copy of the License at
//
// 	http://www.apache.org/licenses/LICENSE-2.0
//
// Unless required by applicable law or agreed to in writing, software
// distributed under the License is distributed on an "AS IS" BASIS,
// WITHOUT WARRANTIES OR CONDITIONS OF ANY KIND, either express or implied.
// See the License for the specific language governing permissions and
// limitations under the License.

use super::{
	AccountId, AllPalletsWithSystem, Balances, Fellows, ParachainInfo, ParachainSystem,
	PolkadotXcm, Runtime, RuntimeCall, RuntimeEvent, RuntimeOrigin, WeightToFee, XcmpQueue,
};
use frame_support::{
	parameter_types,
	traits::{ConstU32, Contains, Everything, Nothing},
	weights::Weight,
};
use frame_system::EnsureRoot;
use pallet_xcm::XcmPassthrough;
use parachains_common::{impls::ToStakingPot, xcm_config::ConcreteNativeAssetFrom};
use polkadot_parachain_primitives::primitives::Sibling;
use polkadot_runtime_constants::xcm::body::FELLOWSHIP_ADMIN_INDEX;
use xcm::latest::prelude::*;
use xcm_builder::{
	AccountId32Aliases, AllowExplicitUnpaidExecutionFrom, AllowKnownQueryResponses,
	AllowSubscriptionsFrom, AllowTopLevelPaidExecutionFrom, CurrencyAdapter,
	DenyReserveTransferToRelayChain, DenyThenTry, EnsureXcmOrigin, FixedWeightBounds, IsConcrete,
	LocatableAssetId, OriginToPluralityVoice, ParentAsSuperuser, ParentIsPreset,
	RelayChainAsNative, SiblingParachainAsNative, SiblingParachainConvertsVia,
	SignedAccountId32AsNative, SignedToAccountId32, SovereignSignedViaLocation, TakeWeightCredit,
	TrailingSetTopicAsId, UsingComponents, WithComputedOrigin, WithUniqueTopic,
};
use xcm_executor::{traits::WithOriginFilter, XcmExecutor};

parameter_types! {
	pub const DotLocation: Location = Location::parent();
	pub const RelayNetwork: Option<NetworkId> = Some(NetworkId::Polkadot);
	pub RelayChainOrigin: RuntimeOrigin = cumulus_pallet_xcm::Origin::Relay.into();
	pub UniversalLocation: InteriorLocation =
		[GlobalConsensus(RelayNetwork::get().unwrap()), Parachain(ParachainInfo::parachain_id().into())].into();
	pub CheckingAccount: AccountId = PolkadotXcm::check_account();
<<<<<<< HEAD
	pub const GovernanceLocation: Location = Location::parent();
=======
	pub const GovernanceLocation: MultiLocation = MultiLocation::parent();
	pub const FellowshipAdminBodyId: BodyId = BodyId::Index(FELLOWSHIP_ADMIN_INDEX);
	pub AssetHub: MultiLocation = (Parent, Parachain(1000)).into();
	pub AssetHubUsdtId: AssetId = (PalletInstance(50), GeneralIndex(1984)).into();
	pub UsdtAssetHub: LocatableAssetId = LocatableAssetId {
		location: AssetHub::get(),
		asset_id: AssetHubUsdtId::get(),
	};
	pub DotAssetHub: LocatableAssetId = LocatableAssetId {
		location: AssetHub::get(),
		asset_id: DotLocation::get().into(),
	};
>>>>>>> 7d3ce4df
}

/// Type for specifying how a `Location` can be converted into an `AccountId`. This is used
/// when determining ownership of accounts for asset transacting and when attempting to use XCM
/// `Transact` in order to determine the dispatch Origin.
pub type LocationToAccountId = (
	// The parent (Relay-chain) origin converts to the parent `AccountId`.
	ParentIsPreset<AccountId>,
	// Sibling parachain origins convert to AccountId via the `ParaId::into`.
	SiblingParachainConvertsVia<Sibling, AccountId>,
	// Straight up local `AccountId32` origins just alias directly to `AccountId`.
	AccountId32Aliases<RelayNetwork, AccountId>,
);

/// Means for transacting the native currency on this chain.
pub type CurrencyTransactor = CurrencyAdapter<
	// Use this currency:
	Balances,
	// Use this currency when it is a fungible asset matching the given location or name:
	IsConcrete<DotLocation>,
	// Convert an XCM Location into a local account id:
	LocationToAccountId,
	// Our chain's account ID type (we can't get away without mentioning it explicitly):
	AccountId,
	// We don't track any teleports of `Balances`.
	(),
>;

/// This is the type we use to convert an (incoming) XCM origin into a local `Origin` instance,
/// ready for dispatching a transaction with Xcm's `Transact`. There is an `OriginKind` which can
/// biases the kind of local `Origin` it will become.
pub type XcmOriginToTransactDispatchOrigin = (
	// Sovereign account converter; this attempts to derive an `AccountId` from the origin location
	// using `LocationToAccountId` and then turn that into the usual `Signed` origin. Useful for
	// foreign chains who want to have a local sovereign account on this chain which they control.
	SovereignSignedViaLocation<LocationToAccountId, RuntimeOrigin>,
	// Native converter for Relay-chain (Parent) location; will convert to a `Relay` origin when
	// recognised.
	RelayChainAsNative<RelayChainOrigin, RuntimeOrigin>,
	// Native converter for sibling Parachains; will convert to a `SiblingPara` origin when
	// recognised.
	SiblingParachainAsNative<cumulus_pallet_xcm::Origin, RuntimeOrigin>,
	// Superuser converter for the Relay-chain (Parent) location. This will allow it to issue a
	// transaction from the Root origin.
	ParentAsSuperuser<RuntimeOrigin>,
	// Native signed account converter; this just converts an `AccountId32` origin into a normal
	// `RuntimeOrigin::Signed` origin of the same 32-byte value.
	SignedAccountId32AsNative<RelayNetwork, RuntimeOrigin>,
	// Xcm origins can be represented natively under the Xcm pallet's Xcm origin.
	XcmPassthrough<RuntimeOrigin>,
);

parameter_types! {
	/// The amount of weight an XCM operation takes. This is a safe overestimate.
	pub const BaseXcmWeight: Weight = Weight::from_parts(1_000_000_000, 1024);
	/// A temporary weight value for each XCM instruction.
	/// NOTE: This should be removed after we account for PoV weights.
	pub const TempFixedXcmWeight: Weight = Weight::from_parts(1_000_000_000, 0);
	pub const MaxInstructions: u32 = 100;
	pub const MaxAssetsIntoHolding: u32 = 64;
	// Fellows pluralistic body.
	pub const FellowsBodyId: BodyId = BodyId::Technical;
}

pub struct ParentOrParentsPlurality;
impl Contains<Location> for ParentOrParentsPlurality {
	fn contains(location: &Location) -> bool {
		matches!(location.unpack(), (1, []) | (1, [Plurality { .. }]))
	}
}

pub struct ParentOrSiblings;
impl Contains<Location> for ParentOrSiblings {
	fn contains(location: &Location) -> bool {
		matches!(location.unpack(), (1, []) | (1, [_]))
	}
}

/// A call filter for the XCM Transact instruction. This is a temporary measure until we properly
/// account for proof size weights.
///
/// Calls that are allowed through this filter must:
/// 1. Have a fixed weight;
/// 2. Cannot lead to another call being made;
/// 3. Have a defined proof size weight, e.g. no unbounded vecs in call parameters.
pub struct SafeCallFilter;
impl Contains<RuntimeCall> for SafeCallFilter {
	fn contains(call: &RuntimeCall) -> bool {
		#[cfg(feature = "runtime-benchmarks")]
		{
			if matches!(call, RuntimeCall::System(frame_system::Call::remark_with_event { .. })) {
				return true
			}
		}

		matches!(
			call,
			RuntimeCall::System(
				frame_system::Call::set_heap_pages { .. } |
					frame_system::Call::set_code { .. } |
					frame_system::Call::set_code_without_checks { .. } |
					frame_system::Call::kill_prefix { .. },
			) | RuntimeCall::ParachainSystem(..) |
				RuntimeCall::Timestamp(..) |
				RuntimeCall::Balances(..) |
				RuntimeCall::CollatorSelection(
					pallet_collator_selection::Call::set_desired_candidates { .. } |
						pallet_collator_selection::Call::set_candidacy_bond { .. } |
						pallet_collator_selection::Call::register_as_candidate { .. } |
						pallet_collator_selection::Call::leave_intent { .. } |
						pallet_collator_selection::Call::set_invulnerables { .. } |
						pallet_collator_selection::Call::add_invulnerable { .. } |
						pallet_collator_selection::Call::remove_invulnerable { .. },
				) | RuntimeCall::Session(pallet_session::Call::purge_keys { .. }) |
				RuntimeCall::PolkadotXcm(pallet_xcm::Call::force_xcm_version { .. }) |
				RuntimeCall::XcmpQueue(..) |
				RuntimeCall::DmpQueue(..) |
				RuntimeCall::Alliance(
					// `init_members` accepts unbounded vecs as arguments,
					// but the call can be initiated only by root origin.
					pallet_alliance::Call::init_members { .. } |
						pallet_alliance::Call::vote { .. } |
						pallet_alliance::Call::disband { .. } |
						pallet_alliance::Call::set_rule { .. } |
						pallet_alliance::Call::announce { .. } |
						pallet_alliance::Call::remove_announcement { .. } |
						pallet_alliance::Call::join_alliance { .. } |
						pallet_alliance::Call::nominate_ally { .. } |
						pallet_alliance::Call::elevate_ally { .. } |
						pallet_alliance::Call::give_retirement_notice { .. } |
						pallet_alliance::Call::retire { .. } |
						pallet_alliance::Call::kick_member { .. } |
						pallet_alliance::Call::close { .. } |
						pallet_alliance::Call::abdicate_fellow_status { .. },
				) | RuntimeCall::AllianceMotion(
				pallet_collective::Call::vote { .. } |
					pallet_collective::Call::disapprove_proposal { .. } |
					pallet_collective::Call::close { .. },
			) | RuntimeCall::FellowshipCollective(
				pallet_ranked_collective::Call::add_member { .. } |
					pallet_ranked_collective::Call::promote_member { .. } |
					pallet_ranked_collective::Call::demote_member { .. } |
					pallet_ranked_collective::Call::remove_member { .. },
			) | RuntimeCall::FellowshipCore(
				pallet_core_fellowship::Call::bump { .. } |
					pallet_core_fellowship::Call::set_params { .. } |
					pallet_core_fellowship::Call::set_active { .. } |
					pallet_core_fellowship::Call::approve { .. } |
					pallet_core_fellowship::Call::induct { .. } |
					pallet_core_fellowship::Call::promote { .. } |
					pallet_core_fellowship::Call::offboard { .. } |
					pallet_core_fellowship::Call::submit_evidence { .. } |
					pallet_core_fellowship::Call::import { .. },
			)
		)
	}
}

pub type Barrier = TrailingSetTopicAsId<
	DenyThenTry<
		DenyReserveTransferToRelayChain,
		(
			// Allow local users to buy weight credit.
			TakeWeightCredit,
			// Expected responses are OK.
			AllowKnownQueryResponses<PolkadotXcm>,
			// Allow XCMs with some computed origins to pass through.
			WithComputedOrigin<
				(
					// If the message is one that immediately attemps to pay for execution, then
					// allow it.
					AllowTopLevelPaidExecutionFrom<Everything>,
					// Parent and its pluralities (i.e. governance bodies) get free execution.
					AllowExplicitUnpaidExecutionFrom<ParentOrParentsPlurality>,
					// Subscriptions for version tracking are OK.
					AllowSubscriptionsFrom<ParentOrSiblings>,
				),
				UniversalLocation,
				ConstU32<8>,
			>,
		),
	>,
>;

pub struct XcmConfig;
impl xcm_executor::Config for XcmConfig {
	type RuntimeCall = RuntimeCall;
	type XcmSender = XcmRouter;
	type AssetTransactor = CurrencyTransactor;
	type OriginConverter = XcmOriginToTransactDispatchOrigin;
	// Collectives does not recognize a reserve location for any asset. Users must teleport DOT
	// where allowed (e.g. with the Relay Chain).
	type IsReserve = ();
	/// Only allow teleportation of DOT.
	type IsTeleporter = ConcreteNativeAssetFrom<DotLocation>;
	type UniversalLocation = UniversalLocation;
	type Barrier = Barrier;
	type Weigher = FixedWeightBounds<TempFixedXcmWeight, RuntimeCall, MaxInstructions>;
	type Trader =
		UsingComponents<WeightToFee, DotLocation, AccountId, Balances, ToStakingPot<Runtime>>;
	type ResponseHandler = PolkadotXcm;
	type AssetTrap = PolkadotXcm;
	type AssetClaims = PolkadotXcm;
	type SubscriptionService = PolkadotXcm;
	type PalletInstancesInfo = AllPalletsWithSystem;
	type MaxAssetsIntoHolding = MaxAssetsIntoHolding;
	type AssetLocker = ();
	type AssetExchanger = ();
	type FeeManager = ();
	type MessageExporter = ();
	type UniversalAliases = Nothing;
	type CallDispatcher = WithOriginFilter<SafeCallFilter>;
	type SafeCallFilter = SafeCallFilter;
	type Aliasers = Nothing;
}

/// Converts a local signed origin into an XCM multilocation.
/// Forms the basis for local origins sending/executing XCMs.
pub type LocalOriginToLocation = SignedToAccountId32<RuntimeOrigin, AccountId, RelayNetwork>;

/// The means for routing XCM messages which are not for local execution into the right message
/// queues.
pub type XcmRouter = WithUniqueTopic<(
	// Two routers - use UMP to communicate with the relay chain:
	cumulus_primitives_utility::ParentAsUmp<ParachainSystem, PolkadotXcm, ()>,
	// ..and XCMP to communicate with the sibling chains.
	XcmpQueue,
)>;

#[cfg(feature = "runtime-benchmarks")]
parameter_types! {
	pub ReachableDest: Option<Location> = Some(Parent.into());
}

/// Type to convert the Fellows origin to a Plurality `Location` value.
pub type FellowsToPlurality = OriginToPluralityVoice<RuntimeOrigin, Fellows, FellowsBodyId>;

impl pallet_xcm::Config for Runtime {
	type RuntimeEvent = RuntimeEvent;
	// We only allow the Fellows to send messages.
	type SendXcmOrigin = EnsureXcmOrigin<RuntimeOrigin, FellowsToPlurality>;
	type XcmRouter = XcmRouter;
	// We support local origins dispatching XCM executions in principle...
	type ExecuteXcmOrigin = EnsureXcmOrigin<RuntimeOrigin, LocalOriginToLocation>;
	// ... but disallow generic XCM execution. As a result only teleports are allowed.
	type XcmExecuteFilter = Nothing;
	type XcmExecutor = XcmExecutor<XcmConfig>;
	type XcmTeleportFilter = Everything;
	type XcmReserveTransferFilter = Nothing; // This parachain is not meant as a reserve location.
	type Weigher = FixedWeightBounds<BaseXcmWeight, RuntimeCall, MaxInstructions>;
	type UniversalLocation = UniversalLocation;
	type RuntimeOrigin = RuntimeOrigin;
	type RuntimeCall = RuntimeCall;
	const VERSION_DISCOVERY_QUEUE_SIZE: u32 = 100;
	type AdvertisedXcmVersion = pallet_xcm::CurrentXcmVersion;
	type Currency = Balances;
	type CurrencyMatcher = ();
	type TrustedLockers = ();
	type SovereignAccountOf = LocationToAccountId;
	type MaxLockers = ConstU32<8>;
	type WeightInfo = crate::weights::pallet_xcm::WeightInfo<Runtime>;
	#[cfg(feature = "runtime-benchmarks")]
	type ReachableDest = ReachableDest;
	type AdminOrigin = EnsureRoot<AccountId>;
	type MaxRemoteLockConsumers = ConstU32<0>;
	type RemoteLockConsumerIdentifier = ();
}

impl cumulus_pallet_xcm::Config for Runtime {
	type RuntimeEvent = RuntimeEvent;
	type XcmExecutor = XcmExecutor<XcmConfig>;
}<|MERGE_RESOLUTION|>--- conflicted
+++ resolved
@@ -46,13 +46,10 @@
 	pub UniversalLocation: InteriorLocation =
 		[GlobalConsensus(RelayNetwork::get().unwrap()), Parachain(ParachainInfo::parachain_id().into())].into();
 	pub CheckingAccount: AccountId = PolkadotXcm::check_account();
-<<<<<<< HEAD
 	pub const GovernanceLocation: Location = Location::parent();
-=======
-	pub const GovernanceLocation: MultiLocation = MultiLocation::parent();
 	pub const FellowshipAdminBodyId: BodyId = BodyId::Index(FELLOWSHIP_ADMIN_INDEX);
-	pub AssetHub: MultiLocation = (Parent, Parachain(1000)).into();
-	pub AssetHubUsdtId: AssetId = (PalletInstance(50), GeneralIndex(1984)).into();
+	pub AssetHub: Location = Location::new(1, [Parachain(1000)]);
+	pub AssetHubUsdtId: AssetId = [PalletInstance(50), GeneralIndex(1984)].into();
 	pub UsdtAssetHub: LocatableAssetId = LocatableAssetId {
 		location: AssetHub::get(),
 		asset_id: AssetHubUsdtId::get(),
@@ -61,7 +58,6 @@
 		location: AssetHub::get(),
 		asset_id: DotLocation::get().into(),
 	};
->>>>>>> 7d3ce4df
 }
 
 /// Type for specifying how a `Location` can be converted into an `AccountId`. This is used
