--- conflicted
+++ resolved
@@ -38,7 +38,7 @@
 	inclusion::{AggregateMessageOrigin, UmpQueueId},
 };
 pub use xcm::{
-	prelude::{MultiLocation, OriginKind, Outcome, VersionedXcm},
+	prelude::{Location, OriginKind, Outcome, VersionedXcm},
 	v3::Error,
 	DoubleEncoded,
 };
@@ -47,7 +47,7 @@
 pub use cumulus_pallet_parachain_system;
 pub use cumulus_pallet_xcmp_queue;
 pub use cumulus_primitives_core::{
-	relay_chain::HrmpChannelId, DmpMessageHandler, ParaId, XcmError, XcmpMessageHandler,
+	relay_chain::HrmpChannelId, DmpMessageHandler, ParaId, XcmpMessageHandler,
 };
 pub use parachains_common::{AccountId, Balance};
 pub use xcm_emulator::{
@@ -56,23 +56,10 @@
 	TestExt,
 };
 
-<<<<<<< HEAD
-// Polkadot
-pub use pallet_xcm;
-pub use polkadot_runtime_parachains::{
-	dmp, hrmp,
-	inclusion::{AggregateMessageOrigin, UmpQueueId},
-};
-pub use xcm::{
-	prelude::{Location, OriginKind, Outcome, VersionedXcm},
-	v3::Error,
-	DoubleEncoded,
-=======
 // Bridges
 use bp_messages::{
 	target_chain::{DispatchMessage, DispatchMessageData, MessageDispatch},
 	LaneId, MessageKey, OutboundLaneData,
->>>>>>> 48ea86f0
 };
 use bridge_runtime_common::messages_xcm_extension::XcmBlobMessageDispatchResult;
 pub use pallet_bridge_messages::Instance2 as BridgeMessagesInstance2;
@@ -215,13 +202,8 @@
 					$crate::impls::assert_expected_events!(
 						Self,
 						vec![
-<<<<<<< HEAD
-							[<$chain RuntimeEvent>]::XcmPallet(
+							[<$chain RuntimeEvent>]::<N>::XcmPallet(
 								$crate::impls::pallet_xcm::Event::Attempted { outcome: $crate::impls::Outcome::Complete { used: weight } }
-=======
-							[<$chain RuntimeEvent>]::<N>::XcmPallet(
-								$crate::impls::pallet_xcm::Event::Attempted { outcome: $crate::impls::Outcome::Complete(weight) }
->>>>>>> 48ea86f0
 							) => {
 								weight: $crate::impls::weight_within_threshold(
 									($crate::impls::REF_TIME_THRESHOLD, $crate::impls::PROOF_SIZE_THRESHOLD),
@@ -242,13 +224,8 @@
 						Self,
 						vec![
 							// Dispatchable is properly executed and XCM message sent
-<<<<<<< HEAD
-							[<$chain RuntimeEvent>]::XcmPallet(
+							[<$chain RuntimeEvent>]::<N>::XcmPallet(
 								$crate::impls::pallet_xcm::Event::Attempted { outcome: $crate::impls::Outcome::Incomplete { used: weight, error } }
-=======
-							[<$chain RuntimeEvent>]::<N>::XcmPallet(
-								$crate::impls::pallet_xcm::Event::Attempted { outcome: $crate::impls::Outcome::Incomplete(weight, error) }
->>>>>>> 48ea86f0
 							) => {
 								weight: $crate::impls::weight_within_threshold(
 									($crate::impls::REF_TIME_THRESHOLD, $crate::impls::PROOF_SIZE_THRESHOLD),
@@ -432,13 +409,8 @@
 					$crate::impls::assert_expected_events!(
 						Self,
 						vec![
-<<<<<<< HEAD
-							[<$chain RuntimeEvent>]::PolkadotXcm(
+							[<$chain RuntimeEvent>]::<N>::PolkadotXcm(
 								$crate::impls::pallet_xcm::Event::Attempted { outcome: $crate::impls::Outcome::Complete { used: weight } }
-=======
-							[<$chain RuntimeEvent>]::<N>::PolkadotXcm(
-								$crate::impls::pallet_xcm::Event::Attempted { outcome: $crate::impls::Outcome::Complete(weight) }
->>>>>>> 48ea86f0
 							) => {
 								weight: $crate::impls::weight_within_threshold(
 									($crate::impls::REF_TIME_THRESHOLD, $crate::impls::PROOF_SIZE_THRESHOLD),
@@ -459,13 +431,8 @@
 						Self,
 						vec![
 							// Dispatchable is properly executed and XCM message sent
-<<<<<<< HEAD
-							[<$chain RuntimeEvent>]::PolkadotXcm(
+							[<$chain RuntimeEvent>]::<N>::PolkadotXcm(
 								$crate::impls::pallet_xcm::Event::Attempted { outcome: $crate::impls::Outcome::Incomplete { used: weight, error } }
-=======
-							[<$chain RuntimeEvent>]::<N>::PolkadotXcm(
-								$crate::impls::pallet_xcm::Event::Attempted { outcome: $crate::impls::Outcome::Incomplete(weight, error) }
->>>>>>> 48ea86f0
 							) => {
 								weight: $crate::impls::weight_within_threshold(
 									($crate::impls::REF_TIME_THRESHOLD, $crate::impls::PROOF_SIZE_THRESHOLD),
@@ -484,13 +451,8 @@
 						Self,
 						vec![
 							// Execution fails in the origin with `Barrier`
-<<<<<<< HEAD
-							[<$chain RuntimeEvent>]::PolkadotXcm(
+							[<$chain RuntimeEvent>]::<N>::PolkadotXcm(
 								$crate::impls::pallet_xcm::Event::Attempted { outcome: $crate::impls::Outcome::Error { error } }
-=======
-							[<$chain RuntimeEvent>]::<N>::PolkadotXcm(
-								$crate::impls::pallet_xcm::Event::Attempted { outcome: $crate::impls::Outcome::Error(error) }
->>>>>>> 48ea86f0
 							) => {
 								error: *error == expected_error.unwrap_or((*error).into()).into(),
 							},
